# Copyright (c) 2010-2015, GEM Foundation.
#
# OpenQuake is free software: you can redistribute it and/or modify it
# under the terms of the GNU Affero General Public License as published
# by the Free Software Foundation, either version 3 of the License, or
# (at your option) any later version.
#
# OpenQuake is distributed in the hope that it will be useful,
# but WITHOUT ANY WARRANTY; without even the implied warranty of
# MERCHANTABILITY or FITNESS FOR A PARTICULAR PURPOSE.  See the
# GNU General Public License for more details.
#
# You should have received a copy of the GNU Affero General Public License
# along with OpenQuake.  If not, see <http://www.gnu.org/licenses/>.

[celery]
# enable celery only if you have a cluster
<<<<<<< HEAD
celery_on = false
=======
use_celery = false
>>>>>>> a199e5a9
terminate_workers_on_revoke = true
# this is good for a single user situation, but turn this off on a cluster
# otherwise a CTRL-C will kill the computations of other users

[memory]
# above this quantity (in %) of memory used a warning will be printed
soft_mem_limit = 80
# above this quantity (in %) of memory used the job will be stopped
# use a lower value to protect against loss of control when OOM occurs
hard_mem_limit = 100

[amqp]
host = localhost
port = 5672
user = guest
password = guest
vhost = /
# This is where tasks will be enqueued.
celery_queue = celery

[database]
name = openquake2
host = localhost
port = 5432

admin_password = openquake
admin_user = oq_admin

job_init_password = openquake
job_init_user = oq_job_init

[hazard]
# disable this if you get the error
# django.db.utils.OperationalError: SSL error:
# decryption failed or bad record mac
parallel_source_splitting = true

# point source weight is 1/40th of other sources in task-splitting algorithm
point_source_weight = 0.025

# maximum weight of the sources; 0 means no limit
# for a laptop, a good number is 200,000
max_input_weight = 0

# maximum size of the output in some units; 0 means no limit
# for a laptop, a good number is 4,000,000
max_output_weight = 0

# forbids the GMF export if the number of rows to be exported is too big;
# 0 means no limit; for a laptop a good number is 100,000
max_rows_export_gmfs = 0<|MERGE_RESOLUTION|>--- conflicted
+++ resolved
@@ -15,11 +15,7 @@
 
 [celery]
 # enable celery only if you have a cluster
-<<<<<<< HEAD
-celery_on = false
-=======
 use_celery = false
->>>>>>> a199e5a9
 terminate_workers_on_revoke = true
 # this is good for a single user situation, but turn this off on a cluster
 # otherwise a CTRL-C will kill the computations of other users
