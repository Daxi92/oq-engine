# -*- coding: utf-8 -*-
# vim: tabstop=4 shiftwidth=4 softtabstop=4

# Copyright (c) 2010-2011, GEM Foundation.
#
# OpenQuake is free software: you can redistribute it and/or modify
# it under the terms of the GNU Lesser General Public License version 3
# only, as published by the Free Software Foundation.
#
# OpenQuake is distributed in the hope that it will be useful,
# but WITHOUT ANY WARRANTY; without even the implied warranty of
# MERCHANTABILITY or FITNESS FOR A PARTICULAR PURPOSE.  See the
# GNU Lesser General Public License version 3 for more details
# (a copy is included in the LICENSE file that accompanied this code).
#
# You should have received a copy of the GNU Lesser General Public License
# version 3 along with OpenQuake.  If not, see
# <http://www.gnu.org/licenses/lgpl-3.0.txt> for a copy of the LGPLv3 License.


"""
Config for all installed OpenQuake binaries and modules.
Should be installed by setup.py into /etc/openquake
eventually.
"""

import os
import sys

from openquake.utils import config


config.abort_if_no_config_available()

sys.path.insert(0, os.path.dirname(__file__))

amqp = config.get_section("amqp")

BROKER_HOST = amqp.get("host")
BROKER_PORT = int(amqp.get("port"))
BROKER_USER = amqp.get("user")
BROKER_PASSWORD = amqp.get("password")
BROKER_VHOST = amqp.get("vhost")

CELERY_RESULT_BACKEND = "amqp"


CELERY_IMPORTS = (
<<<<<<< HEAD
<<<<<<< HEAD
    "openquake.risk.job",
=======
>>>>>>> 3402c587
    "openquake.hazard.disagg.core",
    "openquake.hazard.disagg.subsets",
    "openquake.hazard.opensha",
    "openquake.hazard.uhs.core",
<<<<<<< HEAD
=======
    "openquake.risk.job.general",
>>>>>>> 3402c587
    "tests.utils.tasks")

os.environ["DJANGO_SETTINGS_MODULE"] = "openquake.settings"<|MERGE_RESOLUTION|>--- conflicted
+++ resolved
@@ -46,19 +46,11 @@
 
 
 CELERY_IMPORTS = (
-<<<<<<< HEAD
-<<<<<<< HEAD
-    "openquake.risk.job",
-=======
->>>>>>> 3402c587
     "openquake.hazard.disagg.core",
     "openquake.hazard.disagg.subsets",
     "openquake.hazard.opensha",
     "openquake.hazard.uhs.core",
-<<<<<<< HEAD
-=======
     "openquake.risk.job.general",
->>>>>>> 3402c587
     "tests.utils.tasks")
 
 os.environ["DJANGO_SETTINGS_MODULE"] = "openquake.settings"