# Copyright (c) 2010-2012, GEM Foundation.
#
# OpenQuake is free software: you can redistribute it and/or modify it
# under the terms of the GNU Affero General Public License as published
# by the Free Software Foundation, either version 3 of the License, or
# (at your option) any later version.
#
# OpenQuake is distributed in the hope that it will be useful,
# but WITHOUT ANY WARRANTY; without even the implied warranty of
# MERCHANTABILITY or FITNESS FOR A PARTICULAR PURPOSE.  See the
# GNU General Public License for more details.
#
# You should have received a copy of the GNU Affero General Public License
# along with OpenQuake.  If not, see <http://www.gnu.org/licenses/>.

"""Saves source model data (parsed from a NRML file) to the
'hzrdi.parsed_source' table.
"""

from django.db import router
from django.db import transaction
from nhlib import geo
from nhlib import mfd
from nhlib import pmf
from nhlib import scalerel
from nhlib import source
from nrml import models as nrml_models
from shapely import wkt

from openquake.db import models

# Silencing 'Access to protected member' (WRT nhlib polygons)
# pylint: disable=W0212

_SCALE_REL_MAP = {
    'PeerMSR': scalerel.PeerMSR,
    'WC1994': scalerel.WC1994,
}


def nrml_to_nhlib(src, mesh_spacing, bin_width, area_src_disc):
    """Convert a seismic source object from the NRML representation to the
    NHLib representation. Inputs can be point, area, simple fault, or complex
    fault sources.

    See :mod:`nrml.models` and :mod:`nhlib.source`.

    :param src:
        :mod:`nrml.models` seismic source instance.
    :param float mesh_spacing:
        Rupture mesh spacing, in km.
    :param float bin_width:
        Truncated Gutenberg-Richter MFD (Magnitude Frequency Distribution) bin
        width.
    :param float area_src_disc:
        Area source discretization, in km. Applies only to area sources.
        If the input source is known to be a type other than an area source,
        you can specify `area_src_disc=None`.
    :returns:
        The NHLib representation of the input source.
    """
    # The ordering of the switch here matters because:
    #   - AreaSource inherits from PointSource
    #   - ComplexFaultSource inherits from SimpleFaultSource
    if isinstance(src, nrml_models.AreaSource):
        return _area_to_nhlib(src, mesh_spacing, bin_width, area_src_disc)
    elif isinstance(src, nrml_models.PointSource):
        return _point_to_nhlib(src, mesh_spacing, bin_width)
    elif isinstance(src, nrml_models.ComplexFaultSource):
        return _complex_to_nhlib(src, mesh_spacing, bin_width)
    elif isinstance(src, nrml_models.SimpleFaultSource):
        return _simple_to_nhlib(src, mesh_spacing, bin_width)


def _point_to_nhlib(src, mesh_spacing, bin_width):
    """Convert a NRML point source to the NHLib equivalent.

    See :mod:`nrml.models` and :mod:`nhlib.source`.

    :param src:
        :class:`nrml.models.PointSource` instance.
    :param float mesh_spacing:
        Rupture mesh spacing, in km.
    :param float bin_width:
        Truncated Gutenberg-Richter MFD (Magnitude Frequency Distribution) bin
        width.
    :returns:
        The NHLib representation of the input source.
    """
    shapely_pt = wkt.loads(src.geometry.wkt)

    mf_dist = _mfd_to_nhlib(src.mfd, bin_width)

    # nodal plane distribution:
    npd = pmf.PMF(
        [(x.probability,
          geo.NodalPlane(strike=x.strike, dip=x.dip, rake=x.rake))
         for x in src.nodal_plane_dist]
    )

    # hypocentral depth distribution:
    hd = pmf.PMF([(x.probability, x.depth) for x in src.hypo_depth_dist])

    point = source.PointSource(
        source_id=src.id,
        name=src.name,
        tectonic_region_type=src.trt,
        mfd=mf_dist,
        rupture_mesh_spacing=mesh_spacing,
        magnitude_scaling_relationship=_SCALE_REL_MAP[src.mag_scale_rel](),
        rupture_aspect_ratio=src.rupt_aspect_ratio,
        upper_seismogenic_depth=src.geometry.upper_seismo_depth,
        lower_seismogenic_depth=src.geometry.lower_seismo_depth,
        location=geo.Point(shapely_pt.x, shapely_pt.y),
        nodal_plane_distribution=npd,
        hypocenter_distribution=hd
    )

    return point


def _area_to_nhlib(src, mesh_spacing, bin_width, area_src_disc):
    """Convert a NRML area source to the NHLib equivalent.

    See :mod:`nrml.models` and :mod:`nhlib.source`.

    :param src:
        :class:`nrml.models.PointSource` instance.
    :param float mesh_spacing:
        Rupture mesh spacing, in km.
    :param float bin_width:
        Truncated Gutenberg-Richter MFD (Magnitude Frequency Distribution) bin
        width.
    :param float area_src_disc:
        Area source discretization, in km. Applies only to area sources.
    :returns:
        The NHLib representation of the input source.
    """
    shapely_polygon = wkt.loads(src.geometry.wkt)
    nhlib_polygon = geo.Polygon(
        # We ignore the last coordinate in the sequence here, since it is a
        # duplicate of the first. nhlib will close the loop for us.
        [geo.Point(*x) for x in list(shapely_polygon.exterior.coords)[:-1]]
    )

    mf_dist = _mfd_to_nhlib(src.mfd, bin_width)

    # nodal plane distribution:
    npd = pmf.PMF(
        [(x.probability,
          geo.NodalPlane(strike=x.strike, dip=x.dip, rake=x.rake))
         for x in src.nodal_plane_dist]
    )

    # hypocentral depth distribution:
    hd = pmf.PMF([(x.probability, x.depth) for x in src.hypo_depth_dist])

    area = source.AreaSource(
        source_id=src.id,
        name=src.name,
        tectonic_region_type=src.trt,
        mfd=mf_dist,
        rupture_mesh_spacing=mesh_spacing,
        magnitude_scaling_relationship=_SCALE_REL_MAP[src.mag_scale_rel](),
        rupture_aspect_ratio=src.rupt_aspect_ratio,
        upper_seismogenic_depth=src.geometry.upper_seismo_depth,
        lower_seismogenic_depth=src.geometry.lower_seismo_depth,
        nodal_plane_distribution=npd, hypocenter_distribution=hd,
        polygon=nhlib_polygon,
        area_discretization=area_src_disc
    )

    return area


def _simple_to_nhlib(src, mesh_spacing, bin_width):
    """Convert a NRML simple fault source to the NHLib equivalent.

    See :mod:`nrml.models` and :mod:`nhlib.source`.

    :param src:
        :class:`nrml.models.PointSource` instance.
    :param float mesh_spacing:
        Rupture mesh spacing, in km.
    :param float bin_width:
        Truncated Gutenberg-Richter MFD (Magnitude Frequency Distribution) bin
        width.
    :returns:
        The NHLib representation of the input source.
    """
    shapely_line = wkt.loads(src.geometry.wkt)
    fault_trace = geo.Line([geo.Point(*x) for x in shapely_line.coords])

    mf_dist = _mfd_to_nhlib(src.mfd, bin_width)

    simple = source.SimpleFaultSource(
        source_id=src.id,
        name=src.name,
        tectonic_region_type=src.trt,
        mfd=mf_dist,
        rupture_mesh_spacing=mesh_spacing,
        magnitude_scaling_relationship=_SCALE_REL_MAP[src.mag_scale_rel](),
        rupture_aspect_ratio=src.rupt_aspect_ratio,
        upper_seismogenic_depth=src.geometry.upper_seismo_depth,
        lower_seismogenic_depth=src.geometry.lower_seismo_depth,
        fault_trace=fault_trace,
        dip=src.geometry.dip,
        rake=src.rake
    )

    return simple


def _complex_to_nhlib(src, mesh_spacing, bin_width):
    """Convert a NRML complex fault source to the NHLib equivalent.

    See :mod:`nrml.models` and :mod:`nhlib.source`.

    :param src:
        :class:`nrml.models.PointSource` instance.
    :param float mesh_spacing:
        Rupture mesh spacing, in km.
    :param float bin_width:
        Truncated Gutenberg-Richter MFD (Magnitude Frequency Distribution) bin
        width.
    :returns:
        The NHLib representation of the input source.
    """
    edges_wkt = []
    edges_wkt.append(src.geometry.top_edge_wkt)
    edges_wkt.extend(src.geometry.int_edges)
    edges_wkt.append(src.geometry.bottom_edge_wkt)

    edges = []

    for edge in edges_wkt:
        shapely_line = wkt.loads(edge)
        line = geo.Line([geo.Point(*x) for x in shapely_line.coords])
        edges.append(line)

    mf_dist = _mfd_to_nhlib(src.mfd, bin_width)

    cmplx = source.ComplexFaultSource(
        source_id=src.id,
        name=src.name,
        tectonic_region_type=src.trt,
        mfd=mf_dist,
        rupture_mesh_spacing=mesh_spacing,
        magnitude_scaling_relationship=_SCALE_REL_MAP[src.mag_scale_rel](),
        rupture_aspect_ratio=src.rupt_aspect_ratio,
        edges=edges,
        rake=src.rake,
    )

    return cmplx


def _mfd_to_nhlib(src_mfd, bin_width):
    """Convert a NRML MFD to an NHLib MFD.

    :param src_mfd:
        :class:`nrml.models.IncrementalMFD` or :class:`nrml.models.TGRMFD`
        instance.
    :param float bin_width:
        Optional. Required only for Truncated Gutenberg-Richter MFDs.
    :returns:
        The NHLib representation of the MFD. See :mod:`nhlib.mfd`.
    """
    if isinstance(src_mfd, nrml_models.TGRMFD):
        assert bin_width is not None
        return mfd.TruncatedGRMFD(
            a_val=src_mfd.a_val, b_val=src_mfd.b_val, min_mag=src_mfd.min_mag,
            max_mag=src_mfd.max_mag, bin_width=bin_width
        )
    elif isinstance(src_mfd, nrml_models.IncrementalMFD):
        return mfd.EvenlyDiscretizedMFD(
            min_mag=src_mfd.min_mag, bin_width=src_mfd.bin_width,
            occurrence_rates=src_mfd.occur_rates
        )


def _source_type(src_model):
    """Given of the source types defined in :mod:`nrml.models`, get the
    `source_type` for a :class:`~openquake.db.models.ParsedSource`.
    """
    if isinstance(src_model, nrml_models.AreaSource):
        return 'area'
    elif isinstance(src_model, nrml_models.PointSource):
        return 'point'
    elif isinstance(src_model, nrml_models.ComplexFaultSource):
        return 'complex'
    elif isinstance(src_model, nrml_models.SimpleFaultSource):
        return 'simple'


class SourceDBWriter(object):
    """Takes a sequence of seismic source objects and saves them to the
    `hzrdi.parsed_source` table in the database.

    The source object data will be stored in the database in pickled blob form.
    The `hzrdi.parsed_source.polygon` field will contain the "rupture
    enclosing" polygon. We use NHLib to generate this polygon. (See
    :method:`nhlib.source.base.SeismicSource.get_rupture_enclosing_polygon`.)

    :param inp:
        :class:`~openquake.db.models.Input` object, the top-level container for
        the sources written to the database. Should have an `input_type` of
        'source'.
    :param source_model:
        :class:`nrml.models.SourceModel` object, which is an Iterable of NRML
        source model objects (parsed from NRML XML). This also includes the
        name of the source model.
    :param float mesh_spacing:
        Rupture mesh spacing, in km.
    :param float bin_width:
        Truncated Gutenberg-Richter MFD (Magnitude Frequency Distribution) bin
        width.
    :param float area_src_disc:
        Area source discretization, in km. Applies only to area sources.
        If the input source is known to be a type other than an area source,
        you can specify `area_src_disc=None`.
    """

    def __init__(self, inp, source_model, mesh_spacing, bin_width,
                 area_src_disc):
        self.inp = inp
        self.source_model = source_model

        self.mesh_spacing = mesh_spacing
        self.bin_width = bin_width
        self.area_src_disc = area_src_disc

    @transaction.commit_on_success(router.db_for_write(models.ParsedSource))
    def serialize(self):
        """Save NRML sources to the database along with
        'rupture-enclosing polygon' geometry for each source.
        """

        assert self.inp.input_type == 'source', (
            "`Input` object has the wrong `input_type`. Expected: 'source'."
            "Got: '%s'."
        ) % self.inp.input_type
        # First, set the input name to the source model name
        self.inp.name = self.source_model.name
        self.inp.save()

        for src in self.source_model:
            nhlib_src = nrml_to_nhlib(
                src, self.mesh_spacing, self.bin_width, self.area_src_disc
            )
            geom = nhlib_src.get_rupture_enclosing_polygon()
            # Resample and initialize the `shapely` polygon

            ps = models.ParsedSource(
<<<<<<< HEAD
                input=self.inp, source_type=_source_type(src), nrml=src,
                polygon=geom._polygon2d.wkt
=======
                input=self.inp, source_type=_source_type(src), blob=blob,
                polygon=geom.wkt
>>>>>>> 7e83d18d
            )
            ps.save()<|MERGE_RESOLUTION|>--- conflicted
+++ resolved
@@ -349,15 +349,8 @@
                 src, self.mesh_spacing, self.bin_width, self.area_src_disc
             )
             geom = nhlib_src.get_rupture_enclosing_polygon()
-            # Resample and initialize the `shapely` polygon
-
             ps = models.ParsedSource(
-<<<<<<< HEAD
                 input=self.inp, source_type=_source_type(src), nrml=src,
-                polygon=geom._polygon2d.wkt
-=======
-                input=self.inp, source_type=_source_type(src), blob=blob,
                 polygon=geom.wkt
->>>>>>> 7e83d18d
             )
             ps.save()