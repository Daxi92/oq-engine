#  -*- coding: utf-8 -*-
#  vim: tabstop=4 shiftwidth=4 softtabstop=4

#  Copyright (c) 2015, GEM Foundation

#  OpenQuake is free software: you can redistribute it and/or modify it
#  under the terms of the GNU Affero General Public License as published
#  by the Free Software Foundation, either version 3 of the License, or
#  (at your option) any later version.

#  OpenQuake is distributed in the hope that it will be useful,
#  but WITHOUT ANY WARRANTY; without even the implied warranty of
#  MERCHANTABILITY or FITNESS FOR A PARTICULAR PURPOSE.  See the
#  GNU General Public License for more details.

#  You should have received a copy of the GNU Affero General Public License
#  along with OpenQuake.  If not, see <http://www.gnu.org/licenses/>.

import logging
import operator
import collections

import numpy

from openquake.baselib.general import AccumDict, humansize
from openquake.calculators import base
from openquake.commonlib import readinput, parallel, datastore
from openquake.risklib import riskinput, scientific
from openquake.commonlib.parallel import apply_reduce

U32 = numpy.uint32
F32 = numpy.float32


def square(L, R, factory):
    """
    :param L: the number of loss types
    :param R: the number of realizations
    :param factory: thunk used to initialize the elements
    :returns: a numpy matrix of shape (L, R)
    """
    losses = numpy.zeros((L, R), object)
    for l in range(L):
        for r in range(R):
            losses[l, r] = factory()
    return losses


@parallel.litetask
def event_based_risk(riskinputs, riskmodel, rlzs_assoc, assets_by_site,
                     eps, specific_assets, monitor):
    """
    :param riskinputs:
        a list of :class:`openquake.risklib.riskinput.RiskInput` objects
    :param riskmodel:
        a :class:`openquake.risklib.riskinput.RiskModel` instance
    :param rlzs_assoc:
        a class:`openquake.commonlib.source.RlzsAssoc` instance
    :param assets_by_site:
        a representation of the exposure
    :param eps:
        a matrix of shape (N, E) with N=#assets and E=#ruptures
    :param specific_assets:
        .ini file parameter
    :param monitor:
        :class:`openquake.baselib.performance.PerformanceMonitor` instance
    :returns:
        a dictionary of numpy arrays of shape (L, R)
    """
    lti = riskmodel.lti  # loss type -> index
    L, R = len(lti), len(rlzs_assoc.realizations)

    def zeroN2():
        return numpy.zeros((monitor.num_assets, 2))
    result = dict(AVGLOSS=square(L, R, zeroN2),
                  AGGLOSS=square(L, R, list),
                  SPECLOSS=square(L, R, list),
                  RC=square(L, R, list),
                  IC=square(L, R, list))
    for out_by_rlz in riskmodel.gen_outputs(
            riskinputs, rlzs_assoc, monitor, assets_by_site, eps):
        rup_slice = out_by_rlz.rup_slice
        rup_ids = list(range(rup_slice.start, rup_slice.stop))
        for out in out_by_rlz:
            l = lti[out.loss_type]
            asset_ids = [a.idx for a in out.assets]

            # collect losses for specific assets
            specific_ids = set(a.idx for a in out.assets
                               if a.id in specific_assets)
            if specific_ids:
                for rup_id, all_losses, ins_losses in zip(
                        rup_ids, out.event_loss_per_asset,
                        out.insured_loss_per_asset):
                    for aid, sloss, iloss in zip(
                            asset_ids, all_losses, ins_losses):
                        if aid in specific_ids:
                            if sloss > 0:
                                result['SPECLOSS'][l, out.hid].append(
                                    (rup_id, aid, numpy.array([sloss, iloss])))

            # collect aggregate losses
            agg_losses = out.event_loss_per_asset.sum(axis=1)
            agg_ins_losses = out.insured_loss_per_asset.sum(axis=1)
            for rup_id, loss, ins_loss in zip(
                    rup_ids, agg_losses, agg_ins_losses):
                if loss > 0:
                    result['AGGLOSS'][l, out.hid].append(
                        (rup_id, numpy.array([loss, ins_loss])))

            # dictionaries asset_idx -> array of counts
            if riskmodel.curve_builders[l].user_provided:
                result['RC'][l, out.hid].append(dict(
                    zip(asset_ids, out.counts_matrix)))
                if out.insured_counts_matrix.sum():
                    result['IC'][l, out.hid].append(dict(
                        zip(asset_ids, out.insured_counts_matrix)))

            # average losses
            arr = numpy.zeros((monitor.num_assets, 2))
            for aid, avgloss, ins_avgloss in zip(
                    asset_ids, out.average_losses, out.average_insured_losses):
                # NB: here I cannot use numpy.float32, because the sum of
                # numpy.float32 numbers is noncommutative!
                # the net effect is that the final loss is affected by
                # the order in which the tasks are run, which is random
                # i.e. at each run one may get different results!!
                arr[aid] = [avgloss, ins_avgloss]
            result['AVGLOSS'][l, out.hid] += arr

    for (l, r), lst in numpy.ndenumerate(result['AGGLOSS']):
        # aggregate the losses corresponding to the same rupture
        acc = collections.defaultdict(float)
        for rupt, loss in lst:
            acc[rupt] += loss
        result['AGGLOSS'][l, r] = acc.items()
    for (l, r), lst in numpy.ndenumerate(result['RC']):
        result['RC'][l, r] = sum(lst, AccumDict())
    for (l, r), lst in numpy.ndenumerate(result['IC']):
        result['IC'][l, r] = sum(lst, AccumDict())

    return result


@base.calculators.add('event_based_risk')
class EventBasedRiskCalculator(base.RiskCalculator):
    """
    Event based PSHA calculator generating the event loss table and
    fixed ratios loss curves.
    """
    pre_calculator = 'event_based'
    core_func = event_based_risk

    epsilon_matrix = datastore.persistent_attribute('epsilon_matrix')
    spec_indices = datastore.persistent_attribute('spec_indices')
    is_stochastic = True

    outs = collections.OrderedDict(
        [('AVGLOSS', 'avg_losses-rlzs'),
         ('AGGLOSS', 'agg_losses-rlzs'),
         ('SPECLOSS', 'specific-losses-rlzs'),
         ('RC', 'rcurves-rlzs'),
         ('IC', 'icurves-rlzs')])

    def pre_execute(self):
        """
        Read the precomputed ruptures (or compute them on the fly) and
        prepare some datasets in the datastore.
        """
        super(EventBasedRiskCalculator, self).pre_execute()
        if not self.riskmodel:  # there is no riskmodel, exit early
            self.execute = lambda: None
            self.post_execute = lambda result: None
            return
        oq = self.oqparam
        if self.riskmodel.covs:
            epsilon_sampling = oq.epsilon_sampling
        else:
            epsilon_sampling = 1  # only one ignored epsilon
        correl_model = readinput.get_correl_model(oq)
        gsims_by_col = self.rlzs_assoc.get_gsims_by_col()
        assets_by_site = self.assets_by_site
        # the following is needed to set the asset idx attribute
        self.assetcol = riskinput.build_asset_collection(
            assets_by_site, oq.time_event)
        self.spec_indices = numpy.array([a['asset_ref'] in oq.specific_assets
                                         for a in self.assetcol])

        logging.info('Populating the risk inputs')
        rup_by_tag = sum(self.datastore['sescollection'], AccumDict())
        all_ruptures = [rup_by_tag[tag] for tag in sorted(rup_by_tag)]
        for i, rup in enumerate(all_ruptures):
            rup.ordinal = i
        num_samples = min(len(all_ruptures), epsilon_sampling)
        self.epsilon_matrix = eps = riskinput.make_eps(
            assets_by_site, num_samples, oq.master_seed, oq.asset_correlation)
        logging.info('Generated %d epsilons', num_samples * len(eps))
        self.riskinputs = list(self.riskmodel.build_inputs_from_ruptures(
            self.sitecol.complete, all_ruptures, gsims_by_col,
            oq.truncation_level, correl_model, eps,
            oq.concurrent_tasks or 1))
        logging.info('Built %d risk inputs', len(self.riskinputs))

        # preparing empty datasets
        loss_types = self.riskmodel.loss_types
        self.L = len(loss_types)
        self.R = len(self.rlzs_assoc.realizations)
        self.elt_dt = numpy.dtype([('rup_id', U32), ('loss', (F32, 2))])
        self.ela_dt = numpy.dtype([('rup_id', U32), ('ass_id', U32),
                                   ('loss', (F32, 2))])

        self.datastore.hdf5.create_group(self.outs['AGGLOSS'])
        self.datastore.hdf5.create_group(self.outs['SPECLOSS'])
        self.dsets = dict(AGGLOSS=[], SPECLOSS=[])
        for loss_type in loss_types:
            for r, rlz in enumerate(self.rlzs_assoc.realizations):
                key = self.outs['AGGLOSS'] + '/%s/%s' % (loss_type, rlz.uid)
                self.dsets['AGGLOSS'].append(
                    self.datastore.create_dset(key, self.elt_dt))
                key = self.outs['SPECLOSS'] + '/%s/%s' % (loss_type, rlz.uid)
                self.dsets['SPECLOSS'].append(
                    self.datastore.create_dset(key, self.ela_dt))

        # ugly: attaching an attribute needed in the task function
        self.monitor.num_assets = self.count_assets()

    def execute(self):
        """
        Run the event_based_risk calculator and aggregate the results
        """
        return apply_reduce(
            self.core_func.__func__,
            (self.riskinputs, self.riskmodel, self.rlzs_assoc,
             self.assets_by_site, self.epsilon_matrix,
             self.oqparam.specific_assets, self.monitor),
            concurrent_tasks=self.oqparam.concurrent_tasks,
            weight=operator.attrgetter('weight'),
            key=operator.attrgetter('col_id'))

    def post_execute(self, result):
        """
        Save the event loss table in the datastore.

        :param result:
            a numpy array of shape (O, L, R) containing lists of arrays
        """
        insured_losses = self.oqparam.insured_losses
        ses_ratio = self.oqparam.ses_ratio
        saved = {out: 0 for out in self.outs.values()}
        N = len(self.assetcol)
        R = len(self.rlzs_assoc.realizations)
        ltypes = self.riskmodel.loss_types

        # average losses
        multi_avg_dt = numpy.dtype([(lt, (F32, 2)) for lt in ltypes])
        avg_losses = numpy.zeros((N, R), multi_avg_dt)

        # loss curves
        multi_lr_dt = numpy.dtype(
            [(ltype, (F32, (2, cbuilder.curve_resolution)))
             for ltype, cbuilder in zip(
                     ltypes, self.riskmodel.curve_builders)])
        rcurves = numpy.zeros((N, R), multi_lr_dt)
        with self.monitor('saving risk outputs',
                          autoflush=True, measuremem=True):
<<<<<<< HEAD
=======
            for (o, l, r), data in numpy.ndenumerate(result):
                if not data:  # empty list
                    continue
                elif o == IC and not insured_losses:  # no insured curves
                    continue
                lt = self.riskmodel.loss_types[l]
                cb = self.riskmodel.curve_builders[l]
                if o in (AGGLOSS, SPECLOSS):  # data is a list of arrays
                    losses = numpy.concatenate(data)
                    self.datasets[o, l, r].extend(losses)
                    saved[self.outs[o]] += losses.nbytes
                elif o == AVGLOSS:  # average losses
                    avg_losses_lt = avg_losses[lt]
                    asset_values = self.assetcol[lt]
                    [avgloss] = data
                    for i, avalue in enumerate(asset_values):
                        avg_losses_lt[i, r] = tuple(avgloss[i] * avalue)
                elif cb.user_provided:  # risk curves
                    # data is a list of dicts asset idx -> counts
                    poes = cb.build_poes(N, data, ses_ratio)
                    if o == RC:
                        rcurves[lt][:, r] = poes
                    elif insured_losses:
                        icurves[lt][:, r] = poes
                    saved[self.outs[o]] += poes.nbytes
                self.datastore.hdf5.flush()

        self.datastore['avg_losses-rlzs'] = avg_losses
        saved['avg_losses-rlzs'] = avg_losses.nbytes
        self.datastore['rcurves-rlzs'] = rcurves
        if insured_losses:
            self.datastore['icurves-rlzs'] = icurves
        self.datastore.hdf5.flush()
>>>>>>> 17036fb8

            # AVGLOSS
            for (l, r), avgloss in numpy.ndenumerate(result['AVGLOSS']):
                lt = self.riskmodel.loss_types[l]
                avg_losses_lt = avg_losses[lt]
                asset_values = self.assetcol[lt]
                for i, avalue in enumerate(asset_values):
                    avg_losses_lt[i, r] = tuple(avgloss[i] * avalue)
            self.datastore['avg_losses-rlzs'] = avg_losses
            saved['avg_losses-rlzs'] = avg_losses.nbytes

            # AGGLOSS
            for (l, r), data in numpy.ndenumerate(result['AGGLOSS']):
                if data:  # # data is a list of arrays
                    losses = numpy.array(data, self.elt_dt)
                    self.dsets['AGGLOSS'][r].extend(losses)
                    saved['agg_losses-rlzs'] += losses.nbytes

            # SPECLOSS
            for (l, r), data in numpy.ndenumerate(result['SPECLOSS']):
                if data:  # # data is a list of arrays
                    losses = numpy.array(data, self.ela_dt)
                    self.dsets['SPECLOSS'][r].extend(losses)
                    saved['specific-losses-rlzs'] += losses.nbytes

            cb = self.riskmodel.curve_builders[l]

            # RC
            for (l, r), data in numpy.ndenumerate(result['RC']):
                if data and cb.user_provided:
                    # data is a dict asset idx -> counts
                    poes = cb.build_poes(N, [data], ses_ratio)
                    rcurves[lt][:, r, 0] = poes
                    saved['rcurves-rlzs'] += poes.nbytes

            # IC
            for (l, r), data in numpy.ndenumerate(result['IC']):
                if data and cb.user_provided and insured_losses:
                    # data is a dict asset idx -> counts
                    poes = cb.build_poes(N, [data], ses_ratio)
                    rcurves[lt][:, r, 1] = poes
                    saved['rcurves-rlzs'] += poes.nbytes

            self.datastore['rcurves-rlzs'] = rcurves
            self.datastore.hdf5.flush()
            self.dsets.clear()

        for out in self.outs.values():
            nbytes = saved[out]
            if nbytes:
                self.datastore[out].attrs['nbytes'] = nbytes
                logging.info('Saved %s in %s', humansize(nbytes), out)

        if self.oqparam.specific_assets:
            self.build_specific_loss_curves(
                self.datastore['specific-losses-rlzs'])
            # TODO: add insured specific loss curves

        rlzs = self.rlzs_assoc.realizations
        if len(rlzs) > 1:
            self.compute_store_stats(rlzs, '')  # generic
            self.compute_store_stats(rlzs, '_specific')

        if (self.oqparam.conditional_loss_poes and
                'rcurves-rlzs' in self.datastore):
            self.build_loss_maps('rcurves-rlzs', 'rmaps-rlzs')

    def build_specific_loss_curves(self, group):
        ses_ratio = self.oqparam.ses_ratio
        assetcol = self.assetcol[self.spec_indices]
        for cb in self.riskmodel.curve_builders:
            for rlz, dset in group[cb.loss_type].items():
                losses_by_aid = collections.defaultdict(list)
                for ela in dset.value:
                    losses_by_aid[ela['ass_id']].append(ela['loss'][0])
                curves = cb.build_loss_curves(
                    assetcol, losses_by_aid, ses_ratio)
                key = 'specific-loss_curves-rlzs/%s/%s' % (cb.loss_type, rlz)
                self.datastore[key] = curves

    def build_loss_maps(self, curves_key, maps_key):
        """
        Build loss maps from the loss curves
        """
        oq = self.oqparam
        rlzs = self.datastore['rlzs_assoc'].realizations
        curves = self.datastore[curves_key].value
        N = len(self.assetcol)
        R = len(rlzs)
        P = len(oq.conditional_loss_poes)
        loss_map_dt = numpy.dtype(
            [(lt, (F32, (2, P))) for lt in self.riskmodel.loss_types])
        maps = numpy.zeros((N, R), loss_map_dt)
        for cb in self.riskmodel.curve_builders:
            asset_values = self.assetcol[cb.loss_type]
            curves_lt = curves[cb.loss_type]
            maps_lt = maps[cb.loss_type]
            for i in 0, 1:  # insured
                for rlz in rlzs:
                    loss_maps = scientific.calc_loss_maps(
                        oq.conditional_loss_poes, asset_values, cb.ratios,
                        curves_lt[:, rlz.ordinal, i])
                    for aid in range(N):
                        # NB: it does not work without the loop, there is a
                        # ValueError:could not broadcast input array from shape
                        # (N,1) into shape (N)
                        maps_lt[aid, rlz.ordinal, i] = loss_maps[aid]
        self.datastore[maps_key] = maps

    # ################### methods to compute statistics  #################### #

    def _collect_all_data(self):
        # return a list of list of outputs
        if 'rcurves-rlzs' not in self.datastore:
            return []
        all_data = []
        assets = self.assetcol['asset_ref']
        rlzs = self.rlzs_assoc.realizations
        avg_losses = self.datastore['avg_losses-rlzs'].value
        r_curves = self.datastore['rcurves-rlzs'].value
        for loss_type, cbuilder in zip(
                self.riskmodel.loss_types, self.riskmodel.curve_builders):
            avglosses = avg_losses[loss_type]
            rcurves = r_curves[loss_type]
            asset_values = self.assetcol[loss_type]
            data = []
            for rlz in rlzs:
                average_losses = avglosses[:, rlz.ordinal]
                loss_curves, insured_curves = old_loss_curves(
                    asset_values, rcurves, rlz.ordinal, cbuilder.ratios)
                out = scientific.Output(
                    assets, loss_type, rlz.ordinal, rlz.weight,
                    loss_curves=loss_curves,
                    insured_curves=insured_curves,
                    average_losses=average_losses[:, 0],
                    average_insured_losses=average_losses[:, 1])
                data.append(out)
            all_data.append(data)
        return all_data

    def _collect_specific_data(self):
        # return a list of list of outputs
        if not self.oqparam.specific_assets:
            return []

        specific_assets = set(self.oqparam.specific_assets)
        assetcol = self.assetcol
        specific_ids = []
        for i, a in enumerate(assetcol):
            if a['asset_ref'] in specific_assets:
                specific_ids.append(i)

        assets = assetcol['asset_ref']
        rlzs = self.rlzs_assoc.realizations
        specific_data = []
        avglosses = self.datastore['avg_losses-rlzs'][specific_ids]
        for loss_type in self.riskmodel.loss_types:
            group = self.datastore['/specific-loss_curves-rlzs/%s' % loss_type]
            data = []
            avglosses_lt = avglosses[loss_type]
            for rlz, dataset in zip(rlzs, group.values()):
                average_losses = avglosses_lt[:, rlz.ordinal]
                lcs = dataset.value
                losses_poes = numpy.array(  # -> shape (N, 2, C)
                    [lcs['losses'], lcs['poes']]).transpose(1, 0, 2)
                out = scientific.Output(
                    assets, loss_type, rlz.ordinal, rlz.weight,
                    loss_curves=losses_poes,
                    insured_curves=None,  # FIXME: why None?
                    average_losses=average_losses[:, 0],
                    average_insured_losses=average_losses[:, 1])
                data.append(out)
            specific_data.append(data)
        return specific_data

    def compute_store_stats(self, rlzs, kind):
        """
        Compute and store the statistical outputs
        """
        oq = self.oqparam
        builder = scientific.StatsBuilder(
            oq.quantile_loss_curves, oq.conditional_loss_poes, [],
            scientific.normalize_curves_eb)

        if kind == '_specific':
            all_stats = [builder.build(data, prefix='specific-')
                         for data in self._collect_specific_data()]
        else:
            all_stats = map(builder.build, self._collect_all_data())
        for stat in all_stats:
            # there is one stat for each loss_type
            curves, ins_curves, maps = scientific.get_stat_curves(stat)
            for i, path in enumerate(stat.paths):
                # there are paths like
                # %s-stats/structural/mean
                # %s-stats/structural/quantile-0.1
                # ...
                self.datastore[path % 'loss_curves'] = curves[i]
                if oq.insured_losses:
                    self.datastore[path % 'ins_curves'] = ins_curves[i]
                if oq.conditional_loss_poes:
                    self.datastore[path % 'loss_maps'] = maps[i]

        stats = scientific.SimpleStats(rlzs, oq.quantile_loss_curves)
        for name in ('avg_losses-rlzs', 'rcurves-rlzs'):
            if name in self.datastore:
                nbytes = stats.compute(name, self.datastore)
                self.datastore[name].attrs['nbytes'] = nbytes
                self.datastore[name].attrs['statnames'] = stats.names
        self.datastore.hdf5.flush()


def old_loss_curves(asset_values, rcurves, ordinal, ratios):
    """
    Build loss curves in the old format (i.e. (losses, poes)) from
    loss curves in the new format (i.e. poes).
    """
    for i in 0, 1:  # curves, insured_curves
        lcs = []
        for avalue, poes in zip(asset_values, rcurves[:, ordinal, i]):
            lcs.append((avalue * ratios, poes))
        arr = numpy.array(lcs)  # -> shape (N, 2, C)
        yield arr<|MERGE_RESOLUTION|>--- conflicted
+++ resolved
@@ -263,42 +263,6 @@
         rcurves = numpy.zeros((N, R), multi_lr_dt)
         with self.monitor('saving risk outputs',
                           autoflush=True, measuremem=True):
-<<<<<<< HEAD
-=======
-            for (o, l, r), data in numpy.ndenumerate(result):
-                if not data:  # empty list
-                    continue
-                elif o == IC and not insured_losses:  # no insured curves
-                    continue
-                lt = self.riskmodel.loss_types[l]
-                cb = self.riskmodel.curve_builders[l]
-                if o in (AGGLOSS, SPECLOSS):  # data is a list of arrays
-                    losses = numpy.concatenate(data)
-                    self.datasets[o, l, r].extend(losses)
-                    saved[self.outs[o]] += losses.nbytes
-                elif o == AVGLOSS:  # average losses
-                    avg_losses_lt = avg_losses[lt]
-                    asset_values = self.assetcol[lt]
-                    [avgloss] = data
-                    for i, avalue in enumerate(asset_values):
-                        avg_losses_lt[i, r] = tuple(avgloss[i] * avalue)
-                elif cb.user_provided:  # risk curves
-                    # data is a list of dicts asset idx -> counts
-                    poes = cb.build_poes(N, data, ses_ratio)
-                    if o == RC:
-                        rcurves[lt][:, r] = poes
-                    elif insured_losses:
-                        icurves[lt][:, r] = poes
-                    saved[self.outs[o]] += poes.nbytes
-                self.datastore.hdf5.flush()
-
-        self.datastore['avg_losses-rlzs'] = avg_losses
-        saved['avg_losses-rlzs'] = avg_losses.nbytes
-        self.datastore['rcurves-rlzs'] = rcurves
-        if insured_losses:
-            self.datastore['icurves-rlzs'] = icurves
-        self.datastore.hdf5.flush()
->>>>>>> 17036fb8
 
             # AVGLOSS
             for (l, r), avgloss in numpy.ndenumerate(result['AVGLOSS']):
@@ -330,6 +294,7 @@
             for (l, r), data in numpy.ndenumerate(result['RC']):
                 if data and cb.user_provided:
                     # data is a dict asset idx -> counts
+                    lt = self.riskmodel.loss_types[l]
                     poes = cb.build_poes(N, [data], ses_ratio)
                     rcurves[lt][:, r, 0] = poes
                     saved['rcurves-rlzs'] += poes.nbytes
@@ -338,6 +303,7 @@
             for (l, r), data in numpy.ndenumerate(result['IC']):
                 if data and cb.user_provided and insured_losses:
                     # data is a dict asset idx -> counts
+                    lt = self.riskmodel.loss_types[l]
                     poes = cb.build_poes(N, [data], ses_ratio)
                     rcurves[lt][:, r, 1] = poes
                     saved['rcurves-rlzs'] += poes.nbytes
