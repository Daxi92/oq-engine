# -*- coding: utf-8 -*-
# vim: tabstop=4 shiftwidth=4 softtabstop=4
#
# Copyright (C) 2014-2016 GEM Foundation
#
# OpenQuake is free software: you can redistribute it and/or modify it
# under the terms of the GNU Affero General Public License as published
# by the Free Software Foundation, either version 3 of the License, or
# (at your option) any later version.
#
# OpenQuake is distributed in the hope that it will be useful,
# but WITHOUT ANY WARRANTY; without even the implied warranty of
# MERCHANTABILITY or FITNESS FOR A PARTICULAR PURPOSE.  See the
# GNU Affero General Public License for more details.
#
# You should have received a copy of the GNU Affero General Public License
# along with OpenQuake. If not, see <http://www.gnu.org/licenses/>.

import itertools
import collections

import numpy

from openquake.baselib.general import AccumDict, get_array, group_array
from openquake.risklib import scientific, riskinput
from openquake.calculators.export import export
from openquake.calculators.export.hazard import build_etags, get_sm_id_eid
from openquake.commonlib import writers, risk_writers
from openquake.commonlib.util import get_assets, compose_arrays
from openquake.commonlib.risk_writers import (
    DmgState, DmgDistPerTaxonomy, DmgDistPerAsset, DmgDistTotal,
    ExposureData, Site)

Output = collections.namedtuple('Output', 'ltype path array')
F32 = numpy.float32
F64 = numpy.float64
U32 = numpy.uint32


def add_quotes(values):
    # used to escape taxonomies in CSV files
    return numpy.array(['"%s"' % val for val in values], (bytes, 100))


def extract_outputs(dkey, dstore, loss_type=None, ext=''):
    """
    An utility to extract outputs ordered by loss types from a datastore
    containing nested structures as follows:


    >> dstore = {
    ..     'risk_output':
    ..        {'structural':
    ..            {'b1': array N x 2,
    ..             'b2': array N x 2,
    ..            }}}
    >> outputs = extract_outputs('risk_output', dstore)
    >> [o.path for o in outputs]
    ['risk_output-structural-b1', 'risk_output-structural-b2']
    >> [o.ltype for o in outputs]
    ['structural', 'structural']
    """
    group = dstore[dkey]
    dashkey = dkey.replace('-rlzs', '').replace('-stats', '')
    if ext and not ext.startswith('.'):
        ext = '.' + ext
    outputs = []
    for ltype in sorted(group):
        subgroup = group[ltype]
        for key in subgroup:
            for i in 0, 1:
                ins = '_ins' if i else ''
                path = dstore.build_fname(
                    dashkey, '%s%s%s' % (ltype, key, ins), ext)
                if loss_type:
                    data = subgroup[key][loss_type][:, i]
                else:
                    data = subgroup[key][:, i]
                outputs.append(Output(ltype, path, data))
    return outputs

# ############################### exporters ############################## #


def compactify(array):
    """
    Compactify a composite array of type (name, N1, N2, N3, 2) into a
    composite array of type (name, N1, N2, (N3, 2)). Works with any number
    of Ns.
    """
    if array.shape[-1] != 2:
        raise ValueError('You can only compactify an array which last '
                         'dimension is 2, got shape %s' % str(array.shape))
    dtype = array.dtype
    pairs = []
    for name in dtype.names:
        dt = dtype.fields[name][0]
        if dt.subdtype is None:
            pairs.append((name, (dt, 2)))
        else:  # this is the case for rcurves
            sdt, shp = dt.subdtype
            pairs.append((name, (sdt, shp + (2,))))
    zeros = numpy.zeros(array.shape[:-1], numpy.dtype(pairs))
    for idx, _ in numpy.ndenumerate(zeros):
        zeros[idx] = array[idx]
    return zeros


def _gen_triple(longname, array, quantiles, insured):
    # the array has shape (A, R, L, I)
    name, kind = longname.split('-')
    if kind == 'stats':
        tags = ['mean'] + ['quantile-%s' % q for q in quantiles]
    else:
        tags = ['rlz-%03d' % r for r in range(array.shape[1])]
    for r, tag in enumerate(tags):
        avg = array[:, r, :]  # shape (A, L, I)
        if insured:
            data = numpy.concatenate([avg[:, :, 0], avg[:, :, 1]], axis=1)
        else:
            data = avg[:, :, 0]
        yield name, tag, data


# this is used by event_based_risk
@export.add(('avg_losses-rlzs', 'csv'), ('avg_losses-stats', 'csv'))
def export_avg_losses(ekey, dstore):
    """
    :param ekey: export key, i.e. a pair (datastore key, fmt)
    :param dstore: datastore object
    """
    avg_losses = dstore[ekey[0]].value  # shape (A, R, L, I)
    oq = dstore['oqparam']
    dt = oq.loss_dt()
    assets = get_assets(dstore)
    writer = writers.CsvWriter(fmt=writers.FIVEDIGITS)
    for name, tag, data in _gen_triple(
            ekey[0], avg_losses, oq.quantile_loss_curves, oq.insured_losses):
        losses = numpy.array([tuple(row) for row in data], dt)
        dest = dstore.build_fname(name, tag, 'csv')
        data = compose_arrays(assets, losses)
        writer.save(data, dest)
    return writer.getsaved()


# this is used by scenario_risk
@export.add(('losses_by_asset', 'csv'))
def export_losses_by_asset(ekey, dstore):
    """
    :param ekey: export key, i.e. a pair (datastore key, fmt)
    :param dstore: datastore object
    """
    avg_losses = dstore[ekey[0]].value
    rlzs = dstore['csm_info'].get_rlzs_assoc().realizations
    assets = get_assets(dstore)
    writer = writers.CsvWriter(fmt=writers.FIVEDIGITS)
    for rlz in rlzs:
        losses = avg_losses[:, rlz.ordinal]
        dest = dstore.build_fname('losses_by_asset', rlz, 'csv')
        data = compose_arrays(assets, losses)
        writer.save(data, dest)
    return writer.getsaved()


# this is used by classical_risk
@export.add(('agg_losses-rlzs', 'csv'))
def export_agg_losses(ekey, dstore):
    """
    :param ekey: export key, i.e. a pair (datastore key, fmt)
    :param dstore: datastore object
    """
    agg_losses = compactify(dstore[ekey[0]].value)
    rlzs = dstore['csm_info'].get_rlzs_assoc().realizations
    etags = build_etags(dstore['events'])
    writer = writers.CsvWriter(fmt=writers.FIVEDIGITS)
    for rlz in rlzs:
        losses = agg_losses[:, rlz.ordinal]
        dest = dstore.build_fname('agg_losses', rlz, 'csv')
        data = compose_arrays(etags, losses)
        writer.save(data, dest)
    return writer.getsaved()


# this is used by event_based_risk
@export.add(('agg_loss_table', 'csv'))
def export_agg_losses_ebr(ekey, dstore):
    """
    :param ekey: export key, i.e. a pair (datastore key, fmt)
    :param dstore: datastore object
    """
    loss_types = dstore.get_attr('composite_risk_model', 'loss_types')
    name, ext = export.keyfunc(ekey)
    agg_losses = dstore[name]
    oq = dstore['oqparam']
    dtlist = [('event_tag', (numpy.string_, 100)), ('year', U32)
              ] + oq.loss_dt_list()
    elt_dt = numpy.dtype(dtlist)
    rlzs_assoc = dstore['csm_info'].get_rlzs_assoc()
    sm_ids = sorted(rlzs_assoc.rlzs_by_smodel)
    writer = writers.CsvWriter(fmt=writers.FIVEDIGITS)
    for sm_id in sm_ids:
        rlzs = rlzs_assoc.rlzs_by_smodel[sm_id]
        try:
            events = dstore['events/sm-%04d' % sm_id]
        except KeyError:
            continue
        if not len(events):
            continue
        for rlz in rlzs:
            dest = dstore.build_fname('agg_losses', rlz, 'csv')
            eids = set()
            rlzname = 'rlz-%03d' % rlz.ordinal
            if rlzname not in agg_losses:
                continue
            for loss_type in agg_losses[rlzname]:
                dset = agg_losses['%s/%s' % (rlzname, loss_type)]
                eids.update(dset['eid'])
            eids = sorted(eids)
            rlz_events = events[eids]
            eid2idx = dict(zip(eids, range(len(eids))))
            elt = numpy.zeros(len(eids), elt_dt)
            elt['event_tag'] = build_etags(rlz_events)
            elt['year'] = rlz_events['year']
            for loss_type in loss_types:
                elt_lt = elt[loss_type]
                if oq.insured_losses:
                    elt_lt_ins = elt[loss_type + '_ins']
                key = 'rlz-%03d/%s' % (rlz.ordinal, loss_type)
                if key not in agg_losses:  # nothing was saved for this key
                    continue
                data = agg_losses[key].value
                for i, eid in numpy.ndenumerate(data['eid']):
                    idx = eid2idx[eid]
                    if oq.insured_losses:
                        elt_lt[idx] = data['loss'][i, 0]
                        elt_lt_ins[idx] = data['loss'][i, 1]
                    else:
                        elt_lt[idx] = data['loss'][i]
            elt.sort(order='event_tag')
            writer.save(elt, dest)
    return writer.getsaved()


def group_by_aid(data, loss_type):
    return {aid: AccumDict({loss_type: rec['loss']})
            for aid, [rec] in group_array(data, 'aid').items()}


# this is used by event_based_risk
@export.add(('ass_loss_ratios', 'csv'))
def export_ass_losses_ebr(ekey, dstore):
    """
    :param ekey: export key, i.e. a pair (datastore key, fmt)
    :param dstore: datastore object
    """
    loss_types = dstore.get_attr('composite_risk_model', 'loss_types')
    name, ext = export.keyfunc(ekey)
    ass_losses = dstore[name]
    assetcol = dstore['assetcol']
    oq = dstore['oqparam']
    dtlist = [('event_tag', (numpy.string_, 100)), ('year', U32),
              ('aid', U32)] + oq.loss_dt_list()
    elt_dt = numpy.dtype(dtlist)
    rlzs_assoc = dstore['csm_info'].get_rlzs_assoc()
    sm_id, eid = get_sm_id_eid(ekey[0])
    if sm_id is None:
        return []
    sm_id, eid = int(sm_id), int(eid)
    sm_ids = [sm_id]
    zero = [0, 0] if oq.insured_losses else 0
    writer = writers.CsvWriter(fmt=writers.FIVEDIGITS)
    for sm_id in sm_ids:
        rlzs = rlzs_assoc.rlzs_by_smodel[sm_id]
        try:
            event = dstore['events/sm-%04d' % sm_id][eid]
        except KeyError:
            continue
        [event_tag] = build_etags([event])
        for rlz in rlzs:
            exportname = 'losses-sm=%04d-eid=%d' % (sm_id, eid)
            dest = dstore.build_fname(exportname, rlz, 'csv')
            losses_by_aid = AccumDict()
            rlzname = 'rlz-%03d' % rlz.ordinal
            for loss_type in ass_losses[rlzname]:
                data = get_array(ass_losses['%s/%s' % (rlzname, loss_type)],
                                 eid=eid)
                losses_by_aid += group_by_aid(data, loss_type)
            elt = numpy.zeros(len(losses_by_aid), elt_dt)
            elt['event_tag'] = event_tag
            elt['year'] = event['year']
            elt['aid'] = sorted(losses_by_aid)
            for i, aid in numpy.ndenumerate(elt['aid']):
                for loss_type in loss_types:
                    value = assetcol[int(aid)].value(loss_type, oq.time_event)
                    loss = value * losses_by_aid[aid].get(loss_type, zero)
                    if oq.insured_losses:
                        elt[loss_type][i] = loss[0]
                        elt[loss_type + '_ins'][i] = loss[1]
                    else:
                        elt[loss_type][i] = loss

            elt.sort(order='event_tag')
            writer.save(elt, dest)
    return writer.getsaved()


# alternative export format for the average losses, used by the platform
@export.add(('avglosses-rlzs', 'csv'))
def export_avglosses_csv(ekey, dstore):
    """
    :param ekey: export key, i.e. a pair (datastore key, fmt)
    :param dstore: datastore object
    """
    outs = extract_outputs(ekey[0], dstore, ext=ekey[1])
    assetcol = dstore['assetcol/array'].value
    aref = dstore['asset_refs'].value
    header = ['lon', 'lat', 'asset_ref', 'asset_value', 'average_loss',
              'stddev_loss', 'loss_type']
    for out in outs:
        rows = []
        for asset, loss in zip(assetcol, out.array):
            row = [asset['lon'], asset['lat'], aref[asset['idx']],
                   asset[out.ltype], loss, numpy.nan, out.ltype]
            rows.append(row)
        writers.write_csv(out.path, [header] + rows)
    return [out.path for out in outs]


@export.add(('rcurves-rlzs', 'csv'))
def export_rcurves(ekey, dstore):
    rlzs = dstore['csm_info'].get_rlzs_assoc().realizations
    assets = get_assets(dstore)
    curves = dstore[ekey[0]].value
    name = ekey[0].split('-')[0]
    writer = writers.CsvWriter(fmt=writers.FIVEDIGITS)
    for rlz in rlzs:
        # FIXME: export insured values too
        array = compose_arrays(assets, curves[:, rlz.ordinal, 0])
        path = dstore.build_fname(name, rlz, 'csv')
        writer.save(array, path)
    return writer.getsaved()


# this is used by classical_risk
@export.add(('loss_curves-rlzs', 'csv'))
def export_loss_curves(ekey, dstore):
    rlzs = dstore['csm_info'].get_rlzs_assoc().realizations
    loss_types = dstore.get_attr('composite_risk_model', 'loss_types')
    assets = get_assets(dstore)
    curves = dstore[ekey[0]]
    name = ekey[0].split('-')[0]
    writer = writers.CsvWriter(fmt='%9.6E')
    for rlz in rlzs:
        for ltype in loss_types:
            array = compose_arrays(assets, curves[ltype][:, rlz.ordinal])
            path = dstore.build_fname('%s-%s' % (name, ltype), rlz, 'csv')
            writer.save(array, path)
    return writer.getsaved()


@export.add(('dmg_by_asset', 'xml'))
def export_damage(ekey, dstore):
    loss_types = dstore.get_attr('composite_risk_model', 'loss_types')
    damage_states = dstore.get_attr('composite_risk_model', 'damage_states')
    rlzs = dstore['csm_info'].get_rlzs_assoc().realizations
    dmg_by_asset = dstore['dmg_by_asset']  # shape (N, L, R)
    assetcol = dstore['assetcol/array'].value
    aref = dstore['asset_refs'].value
    dmg_states = [DmgState(s, i) for i, s in enumerate(damage_states)]
    D = len(dmg_states)
    N, R = dmg_by_asset.shape
    L = len(loss_types)
    fnames = []

    for l, r in itertools.product(range(L), range(R)):
        lt = loss_types[l]
        rlz = rlzs[r]
        dd_asset = []
        for n, ass in enumerate(assetcol):
            assref = aref[ass['idx']]
            dist = dmg_by_asset[n, r][lt]
            site = Site(ass['lon'], ass['lat'])
            for ds in range(D):
                dd_asset.append(
                    DmgDistPerAsset(
                        ExposureData(assref, site), dmg_states[ds],
                        dist['mean'][ds], dist['stddev'][ds]))

        f1 = export_dmg_xml(('dmg_dist_per_asset', 'xml'), dstore,
                            dmg_states, dd_asset, lt, rlz)
        max_damage = dmg_states[-1]
        # the collapse map is extracted from the damage distribution per asset
        # (dda) by taking the value corresponding to the maximum damage
        collapse_map = [dda for dda in dd_asset if dda.dmg_state == max_damage]
        f2 = export_dmg_xml(('collapse_map', 'xml'), dstore,
                            dmg_states, collapse_map, lt, rlz)
        fnames.extend(sum((f1 + f2).values(), []))
    return sorted(fnames)


@export.add(('dmg_by_taxon', 'xml'))
def export_damage_taxon(ekey, dstore):
    loss_types = dstore.get_attr('composite_risk_model', 'loss_types')
    damage_states = dstore.get_attr('composite_risk_model', 'damage_states')
    rlzs = dstore['csm_info'].get_rlzs_assoc().realizations
    dmg_by_taxon = dstore['dmg_by_taxon']  # shape (T, L, R)
    taxonomies = dstore['assetcol/taxonomies']
    dmg_states = [DmgState(s, i) for i, s in enumerate(damage_states)]
    D = len(dmg_states)
    T, R = dmg_by_taxon.shape
    L = len(loss_types)
    fnames = []

    for l, r in itertools.product(range(L), range(R)):
        lt = loss_types[l]
        rlz = rlzs[r]
        dd_taxo = []
        for t in range(T):
            dist = dmg_by_taxon[t, r][lt]
            for ds in range(D):
                dd_taxo.append(
                    DmgDistPerTaxonomy(
                        taxonomies[t], dmg_states[ds],
                        dist['mean'][ds], dist['stddev'][ds]))

        f = export_dmg_xml(('dmg_dist_per_taxonomy', 'xml'),
                           dstore, dmg_states, dd_taxo, lt, rlz)
        fnames.extend(sum(f.values(), []))
    return sorted(fnames)


@export.add(('dmg_total', 'xml'))
def export_damage_total(ekey, dstore):
    loss_types = dstore.get_attr('composite_risk_model', 'loss_types')
    damage_states = dstore.get_attr('composite_risk_model', 'damage_states')
    rlzs = dstore['csm_info'].get_rlzs_assoc().realizations
    dmg_total = dstore['dmg_total']
    R, = dmg_total.shape
    L = len(loss_types)
    dmg_states = [DmgState(s, i) for i, s in enumerate(damage_states)]
    D = len(dmg_states)
    fnames = []
    for l, r in itertools.product(range(L), range(R)):
        lt = loss_types[l]
        rlz = rlzs[r]
        dd_total = []
        for ds in range(D):
            dist = dmg_total[r][lt]
            dd_total.append(DmgDistTotal(
                dmg_states[ds], dist['mean'][ds], dist['stddev'][ds]))

        f = export_dmg_xml(('dmg_dist_total', 'xml'), dstore,
                           dmg_states, dd_total, lt, rlz)
        fnames.extend(sum(f.values(), []))
    return sorted(fnames)


# used by classical_risk and event_based_risk
@export.add(('loss_maps-rlzs', 'csv'))
def export_loss_maps_csv(ekey, dstore):
    rlzs = dstore['csm_info'].get_rlzs_assoc().realizations
    assets = get_assets(dstore)
<<<<<<< HEAD
    if 'loss_curves-rlzs' in dstore:
        value = get_loss_maps(dstore, 'loss_curves-rlzs')
    else:
        value = get_loss_maps(dstore, 'rcurves-rlzs')
=======
    value = get_loss_maps(dstore, 'rlzs')
>>>>>>> e405ecf9
    writer = writers.CsvWriter(fmt=writers.FIVEDIGITS)
    for rlz, values in zip(rlzs, value.T):
        fname = dstore.build_fname('loss_maps', rlz, ekey[1])
        writer.save(compose_arrays(assets, values), fname)
    return writer.getsaved()


@export.add(('damages-rlzs', 'csv'), ('csq_by_asset', 'csv'))
def export_rlzs_by_asset_csv(ekey, dstore):
    rlzs = dstore['csm_info'].get_rlzs_assoc().realizations
    assets = get_assets(dstore)
    value = dstore[ekey[0]].value  # matrix N x R or T x R
    writer = writers.CsvWriter(fmt=writers.FIVEDIGITS)
    for rlz, values in zip(rlzs, value.T):
        fname = dstore.build_fname(ekey[0], rlz.gsim_rlz, ekey[1])
        writer.save(compose_arrays(assets, values), fname)
    return writer.getsaved()


@export.add(('csq_by_taxon', 'csv'))
def export_csq_by_taxon_csv(ekey, dstore):
    taxonomies = add_quotes(dstore['assetcol/taxonomies'].value)
    rlzs = dstore['csm_info'].get_rlzs_assoc().realizations
    value = dstore[ekey[0]].value  # matrix T x R
    writer = writers.CsvWriter(fmt=writers.FIVEDIGITS)
    for rlz, values in zip(rlzs, value.T):
        fname = dstore.build_fname(ekey[0], rlz.gsim_rlz, ekey[1])
        writer.save(compose_arrays(taxonomies, values, 'taxonomy'), fname)
    return writer.getsaved()


@export.add(('csq_total', 'csv'))
def export_csq_total_csv(ekey, dstore):
    rlzs = dstore['csm_info'].get_rlzs_assoc().realizations
    value = dstore[ekey[0]].value
    writer = writers.CsvWriter(fmt=writers.FIVEDIGITS)
    for rlz, values in zip(rlzs, value):
        fname = dstore.build_fname(ekey[0], rlz.gsim_rlz, ekey[1])
        writer.save(numpy.array([values], value.dtype), fname)
    return writer.getsaved()


def build_damage_dt(dstore):
    """
    :param dstore: a datastore instance
    :returns: a composite dtype loss_type -> (mean_ds1, stdv_ds1, ...)
    """
    damage_states = dstore.get_attr('composite_risk_model', 'damage_states')
    dt_list = []
    for ds in damage_states:
        dt_list.append(('%s_mean' % ds, F32))
        dt_list.append(('%s_stdv' % ds, F32))
    damage_dt = numpy.dtype(dt_list)
    loss_types = dstore.get_attr('composite_risk_model', 'loss_types')
    return numpy.dtype([(lt, damage_dt) for lt in loss_types])


def build_damage_array(data, damage_dt):
    """
    :param data: an array of length N with fields 'mean' and 'stddev'
    :param damage_dt: a damage composite data type loss_type -> states
    :returns: a composite array of length N and dtype damage_dt
    """
    L = len(data) if data.shape else 1
    dmg = numpy.zeros(L, damage_dt)
    for lt in damage_dt.names:
        for i, ms in numpy.ndenumerate(data[lt]):
            lst = []
            for m, s in zip(ms['mean'], ms['stddev']):
                lst.append(m)
                lst.append(s)
            dmg[lt][i] = tuple(lst)
    return dmg


@export.add(('dmg_by_asset', 'csv'))
def export_dmg_by_asset_csv(ekey, dstore):
    damage_dt = build_damage_dt(dstore)
    rlzs = dstore['csm_info'].get_rlzs_assoc().realizations
    data = dstore[ekey[0]]
    writer = writers.CsvWriter(fmt='%.6E')
    assets = get_assets(dstore)
    for rlz in rlzs:
        dmg_by_asset = build_damage_array(data[:, rlz.ordinal], damage_dt)
        fname = dstore.build_fname(ekey[0], rlz.gsim_rlz, ekey[1])
        writer.save(compose_arrays(assets, dmg_by_asset), fname)
    return writer.getsaved()


@export.add(('dmg_by_taxon', 'csv'))
def export_dmg_by_taxon_csv(ekey, dstore):
    damage_dt = build_damage_dt(dstore)
    taxonomies = add_quotes(dstore['assetcol/taxonomies'].value)
    rlzs = dstore['csm_info'].get_rlzs_assoc().realizations
    data = dstore[ekey[0]]
    writer = writers.CsvWriter(fmt='%.6E')
    for rlz in rlzs:
        dmg_by_taxon = build_damage_array(data[:, rlz.ordinal], damage_dt)
        fname = dstore.build_fname(ekey[0], rlz.gsim_rlz, ekey[1])
        array = compose_arrays(taxonomies, dmg_by_taxon, 'taxonomy')
        writer.save(array, fname)
    return writer.getsaved()


@export.add(('dmg_total', 'csv'))
def export_dmg_totalcsv(ekey, dstore):
    damage_dt = build_damage_dt(dstore)
    rlzs = dstore['csm_info'].get_rlzs_assoc().realizations
    data = dstore[ekey[0]]
    writer = writers.CsvWriter(fmt='%.6E')
    for rlz in rlzs:
        dmg_total = build_damage_array(data[rlz.ordinal], damage_dt)
        fname = dstore.build_fname(ekey[0], rlz.gsim_rlz, ekey[1])
        writer.save(dmg_total, fname)
    return writer.getsaved()


def export_dmg_xml(key, dstore, damage_states, dmg_data, lt, rlz):
    """
    Export damage outputs in XML format.

    :param key:
        dmg_dist_per_asset|dmg_dist_per_taxonomy|dmg_dist_total|collapse_map
    :param dstore:
        the datastore
    :param damage_states:
        the list of damage states
    :param dmg_data:
        a list [(loss_type, unit, asset_ref, mean, stddev), ...]
    :param lt:
        loss type string
    :param rlz:
        a realization object
    """
    dest = dstore.build_fname('%s-%s' % (key[0], lt), rlz, key[1])
    risk_writers.DamageWriter(damage_states).to_nrml(key[0], dmg_data, dest)
    return AccumDict({key: [dest]})


# exports for scenario_risk

LossMap = collections.namedtuple('LossMap', 'location asset_ref value std_dev')
LossCurve = collections.namedtuple(
    'LossCurve', 'location asset_ref poes losses loss_ratios '
    'average_loss stddev_loss')


# emulate a Django point
class Location(object):
    def __init__(self, x, y):
        self.x, self.y = x, y
        self.wkt = 'POINT(%s %s)' % (x, y)


<<<<<<< HEAD
def get_loss_maps(dstore, name):
    oq = dstore['oqparam']
    riskmodel = riskinput.read_composite_risk_model(dstore)
    if name.startswith('rcurves-'):  # event_based_risk
=======
def get_loss_maps(dstore, kind):
    """
    :param dstore: a DataStore instanc
    :param kind: 'rlzs' or 'stats'
    """
    name = 'rcurves-%s' % kind
    if name in dstore:  # event_based risk
        oq = dstore['oqparam']
>>>>>>> e405ecf9
        assetvals = dstore['assetcol'].values()
        realizations = dstore['realizations']
        _, loss_maps_dt = scientific.build_loss_dtypes(
            {str(lt): len(oq.loss_ratios[lt]) for lt in oq.loss_ratios},
            oq.conditional_loss_poes, oq.insured_losses)
        loss_maps = numpy.zeros((len(assetvals), len(realizations)),
                                loss_maps_dt)
        rcurves = dstore[name]
        for cb in riskmodel.curve_builders:
            if cb.loss_type in oq.loss_ratios:
                for r, lmaps in cb.build_loss_maps(assetvals, rcurves):
                    loss_maps[cb.loss_type][:, r] = lmaps
<<<<<<< HEAD
    else:  # classical_risk
        loss_curves = dstore[name].value
        clp = oq.conditional_loss_poes
        _, loss_maps_dt = scientific.build_loss_dtypes(
            {str(cb.loss_type): len(cb.ratios)
             for cb in riskmodel.curve_builders},
            oq.conditional_loss_poes)
        loss_maps = numpy.zeros(loss_curves.shape, loss_maps_dt)
        for idx, curve in numpy.ndenumerate(loss_curves):
            for ltype in riskmodel.loss_types:
                loss_maps[ltype][idx] = scientific.loss_maps(clp, curve[ltype])
    return loss_maps
=======
        return loss_maps
    name = 'loss_maps-%s' % kind
    if name in dstore:  # classical_risk
        return dstore[name].value
>>>>>>> e405ecf9


# used by event_based_risk and classical_risk
@export.add(('loss_maps-rlzs', 'xml'), ('loss_maps-rlzs', 'geojson'))
def export_loss_maps_rlzs_xml_geojson(ekey, dstore):
    oq = dstore['oqparam']
    cc = dstore['assetcol/cost_calculator']
    unit_by_lt = cc.units
    unit_by_lt['occupants'] = 'people'
    rlzs = dstore['csm_info'].get_rlzs_assoc().realizations
<<<<<<< HEAD
    if 'loss_curves-rlzs' in dstore:
        loss_maps = get_loss_maps(dstore, 'loss_curves-rlzs')
    else:
        loss_maps = get_loss_maps(dstore, 'rcurves-rlzs')
=======
    loss_maps = get_loss_maps(dstore, 'rlzs')
>>>>>>> e405ecf9
    assetcol = dstore['assetcol/array'].value
    aref = dstore['asset_refs'].value
    R = len(rlzs)
    fnames = []
    export_type = ekey[1]
    writercls = (risk_writers.LossMapGeoJSONWriter
                 if export_type == 'geojson' else
                 risk_writers.LossMapXMLWriter)
    loss_types = loss_maps.dtype.names
    for lt in loss_types:
        loss_maps_lt = loss_maps[lt]
        for r in range(R):
            lmaps = loss_maps_lt[:, r]
            for poe in oq.conditional_loss_poes:
                for insflag in range(oq.insured_losses + 1):
                    ins = '_ins' if insflag else ''
                    rlz = rlzs[r]
                    unit = unit_by_lt[lt]
                    root = ekey[0][:-5]  # strip -rlzs
                    name = '%s-%s-poe-%s%s' % (root, lt, poe, ins)
                    fname = dstore.build_fname(name, rlz, ekey[1])
                    data = []
                    poe_str = 'poe-%s' % poe + ins
                    for ass, stat in zip(assetcol, lmaps[poe_str]):
                        loc = Location(ass['lon'], ass['lat'])
                        lm = LossMap(loc, aref[ass['idx']], stat, None)
                        data.append(lm)
                    writer = writercls(
                        fname, oq.investigation_time, poe=poe, loss_type=lt,
                        unit=unit,
                        risk_investigation_time=oq.risk_investigation_time,
                        **get_paths(rlz))
                    writer.serialize(data)
                    fnames.append(fname)
    return sorted(fnames)


# used by classical_risk and event_based_risk
@export.add(('loss_maps-stats', 'xml'), ('loss_maps-stats', 'geojson'))
def export_loss_maps_stats_xml_geojson(ekey, dstore):
<<<<<<< HEAD
    if 'loss_curves-rlzs' in dstore:
        loss_maps = get_loss_maps(dstore, 'loss_curves-stats')
    else:
        loss_maps = get_loss_maps(dstore, 'rcurves-stats')
=======
    loss_maps = get_loss_maps(dstore, 'stats')
>>>>>>> e405ecf9
    N, S = loss_maps.shape
    assetcol = dstore['assetcol/array'].value
    aref = dstore['asset_refs'].value
    fnames = []
    export_type = ekey[1]
    writercls = (risk_writers.LossMapGeoJSONWriter
                 if export_type == 'geojson' else
                 risk_writers.LossMapXMLWriter)
    for writer, (ltype, poe, s, insflag) in _gen_writers(
            dstore, writercls, ekey[0]):
        ins = '_ins' if insflag else ''
        if ltype not in loss_maps.dtype.names:
            continue
        array = loss_maps[ltype][:, s]
        curves = []
        poe_str = 'poe-%s' % poe + ins
        for ass, val in zip(assetcol, array[poe_str]):
            loc = Location(ass['lon'], ass['lat'])
            curve = LossMap(loc, aref[ass['idx']], val, None)
            curves.append(curve)
        writer.serialize(curves)
        fnames.append(writer._dest)
    return sorted(fnames)


# this is used by scenario_risk
@export.add(('losses_by_asset', 'xml'), ('losses_by_asset', 'geojson'))
def export_loss_map_xml_geojson(ekey, dstore):
    oq = dstore['oqparam']
    cc = dstore['assetcol/cost_calculator']
    unit_by_lt = cc.units
    unit_by_lt['occupants'] = 'people'
    rlzs = dstore['csm_info'].get_rlzs_assoc().realizations
    loss_map = dstore[ekey[0]]
    loss_types = dstore.get_attr('composite_risk_model', 'loss_types')
    assetcol = dstore['assetcol/array'].value
    aref = dstore['asset_refs'].value
    R = len(rlzs)
    fnames = []
    export_type = ekey[1]
    writercls = (risk_writers.LossMapGeoJSONWriter
                 if export_type == 'geojson' else
                 risk_writers.LossMapXMLWriter)
    for lt in loss_types:
        alosses = loss_map[lt]
        for ins in range(oq.insured_losses + 1):
            means = alosses['mean' + ('_ins' if ins else '')]
            stddevs = alosses['stddev' + ('_ins' if ins else '')]
            for r in range(R):
                rlz = rlzs[r]
                unit = unit_by_lt[lt]
                root = ekey[0][:-5]  # strip -rlzs
                name = '%s-%s%s' % (root, lt, '_ins' if ins else '')
                fname = dstore.build_fname(name, rlz, ekey[1])
                data = []
                for ass, mean, stddev in zip(
                        assetcol, means[:, r], stddevs[:, r]):
                    loc = Location(ass['lon'], ass['lat'])
                    lm = LossMap(loc, aref[ass['idx']], mean, stddev)
                    data.append(lm)
                writer = writercls(
                    fname, oq.investigation_time, poe=None, loss_type=lt,
                    gsim_tree_path=rlz.uid, unit=unit,
                    risk_investigation_time=oq.risk_investigation_time)
                writer.serialize(data)
                fnames.append(fname)
    return sorted(fnames)

agg_dt = numpy.dtype([('unit', (bytes, 6)), ('mean', F32), ('stddev', F32)])


# this is used by scenario_risk
@export.add(('agglosses-rlzs', 'csv'))
def export_agglosses(ekey, dstore):
    cc = dstore['assetcol/cost_calculator']
    unit_by_lt = cc.units
    unit_by_lt['occupants'] = 'people'
    agglosses = dstore[ekey[0]]
    fnames = []
    for rlz in dstore['csm_info'].get_rlzs_assoc().realizations:
        gsim, = rlz.gsim_rlz.value
        loss = agglosses[rlz.ordinal]
        losses = numpy.zeros(
            1, numpy.dtype([(lt, agg_dt) for lt in loss.dtype.names]))
        header = []
        for lt in loss.dtype.names:
            losses[lt]['unit'] = unit_by_lt[lt]
            header.append('%s-unit' % lt)
            losses[lt]['mean'] = loss[lt]['mean']
            header.append('%s-mean' % lt)
            losses[lt]['stddev'] = loss[lt]['stddev']
            header.append('%s-stddev' % lt)
        dest = dstore.build_fname('agglosses', gsim, 'csv')
        writers.write_csv(dest, losses, header=header)
        fnames.append(dest)
    return sorted(fnames)


AggCurve = collections.namedtuple(
    'AggCurve', ['losses', 'poes', 'average_loss', 'stddev_loss'])


def get_paths(rlz):
    """
    :param rlz:
        a logic tree realization (composite or simple)
    :returns:
        a dict {'source_model_tree_path': string, 'gsim_tree_path': string}
    """
    dic = {}
    if hasattr(rlz, 'sm_lt_path'):  # composite realization
        dic['source_model_tree_path'] = '_'.join(rlz.sm_lt_path)
        dic['gsim_tree_path'] = '_'.join(rlz.gsim_lt_path)
    else:  # simple GSIM realization
        dic['source_model_tree_path'] = ''
        dic['gsim_tree_path'] = '_'.join(rlz.lt_path)
    return dic


def _gen_writers(dstore, writercls, root):
    # build Writer instances
    name = writercls.__name__
    if 'XML' in name:
        ext = 'xml'
    elif 'JSON' in name:
        ext = 'geojson'
    else:
        raise ValueError('Unsupported writer class: %s' % writercls)
    oq = dstore['oqparam']
    rlzs = dstore['csm_info'].get_rlzs_assoc().realizations
    cc = dstore['assetcol/cost_calculator']
    poes = oq.conditional_loss_poes if 'maps' in root else [None]
    for poe in poes:
        poe_str = '-%s' % poe if poe is not None else ''
        for l, loss_type in enumerate(cc.loss_types):
            for ins in range(oq.insured_losses + 1):
                if root.endswith('-rlzs'):
                    for rlz in rlzs:
                        dest = dstore.build_fname(
                            '%s-%s%s%s' %
                            (root[:-5],  # strip -rlzs
                             loss_type, poe_str, '_ins' if ins else ''),
                            rlz, ext)
                        yield writercls(
                            dest, oq.investigation_time, poe=poe,
                            loss_type=loss_type, unit=cc.units[loss_type],
                            risk_investigation_time=oq.risk_investigation_time,
                            **get_paths(rlz)), (
                                loss_type, poe, rlz.ordinal, ins)
                elif root.endswith('-stats'):
                    pairs = [('mean', None)] + [
                        ('quantile-%s' % q, q)
                        for q in oq.quantile_loss_curves]
                    for ordinal, (statname, statvalue) in enumerate(pairs):
                        prefix = root[:-6]  # strip -stats
                        key = '%s-%s%s%s' % (statname, loss_type, poe_str,
                                             '_ins' if ins else '')
                        dest = dstore.build_fname(prefix, key, ext)
                        yield writercls(
                            dest, oq.investigation_time,
                            poe=poe, loss_type=loss_type,
                            risk_investigation_time=oq.risk_investigation_time,
                            statistics='mean' if ordinal == 0 else 'quantile',
                            quantile_value=statvalue,
                            unit=cc.units[loss_type],
                        ), (loss_type, poe, ordinal, ins)


# this is used by event_based_risk
@export.add(('agg_curve-rlzs', 'xml'))
def export_agg_curve_rlzs(ekey, dstore):
    agg_curve = dstore[ekey[0]]
    fnames = []
    for writer, (loss_type, poe, r, ins) in _gen_writers(
            dstore, risk_writers.AggregateLossCurveXMLWriter, ekey[0]):
        rec = agg_curve[loss_type][ins, r]
        curve = AggCurve(rec['losses'], rec['poes'], rec['avg'], None)
        writer.serialize(curve)
        fnames.append(writer._dest)
    return sorted(fnames)


# this is used by event_based_risk
@export.add(('agg_curve-stats', 'xml'))
def export_agg_curve_stats(ekey, dstore):
    oq = dstore['oqparam']
    rlzs = dstore['realizations']
    riskmodel = riskinput.read_composite_risk_model(dstore)
    cr = {cb.loss_type: cb.curve_resolution for cb in riskmodel.curve_builders}
    sb = scientific.SimpleStats(rlzs, oq.quantile_loss_curves)
    loss_curve_dt, _ = scientific.build_loss_dtypes(
        cr, oq.conditional_loss_poes, oq.insured_losses)
    agg_curve = sb.build_agg_curve_stats(loss_curve_dt, dstore)
    fnames = []
    for writer, (loss_type, poe, r, insflag) in _gen_writers(
            dstore, risk_writers.AggregateLossCurveXMLWriter, ekey[0]):
        rec = agg_curve[loss_type][r]
        ins = '_ins' if insflag else ''
        curve = AggCurve(rec['losses' + ins], rec['poes' + ins],
                         rec['avg' + ins], None)
        writer.serialize(curve)
        fnames.append(writer._dest)
    return sorted(fnames)


# this is used by classical risk
@export.add(('loss_curves-stats', 'xml'),
            ('loss_curves-stats', 'geojson'))
def export_loss_curves_stats(ekey, dstore):
    assetcol = dstore['assetcol/array'].value
    aref = dstore['asset_refs'].value
    loss_curves = dstore[ekey[0]]
    ok_loss_types = loss_curves.dtype.names
    [loss_ratios] = dstore['loss_ratios']
    fnames = []
    writercls = (risk_writers.LossCurveGeoJSONWriter
                 if ekey[0] == 'geojson' else
                 risk_writers.LossCurveXMLWriter)
    for writer, (ltype, poe, s, insflag) in _gen_writers(
            dstore, writercls, ekey[0]):
        if ltype not in ok_loss_types:
            continue  # ignore loss type
        ins = '_ins' if insflag else ''
        array = loss_curves[ltype][:, s]
        curves = []
        for ass, rec in zip(assetcol, array):
            loc = Location(ass['lon'], ass['lat'])
            curve = LossCurve(loc, aref[ass['idx']], rec['poes' + ins],
                              rec['losses' + ins], loss_ratios[ltype],
                              rec['avg' + ins], None)
            curves.append(curve)
        writer.serialize(curves)
        fnames.append(writer._dest)
    return sorted(fnames)


# this is used by event_based_risk to export loss curves
@export.add(('rcurves-rlzs', 'xml'),
            ('rcurves-rlzs', 'geojson'),
            ('rcurves-stats', 'xml'),
            ('rcurves-stats', 'geojson'))
def export_rcurves_rlzs(ekey, dstore):
    oq = dstore['oqparam']
    riskmodel = riskinput.read_composite_risk_model(dstore)
    assetcol = dstore['assetcol']
    aref = dstore['asset_refs'].value
    kind = ekey[0].split('-')[1]  # rlzs or stats
    if oq.avg_losses:
        acurves = dstore['avg_losses-' + kind]
    rcurves = dstore[ekey[0]]
    [loss_ratios] = dstore['loss_ratios']
    fnames = []
    writercls = (risk_writers.LossCurveGeoJSONWriter
                 if ekey[0] == 'geojson' else
                 risk_writers.LossCurveXMLWriter)
    for writer, (ltype, poe, r, ins) in _gen_writers(
            dstore, writercls, ekey[0]):
        if ltype not in loss_ratios.dtype.names:
            continue  # ignore loss type
        l = riskmodel.lti[ltype]
        poes = rcurves[ltype][:, r, ins]
        curves = []
        for aid, ass in enumerate(assetcol):
            loc = Location(*ass.location)
            losses = loss_ratios[ltype] * ass.value(ltype)
            # -1 means that the average was not computed
            avg = acurves[aid, r, l][ins] if oq.avg_losses else -1
            curve = LossCurve(loc, aref[ass.idx], poes[aid],
                              losses, loss_ratios[ltype], avg, None)
            curves.append(curve)
        writer.serialize(curves)
        fnames.append(writer._dest)
    return sorted(fnames)


# used by ebr calculator
@export.add(('losses_by_taxon', 'csv'))
def export_losses_by_taxon_csv(ekey, dstore):
    taxonomies = add_quotes(dstore['assetcol/taxonomies'].value)
    rlzs = dstore['csm_info'].get_rlzs_assoc().realizations
    loss_types = dstore.get_attr('composite_risk_model', 'loss_types')
    value = dstore[ekey[0]].value  # matrix of shape (T, L, R)
    writer = writers.CsvWriter(fmt=writers.FIVEDIGITS)
    dt = numpy.dtype([('taxonomy', taxonomies.dtype)]
                     + [(lt, F64) for lt in loss_types])
    for rlz, values in zip(rlzs, value.transpose(2, 0, 1)):
        fname = dstore.build_fname(ekey[0], rlz, ekey[1])
        array = numpy.zeros(len(values), dt)
        array['taxonomy'] = taxonomies
        for l, lt in enumerate(loss_types):
            array[lt] = values[:, l]
        writer.save(array, fname)
    return writer.getsaved()


# this is used by classical_risk
@export.add(('loss_curves-rlzs', 'xml'),
            ('loss_curves-rlzs', 'geojson'))
def export_loss_curves_rlzs(ekey, dstore):
    assetcol = dstore['assetcol/array'].value
    aref = dstore['asset_refs'].value
    loss_curves = dstore[ekey[0]]
    fnames = []
    writercls = (risk_writers.LossCurveGeoJSONWriter
                 if ekey[0] == 'geojson' else
                 risk_writers.LossCurveXMLWriter)
    for writer, (lt, poe, r, insflag) in _gen_writers(
            dstore, writercls, ekey[0]):
        ins = '_ins' if insflag else ''
        array = loss_curves[lt][:, r]
        curves = []
        for ass, data in zip(assetcol, array):
            loc = Location(ass['lon'], ass['lat'])
            losses = data['losses' + ins]
            poes = data['poes' + ins]
            avg = data['avg' + ins]
            if lt == 'occupants':
                loss_ratios = losses / ass['occupants']
            else:
                loss_ratios = losses / ass['value-' + lt]
            curve = LossCurve(loc, aref[ass['idx']], poes,
                              losses, loss_ratios, avg, None)
            curves.append(curve)
        writer.serialize(curves)
        fnames.append(writer._dest)
    return sorted(fnames)

BcrData = collections.namedtuple(
    'BcrData', ['location', 'asset_ref', 'average_annual_loss_original',
                'average_annual_loss_retrofitted', 'bcr'])


# this is used by classical_bcr
@export.add(('bcr-rlzs', 'xml'))
def export_bcr_map_rlzs(ekey, dstore):
    assetcol = dstore['assetcol/array'].value
    aref = dstore['asset_refs'].value
    bcr_data = dstore['bcr-rlzs']
    N, R = bcr_data.shape
    oq = dstore['oqparam']
    realizations = dstore['csm_info'].get_rlzs_assoc().realizations
    loss_types = dstore.get_attr('composite_risk_model', 'loss_types')
    writercls = risk_writers.BCRMapXMLWriter
    fnames = []
    for rlz in realizations:
        for l, loss_type in enumerate(loss_types):
            rlz_data = bcr_data[loss_type][:, rlz.ordinal]
            path = dstore.build_fname('bcr-%s' % loss_type, rlz, 'xml')
            writer = writercls(
                path, oq.interest_rate, oq.asset_life_expectancy, loss_type,
                **get_paths(rlz))
            data = []
            for ass, value in zip(assetcol, rlz_data):
                loc = Location(ass['lon'], ass['lat'])
                data.append(BcrData(loc, aref[ass['idx']],
                                    value['annual_loss_orig'],
                                    value['annual_loss_retro'],
                                    value['bcr']))
            writer.serialize(data)
            fnames.append(path)
    return sorted(fnames)

# TODO: add export_bcr_map_stats<|MERGE_RESOLUTION|>--- conflicted
+++ resolved
@@ -460,14 +460,7 @@
 def export_loss_maps_csv(ekey, dstore):
     rlzs = dstore['csm_info'].get_rlzs_assoc().realizations
     assets = get_assets(dstore)
-<<<<<<< HEAD
-    if 'loss_curves-rlzs' in dstore:
-        value = get_loss_maps(dstore, 'loss_curves-rlzs')
-    else:
-        value = get_loss_maps(dstore, 'rcurves-rlzs')
-=======
     value = get_loss_maps(dstore, 'rlzs')
->>>>>>> e405ecf9
     writer = writers.CsvWriter(fmt=writers.FIVEDIGITS)
     for rlz, values in zip(rlzs, value.T):
         fname = dstore.build_fname('loss_maps', rlz, ekey[1])
@@ -622,21 +615,15 @@
         self.wkt = 'POINT(%s %s)' % (x, y)
 
 
-<<<<<<< HEAD
-def get_loss_maps(dstore, name):
+def get_loss_maps(dstore, kind):
+    """
+    :param dstore: a DataStore instanc
+    :param kind: 'rlzs' or 'stats'
+    """
     oq = dstore['oqparam']
     riskmodel = riskinput.read_composite_risk_model(dstore)
-    if name.startswith('rcurves-'):  # event_based_risk
-=======
-def get_loss_maps(dstore, kind):
-    """
-    :param dstore: a DataStore instanc
-    :param kind: 'rlzs' or 'stats'
-    """
     name = 'rcurves-%s' % kind
     if name in dstore:  # event_based risk
-        oq = dstore['oqparam']
->>>>>>> e405ecf9
         assetvals = dstore['assetcol'].values()
         realizations = dstore['realizations']
         _, loss_maps_dt = scientific.build_loss_dtypes(
@@ -649,8 +636,9 @@
             if cb.loss_type in oq.loss_ratios:
                 for r, lmaps in cb.build_loss_maps(assetvals, rcurves):
                     loss_maps[cb.loss_type][:, r] = lmaps
-<<<<<<< HEAD
-    else:  # classical_risk
+        return loss_maps
+    name = 'loss_curves-%s' % kind
+    if name in dstore:  # classical_risk
         loss_curves = dstore[name].value
         clp = oq.conditional_loss_poes
         _, loss_maps_dt = scientific.build_loss_dtypes(
@@ -661,13 +649,7 @@
         for idx, curve in numpy.ndenumerate(loss_curves):
             for ltype in riskmodel.loss_types:
                 loss_maps[ltype][idx] = scientific.loss_maps(clp, curve[ltype])
-    return loss_maps
-=======
         return loss_maps
-    name = 'loss_maps-%s' % kind
-    if name in dstore:  # classical_risk
-        return dstore[name].value
->>>>>>> e405ecf9
 
 
 # used by event_based_risk and classical_risk
@@ -678,14 +660,7 @@
     unit_by_lt = cc.units
     unit_by_lt['occupants'] = 'people'
     rlzs = dstore['csm_info'].get_rlzs_assoc().realizations
-<<<<<<< HEAD
-    if 'loss_curves-rlzs' in dstore:
-        loss_maps = get_loss_maps(dstore, 'loss_curves-rlzs')
-    else:
-        loss_maps = get_loss_maps(dstore, 'rcurves-rlzs')
-=======
     loss_maps = get_loss_maps(dstore, 'rlzs')
->>>>>>> e405ecf9
     assetcol = dstore['assetcol/array'].value
     aref = dstore['asset_refs'].value
     R = len(rlzs)
@@ -726,14 +701,7 @@
 # used by classical_risk and event_based_risk
 @export.add(('loss_maps-stats', 'xml'), ('loss_maps-stats', 'geojson'))
 def export_loss_maps_stats_xml_geojson(ekey, dstore):
-<<<<<<< HEAD
-    if 'loss_curves-rlzs' in dstore:
-        loss_maps = get_loss_maps(dstore, 'loss_curves-stats')
-    else:
-        loss_maps = get_loss_maps(dstore, 'rcurves-stats')
-=======
     loss_maps = get_loss_maps(dstore, 'stats')
->>>>>>> e405ecf9
     N, S = loss_maps.shape
     assetcol = dstore['assetcol/array'].value
     aref = dstore['asset_refs'].value
