# -*- coding: utf-8 -*-
# vim: tabstop=4 shiftwidth=4 softtabstop=4
#
# Copyright (C) 2018-2020 GEM Foundation
#
# OpenQuake is free software: you can redistribute it and/or modify it
# under the terms of the GNU Affero General Public License as published
# by the Free Software Foundation, either version 3 of the License, or
# (at your option) any later version.
#
# OpenQuake is distributed in the hope that it will be useful,
# but WITHOUT ANY WARRANTY; without even the implied warranty of
# MERCHANTABILITY or FITNESS FOR A PARTICULAR PURPOSE.  See the
# GNU Affero General Public License for more details.
#
# You should have received a copy of the GNU Affero General Public License
# along with OpenQuake.  If not, see <http://www.gnu.org/licenses/>.
import os
import copy
import math
import logging
import pickle
from datetime import datetime
import numpy
import h5py
import zlib

from openquake.baselib.general import random_filter, AccumDict
from openquake.hazardlib.calc.filters import SourceFilter
from openquake.hazardlib.source.base import BaseSeismicSource
from openquake.hazardlib.geo.geodetic import min_geodetic_distance
from openquake.hazardlib.geo.surface.planar import PlanarSurface
from openquake.hazardlib.geo.surface.multi import MultiSurface
from openquake.hazardlib.geo.utils import KM_TO_DEGREES, angular_distance
from openquake.hazardlib.source.point import PointSource
from openquake.hazardlib.mfd import EvenlyDiscretizedMFD
from openquake.hazardlib.tom import PoissonTOM
from openquake.hazardlib.scalerel.wc1994 import WC1994
from openquake.hazardlib.source.rupture import ParametricProbabilisticRupture
from openquake.hazardlib.geo.point import Point
from openquake.hazardlib import valid
from openquake.hazardlib.sourceconverter import SourceConverter

DEFAULT_TRT = "Active Shallow Crust"
<<<<<<< HEAD
RUPTURES_PER_BLOCK = 10000  # decided by MS
=======
HDD = PMF([(0.2, 3.0), (0.6, 6.0), (0.2, 9.0)])
NPD = PMF([(0.15, NodalPlane(0.0, 90.0, 0.0)),
           (0.15, NodalPlane(45.0, 90.0, 0.0)),
           (0.15, NodalPlane(90.0, 90.0, 0.0)),
           (0.15, NodalPlane(135.0, 90.0, 0.0)),
           (0.05, NodalPlane(0.0, 45.0, 90.)),
           (0.05, NodalPlane(45.0, 45.0, 90.)),
           (0.05, NodalPlane(90.0, 45.0, 90.)),
           (0.05, NodalPlane(135.0, 45.0, 90.)),
           (0.05, NodalPlane(180.0, 45.0, 90.)),
           (0.05, NodalPlane(225.0, 45.0, 90.)),
           (0.05, NodalPlane(270.0, 45.0, 90.)),
           (0.05, NodalPlane(325.0, 45.0, 90.))])
>>>>>>> c1d73ae0


def convert_UCERFSource(self, node):
    """
    Converts the node into an UCERFSource object
    """
    dirname = os.path.dirname(self.fname)  # where the source_model_file is
    source_file = os.path.join(dirname, node["filename"])
    if "startDate" in node.attrib and "investigationTime" in node.attrib:
        # Is a time-dependent model - even if rates were originally
        # poissonian
        # Verify that the source time span is the same as the TOM time span
        inv_time = float(node["investigationTime"])
        if inv_time != self.investigation_time:
            raise ValueError("Source investigation time (%s) is not "
                             "equal to configuration investigation time "
                             "(%s)" % (inv_time, self.investigation_time))
        start_date = datetime.strptime(node["startDate"], "%d/%m/%Y")
    else:
        start_date = None
    return UCERFSource(
        source_file,
        self.investigation_time,
        start_date,
        float(node["minMag"]),
        npd=self.convert_npdist(node),
        hdd=self.convert_hpdist(node),
        aspect=~node.ruptAspectRatio,
        upper_seismogenic_depth=~node.pointGeometry.upperSeismoDepth,
        lower_seismogenic_depth=~node.pointGeometry.lowerSeismoDepth,
        msr=valid.SCALEREL[~node.magScaleRel](),
        mesh_spacing=self.rupture_mesh_spacing,
        trt=node["tectonicRegion"])


SourceConverter.convert_UCERFSource = convert_UCERFSource


class ImperfectPlanarSurface(PlanarSurface):
    """
    The planar surface class sets a narrow tolerance for the rectangular plane
    to be distorted in cartesian space. Ruptures with aspect ratios << 1.0,
    and with a dip of less than 90 degrees, cannot be generated in a manner
    that is consistent with the definitions - and thus cannot be instantiated.
    This subclass modifies the original planar surface class such that the
    tolerance checks are over-ridden. We find that distance errors with respect
    to a simple fault surface with a mesh spacing of 0.001 km are only on the
    order of < 0.15 % for Rrup (< 2 % for Rjb, < 3.0E-5 % for Rx)
    """
    IMPERFECT_RECTANGLE_TOLERANCE = numpy.inf


class UcerfFilter(SourceFilter):
    """
    Filter for UCERF sources, both background and faults.
    """
    def filter(self, srcs):
        for src in srcs:
            if hasattr(src, 'start'):  # fault sources
                src.src_filter = self  # hack: needed for .iter_ruptures
                ridx = set()
                for idx in range(src.start, src.stop):
                    ridx.update(src.get_ridx(idx))
                src.indices = self.get_indices(src, ridx, src.mags.max())
                if len(src.indices):
                    yield src
            else:  # background sources
                yield from super().filter([src])

    def get_indices(self, src, ridx, mag):
        """
        :param src: an UCERF source
        :param ridx: a set of rupture indices
        :param mag: magnitude to use to compute the integration distance
        :returns: array with the IDs of the sites close to the ruptures
        """
        centroids = src.get_centroids(ridx)
        mindistance = min_geodetic_distance(
            (centroids[:, 0], centroids[:, 1]), self.sitecol.xyz)
        idist = self.integration_distance(DEFAULT_TRT, mag)
        indices, = (mindistance <= idist).nonzero()
        return indices


class UCERFSource(BaseSeismicSource):
    """
    :param source_file:
        Path to an existing HDF5 file containing the UCERF model
    :param float investigation_time:
        Investigation time of event set (years)
    :param start_date:
        Starting date of the investigation (None for time independent)
    :param float min_mag:
        Minimim magnitude for consideration of background sources
    :param npd:
        Nodal plane distribution as instance of :class:
        openquake.hazardlib.pmf.PMF
    :param hdd:
        Hypocentral depth distribution as instance of :class:
        openquake.hazardlib.pmf.PMF
    :param float aspect:
        Aspect ratio
    :param float upper_seismoge nic_depth:
        Upper seismogenic depth (km)
    :param float lower_seismogenic_depth:
        Lower seismogenic depth (km)
    :param msr:
        Magnitude scaling relation
    :param float mesh_spacing:
        Spacing (km) of fault mesh
    :param str trt:
        Tectonic region type
    :param float integration_distance:
        Maximum distance from rupture to site for consideration
    """
    code = b'U'
    MODIFICATIONS = set()
    tectonic_region_type = DEFAULT_TRT
    ruptures_per_block = None  # overridden by the source_reader
    checksum = 0
    _wkt = ''

    def __init__(
            self, source_file, investigation_time, start_date, min_mag,
            npd, hdd, aspect=1.5, upper_seismogenic_depth=0.0,
            lower_seismogenic_depth=15.0, msr=WC1994(), mesh_spacing=1.0,
            trt="Active Shallow Crust", integration_distance=1000):
        assert os.path.exists(source_file), source_file
        self.source_file = source_file
        self.source_id = None  # unset until .new is called
        self.inv_time = investigation_time
        self.start_date = start_date
        self.tom = self._get_tom()
        self.min_mag = min_mag
        self.npd = npd
        self.hdd = hdd
        self.aspect = aspect
        self.usd = upper_seismogenic_depth
        self.lsd = lower_seismogenic_depth
        self.msr = msr
        self.mesh_spacing = mesh_spacing
        self.tectonic_region_type = trt
        self.stop = 0
        self.start = -1
        self.orig = None  # set by .new()

    @property
    def num_ruptures(self):
        return self.stop - self.start

    @num_ruptures.setter
    def num_ruptures(self, value):  # hack to make the sourceconverter happy
        pass

    @property
    def rate(self):
        # read from FM0_0/MEANFS/MEANMSR/Rates/MeanRates
        if hasattr(self.orig, '_rate'):
            return self.orig._rate
        with h5py.File(self.source_file, "r") as hdf5:
            self.orig._rate = hdf5[self.idx_set["rate"]][()]
            return self.orig._rate

    @property
    def rake(self):
        # read from FM0_0/MEANFS/Rake
        if hasattr(self.orig, '_rake'):
            return self.orig._rake
        with h5py.File(self.source_file, "r") as hdf5:
            self.orig._rake = hdf5[self.idx_set["rake"]][()]
            return self.orig._rake

    def wkt(self):
        return ''

    def count_ruptures(self):
        """
        The length of the rupture array if the branch_id is set, else 0
        """
        return self.num_ruptures

    def new(self, grp_id, branch_id):
        """
        :param grp_id: ordinal of the source group
        :param branch_name: name of the UCERF branch
        :param branch_id: string associated to the branch
        :returns: a new UCERFSource associated to the branch_id
        """
        new = copy.copy(self)
        new.orig = new
        new.grp_id = grp_id
        new.source_id = branch_id
        new.idx_set = build_idx_set(branch_id, self.start_date)
        with h5py.File(self.source_file, "r") as hdf5:
            new.start = 0
            new.stop = len(hdf5[new.idx_set["mag"]])
            new.mags = hdf5[new.idx_set["mag"]][()]
        return new

    def get_min_max_mag(self):
        """
        Called when updating the SourceGroup
        """
        return self.min_mag, 10

    def _get_tom(self):
        """
        Returns the temporal occurence model as a Poisson TOM
        """
        return PoissonTOM(self.inv_time)

    def get_ridx(self, iloc):
        """
        List of rupture indices for the given iloc
        """
        with h5py.File(self.source_file, "r") as hdf5:
            return hdf5[self.idx_set["geol"] + "/RuptureIndex"][iloc]

    def get_centroids(self, ridx):
        """
        :returns: array of centroids for the given rupture index
        """
        centroids = []
        with h5py.File(self.source_file, "r") as hdf5:
            for idx in ridx:
                trace = "{:s}/{:s}".format(self.idx_set["sec"], str(idx))
                centroids.append(hdf5[trace + "/Centroids"][()])
        return numpy.concatenate(centroids)

    def gen_trace_planes(self, ridx):
        """
        :yields: trace and rupture planes for the given rupture index
        """
        with h5py.File(self.source_file, "r") as hdf5:
            for idx in ridx:
                trace = "{:s}/{:s}".format(self.idx_set["sec"], str(idx))
                plane = hdf5[trace + "/RupturePlanes"][:].astype("float64")
                yield trace, plane

    def get_bounding_box(self, maxdist):
        """
        :returns: min_lon, min_lat, max_lon, max_lat
        """
        with h5py.File(self.source_file, 'r') as hdf5:
            locations = hdf5["Grid/Locations"][()]
        lons, lats = locations[:, 0], locations[:, 1]
        bbox = lons.min(), lats.min(), lons.max(), lats.max()
        a1 = min(maxdist * KM_TO_DEGREES, 90)
        a2 = angular_distance(maxdist, bbox[1], bbox[3])
        return bbox[0] - a2, bbox[1] - a1, bbox[2] + a2, bbox[3] + a1

    def get_background_sids(self):
        """
        We can apply the filtering of the background sites as a pre-processing
        step - this is done here rather than in the sampling of the ruptures
        themselves
        """
        branch_key = self.idx_set["grid_key"]
        with h5py.File(self.source_file, 'r') as hdf5:
            bg_locations = hdf5["Grid/Locations"][()]
            if hasattr(self, 'src_filter'):
                # in event based
                idist = self.src_filter.integration_distance(DEFAULT_TRT)
            else:
                # in classical
                return range(len(bg_locations))
            distances = min_geodetic_distance(
                self.src_filter.sitecol.xyz,
                (bg_locations[:, 0], bg_locations[:, 1]))
            # Add buffer equal to half of length of median area from Mmax
            mmax_areas = self.msr.get_median_area(
                hdf5["/".join(["Grid", branch_key, "MMax"])][()], 0.0)
            # for instance hdf5['Grid/FM0_0_MEANFS_MEANMSR/MMax']
            mmax_lengths = numpy.sqrt(mmax_areas / self.aspect)
            ok = distances <= (0.5 * mmax_lengths + idist)
            # get list of indices from array of booleans
            return numpy.where(ok)[0].tolist()

    def get_ucerf_rupture(self, iloc):
        """
        :param iloc:
            Location of the rupture plane in the hdf5 file
        """
        trt = self.tectonic_region_type
        ridx = self.get_ridx(iloc)
        mag = self.mags[iloc - self.start]
        surface_set = []
        indices = self.src_filter.get_indices(self, ridx, mag)
        if len(indices) == 0:
            return None
        for trace, plane in self.gen_trace_planes(ridx):
            # build simple fault surface
            for jloc in range(0, plane.shape[2]):
                top_left = Point(
                    plane[0, 0, jloc], plane[0, 1, jloc], plane[0, 2, jloc])
                top_right = Point(
                    plane[1, 0, jloc], plane[1, 1, jloc], plane[1, 2, jloc])
                bottom_right = Point(
                    plane[2, 0, jloc], plane[2, 1, jloc], plane[2, 2, jloc])
                bottom_left = Point(
                    plane[3, 0, jloc], plane[3, 1, jloc], plane[3, 2, jloc])
                try:
                    surface_set.append(
                        ImperfectPlanarSurface.from_corner_points(
                            top_left, top_right, bottom_right, bottom_left))
                except ValueError as err:
                    raise ValueError(err, trace, top_left, top_right,
                                     bottom_right, bottom_left)

        rupture = ParametricProbabilisticRupture(
            mag, self.orig.rake[iloc], trt,
            surface_set[len(surface_set) // 2].get_middle_point(),
            MultiSurface(surface_set), self.orig.rate[iloc], self.tom)

        return rupture

    def iter_ruptures(self, **kwargs):
        """
        Yield ruptures for the current set of indices
        """
        assert self.orig, '%s is not fully initialized' % self
        for ridx in range(self.start, self.stop):
            if self.orig.rate[ridx]:  # ruptures may have have zero rate
                rup = self.get_ucerf_rupture(ridx)
                if rup:
                    yield rup

    # called upfront, before classical_split_filter
    def __iter__(self):
        if self.stop - self.start <= RUPTURES_PER_BLOCK:  # already split
            yield self
            return
        assert self.orig, '%s is not fully initialized' % self
<<<<<<< HEAD
        for start in range(self.start, self.stop, RUPTURES_PER_BLOCK):
            stop = min(start + RUPTURES_PER_BLOCK, self.stop)
            new = copy.copy(self)
            new.id = self.id
            new.source_id = '%s:%d-%d' % (self.source_id, start, stop)
            new.orig = self.orig
            new.start = start
            new.stop = stop
            new.mags = self.mags[start: stop]
            start += RUPTURES_PER_BLOCK
=======
        if self.stop - self.start <= self.ruptures_per_block:  # already split
            yield self
            return
        for start in range(self.start, self.stop, self.ruptures_per_block):
            stop = min(start + self.ruptures_per_block, self.stop)
            new = copy.copy(self)
            new.id = self.id
            new.source_id = '%s:%d-%d' % (self.source_id, start, stop)
            new.start = start
            new.stop = stop
>>>>>>> c1d73ae0
            yield new

    def __repr__(self):
        return '<%s %s>' % (self.__class__.__name__, self.source_id)

    def get_background_sources(self, sample_factor=None):
        """
        Turn the background model of a given branch into a set of point sources

        :param sample_factor:
            Used to reduce the sources if OQ_SAMPLE_SOURCES is set
        """
        background_sids = self.get_background_sids()
        if sample_factor is not None:  # hack for use in the mosaic
            background_sids = random_filter(
                background_sids, sample_factor, seed=42)
        with h5py.File(self.source_file, "r") as hdf5:
            grid_loc = "/".join(["Grid", self.idx_set["grid_key"]])
            # for instance Grid/FM0_0_MEANFS_MEANMSR_MeanRates
            mags = hdf5[grid_loc + "/Magnitude"][()]
            mmax = hdf5[grid_loc + "/MMax"][background_sids]
            rates = hdf5[grid_loc + "/RateArray"][background_sids, :]
            locations = hdf5["Grid/Locations"][background_sids, :]
            sources = []
            for i, bg_idx in enumerate(background_sids):
                src_id = "_".join([self.idx_set["grid_key"], str(bg_idx)])
                src_name = "|".join([self.idx_set["total_key"], str(bg_idx)])
                mag_idx = (self.min_mag <= mags) & (mags < mmax[i])
                src_mags = mags[mag_idx]
                src_mfd = EvenlyDiscretizedMFD(
                    src_mags[0],
                    src_mags[1] - src_mags[0],
                    rates[i, mag_idx].tolist())
                ps = PointSource(
                    src_id, src_name, self.tectonic_region_type, src_mfd,
                    self.mesh_spacing, self.msr, self.aspect, self.tom,
                    self.usd, self.lsd,
                    Point(locations[i, 0], locations[i, 1]),
                    self.npd, self.hdd)
                ps.checksum = zlib.adler32(pickle.dumps(vars(ps), protocol=4))
                ps._wkt = ps.wkt()
                ps.id = self.id
                ps.grp_id = self.grp_id
                ps.num_ruptures = ps.count_ruptures()
                sources.append(ps)
        return sources

    def get_one_rupture(self):
        raise ValueError('Unsupported option')

    def generate_event_set(self, background_sids, eff_num_ses):
        """
        Generates the event set corresponding to a particular branch
        """
        # get rates from file
        with h5py.File(self.source_file, 'r') as hdf5:
            occurrences = self.tom.sample_number_of_occurrences(
                self.rate * eff_num_ses, self.serial)
            indices, = numpy.where(occurrences)
            logging.debug(
                'Considering "%s", %d ruptures', self.source_id, len(indices))

            # get ruptures from the indices
            ruptures = []
            rupture_occ = []
            for iloc, n_occ in zip(indices, occurrences[indices]):
                ucerf_rup = self.get_ucerf_rupture(iloc)
                if ucerf_rup:
                    ruptures.append(ucerf_rup)
                    rupture_occ.append(n_occ)

            # sample background sources
            background_ruptures, background_n_occ = sample_background_model(
                hdf5, self.idx_set["grid_key"], self.tom, eff_num_ses,
                self.serial, background_sids, self.min_mag, self.npd,
                self.hdd, self.usd, self.lsd, self.msr, self.aspect,
                self.tectonic_region_type)
            ruptures.extend(background_ruptures)
            rupture_occ.extend(background_n_occ)
        return ruptures, rupture_occ

    def _sample_ruptures(self, eff_num_ses):
        background_sids = self.get_background_sids()
        n_occ = AccumDict(accum=0)
        rups, occs = self.generate_event_set(background_sids, eff_num_ses)
        for rup, occ in zip(rups, occs):
            n_occ[rup] += occ
        yield from n_occ.items()


def sample_background_model(
        hdf5, branch_key, tom, eff_num_ses, seed, filter_idx, min_mag, npd,
        hdd, upper_seismogenic_depth, lower_seismogenic_depth, msr=WC1994(),
        aspect=1.5, trt=DEFAULT_TRT):
    """
    Generates a rupture set from a sample of the background model

    :param branch_key:
        Key to indicate the branch for selecting the background model
    :param tom:
        Temporal occurrence model as instance of :class:
        openquake.hazardlib.tom.TOM
    :param seed:
        Random seed to use in the call to tom.sample_number_of_occurrences
    :param filter_idx:
        Sites for consideration (can be None!)
    :param float min_mag:
        Minimim magnitude for consideration of background sources
    :param npd:
        Nodal plane distribution as instance of :class:
        openquake.hazardlib.pmf.PMF
    :param hdd:
        Hypocentral depth distribution as instance of :class:
        openquake.hazardlib.pmf.PMF
    :param float aspect:
        Aspect ratio
    :param float upper_seismogenic_depth:
        Upper seismogenic depth (km)
    :param float lower_seismogenic_depth:
        Lower seismogenic depth (km)
    :param msr:
        Magnitude scaling relation
    :param float integration_distance:
        Maximum distance from rupture to site for consideration
    """
    bg_magnitudes = hdf5["/".join(["Grid", branch_key, "Magnitude"])][()]
    # Select magnitudes above the minimum magnitudes
    mag_idx = bg_magnitudes >= min_mag
    mags = bg_magnitudes[mag_idx]
    rates = hdf5["/".join(["Grid", branch_key, "RateArray"])][filter_idx, :]
    rates = rates[:, mag_idx]
    valid_locs = hdf5["Grid/Locations"][filter_idx, :]
    # Sample remaining rates
    sampler = tom.sample_number_of_occurrences(rates * eff_num_ses, seed)
    background_ruptures = []
    background_n_occ = []
    for i, mag in enumerate(mags):
        rate_idx = numpy.where(sampler[:, i])[0]
        rate_cnt = sampler[rate_idx, i]
        occurrence = rates[rate_idx, i]
        locations = valid_locs[rate_idx, :]
        ruptures = generate_background_ruptures(
            tom, locations, occurrence,
            mag, npd, hdd, upper_seismogenic_depth,
            lower_seismogenic_depth, msr, aspect, trt)
        background_ruptures.extend(ruptures)
        background_n_occ.extend(rate_cnt.tolist())
    return background_ruptures, background_n_occ

# #################################################################### #


def build_idx_set(branch_id, start_date):
    """
    Builds a dictionary of keys based on the branch code
    """
    code_set = branch_id.split("/")
    code_set.insert(3, "Rates")
    idx_set = {
        "sec": "/".join([code_set[0], code_set[1], "Sections"]),
        "mag": "/".join([code_set[0], code_set[1], code_set[2], "Magnitude"])}
    idx_set["rate"] = "/".join(code_set)
    idx_set["rake"] = "/".join([code_set[0], code_set[1], "Rake"])
    idx_set["msr"] = "-".join(code_set[:3])
    idx_set["geol"] = code_set[0]
    if start_date:  # time-dependent source
        idx_set["grid_key"] = "_".join(
            branch_id.replace("/", "_").split("_")[:-1])
    else:  # time-independent source
        idx_set["grid_key"] = branch_id.replace("/", "_")
    idx_set["total_key"] = branch_id.replace("/", "|")
    return idx_set


def get_rupture_dimensions(mag, nodal_plane, msr, rupture_aspect_ratio,
                           upper_seismogenic_depth, lower_seismogenic_depth):
    """
    Calculate and return the rupture length and width
    for given magnitude ``mag`` and nodal plane.

    :param nodal_plane:
        Instance of :class:`openquake.hazardlib.geo.nodalplane.NodalPlane`.
    :returns:
        Tuple of two items: rupture length in width in km.

    The rupture area is calculated using method
    :meth:`~openquake.hazardlib.scalerel.base.BaseMSR.get_median_area`
    of source's
    magnitude-scaling relationship. In any case the returned
    dimensions multiplication is equal to that value. Than
    the area is decomposed to length and width with respect
    to source's rupture aspect ratio.

    If calculated rupture width being inclined by nodal plane's
    dip angle would not fit in between upper and lower seismogenic
    depth, the rupture width is shrunken to a maximum possible
    and rupture length is extended to preserve the same area.
    """
    area = msr.get_median_area(mag, nodal_plane.rake)
    rup_length = math.sqrt(area * rupture_aspect_ratio)
    rup_width = area / rup_length
    seismogenic_layer_width = (lower_seismogenic_depth -
                               upper_seismogenic_depth)
    max_width = (seismogenic_layer_width /
                 math.sin(math.radians(nodal_plane.dip)))
    if rup_width > max_width:
        rup_width = max_width
        rup_length = area / rup_width
    return rup_length, rup_width


def get_rupture_surface(mag, nodal_plane, hypocenter, msr,
                        rupture_aspect_ratio, upper_seismogenic_depth,
                        lower_seismogenic_depth, mesh_spacing=1.0):
    """
    Create and return rupture surface object with given properties.

    :param mag:
        Magnitude value, used to calculate rupture dimensions,
        see :meth:`_get_rupture_dimensions`.
    :param nodal_plane:
        Instance of :class:`openquake.hazardlib.geo.nodalplane.NodalPlane`
        describing the rupture orientation.
    :param hypocenter:
        Point representing rupture's hypocenter.
    :returns:
        Instance of
        :class:`~openquake.hazardlib.geo.surface.planar.PlanarSurface`.
    """
    assert (upper_seismogenic_depth <= hypocenter.depth
            and lower_seismogenic_depth >= hypocenter.depth)
    rdip = math.radians(nodal_plane.dip)

    # precalculated azimuth values for horizontal-only and vertical-only
    # moves from one point to another on the plane defined by strike
    # and dip:
    azimuth_right = nodal_plane.strike
    azimuth_down = (azimuth_right + 90) % 360
    azimuth_left = (azimuth_down + 90) % 360
    azimuth_up = (azimuth_left + 90) % 360

    rup_length, rup_width = get_rupture_dimensions(
        mag, nodal_plane, msr, rupture_aspect_ratio, upper_seismogenic_depth,
        lower_seismogenic_depth)
    # calculate the height of the rupture being projected
    # on the vertical plane:
    rup_proj_height = rup_width * math.sin(rdip)
    # and it's width being projected on the horizontal one:
    rup_proj_width = rup_width * math.cos(rdip)

    # half height of the vertical component of rupture width
    # is the vertical distance between the rupture geometrical
    # center and it's upper and lower borders:
    hheight = rup_proj_height / 2
    # calculate how much shallower the upper border of the rupture
    # is than the upper seismogenic depth:
    vshift = upper_seismogenic_depth - hypocenter.depth + hheight
    # if it is shallower (vshift > 0) than we need to move the rupture
    # by that value vertically.
    if vshift < 0:
        # the top edge is below upper seismogenic depth. now we need
        # to check that we do not cross the lower border.
        vshift = lower_seismogenic_depth - hypocenter.depth - hheight
        if vshift > 0:
            # the bottom edge of the rupture is above the lower sesmogenic
            # depth. that means that we don't need to move the rupture
            # as it fits inside seismogenic layer.
            vshift = 0
        # if vshift < 0 than we need to move the rupture up by that value.

    # now we need to find the position of rupture's geometrical center.
    # in any case the hypocenter point must lie on the surface, however
    # the rupture center might be off (below or above) along the dip.
    rupture_center = hypocenter
    if vshift != 0:
        # we need to move the rupture center to make the rupture fit
        # inside the seismogenic layer.
        hshift = abs(vshift / math.tan(rdip))
        rupture_center = rupture_center.point_at(
            horizontal_distance=hshift, vertical_increment=vshift,
            azimuth=(azimuth_up if vshift < 0 else azimuth_down))

    # from the rupture center we can now compute the coordinates of the
    # four coorners by moving along the diagonals of the plane. This seems
    # to be better then moving along the perimeter, because in this case
    # errors are accumulated that induce distorsions in the shape with
    # consequent raise of exceptions when creating PlanarSurface objects
    # theta is the angle between the diagonal of the surface projection
    # and the line passing through the rupture center and parallel to the
    # top and bottom edges. Theta is zero for vertical ruptures (because
    # rup_proj_width is zero)
    theta = math.degrees(
        math.atan((rup_proj_width / 2.) / (rup_length / 2.)))
    hor_dist = math.sqrt(
        (rup_length / 2.) ** 2 + (rup_proj_width / 2.) ** 2)
    left_top = rupture_center.point_at(
        horizontal_distance=hor_dist,
        vertical_increment=-rup_proj_height / 2,
        azimuth=(nodal_plane.strike + 180 + theta) % 360)
    right_top = rupture_center.point_at(
        horizontal_distance=hor_dist,
        vertical_increment=-rup_proj_height / 2,
        azimuth=(nodal_plane.strike - theta) % 360)
    left_bottom = rupture_center.point_at(
        horizontal_distance=hor_dist,
        vertical_increment=rup_proj_height / 2,
        azimuth=(nodal_plane.strike + 180 - theta) % 360)
    right_bottom = rupture_center.point_at(
        horizontal_distance=hor_dist,
        vertical_increment=rup_proj_height / 2,
        azimuth=(nodal_plane.strike + theta) % 360)
    return PlanarSurface(nodal_plane.strike, nodal_plane.dip,
                         left_top, right_top, right_bottom, left_bottom)


def generate_background_ruptures(tom, locations, occurrence, mag, npd,
                                 hdd, upper_seismogenic_depth,
                                 lower_seismogenic_depth, msr=WC1994(),
                                 aspect=1.5, trt=DEFAULT_TRT):
    """
    :param tom:
        Temporal occurrence model as instance of :class:
        openquake.hazardlib.tom.TOM
    :param numpy.ndarray locations:
        Array of locations [Longitude, Latitude] of the point sources
    :param numpy.ndarray occurrence:
        Annual rates of occurrence
    :param float mag:
        Magnitude
    :param npd:
        Nodal plane distribution as instance of :class:
        openquake.hazardlib.pmf.PMF
    :param hdd:
        Hypocentral depth distribution as instance of :class:
        openquake.hazardlib.pmf.PMF
    :param float upper_seismogenic_depth:
        Upper seismogenic depth (km)
    :param float lower_seismogenic_depth:
        Lower seismogenic depth (km)
    :param msr:
        Magnitude scaling relation
    :param float aspect:
        Aspect ratio
    :param str trt:
        Tectonic region type
    :returns:
        List of ruptures
    """
    ruptures = []
    n_vals = len(locations)
    depths = hdd.sample_pairs(n_vals)
    nodal_planes = npd.sample_pairs(n_vals)
    for i, (x, y) in enumerate(locations):
        hypocentre = Point(x, y, depths[i][1])
        surface = get_rupture_surface(mag, nodal_planes[i][1],
                                      hypocentre, msr, aspect,
                                      upper_seismogenic_depth,
                                      lower_seismogenic_depth)
        rupture_probability = (occurrence[i] * nodal_planes[i][0] *
                               depths[i][0])
        ruptures.append(ParametricProbabilisticRupture(
            mag, nodal_planes[i][1].rake, trt, hypocentre, surface,
            rupture_probability, tom))
    return ruptures<|MERGE_RESOLUTION|>--- conflicted
+++ resolved
@@ -42,23 +42,6 @@
 from openquake.hazardlib.sourceconverter import SourceConverter
 
 DEFAULT_TRT = "Active Shallow Crust"
-<<<<<<< HEAD
-RUPTURES_PER_BLOCK = 10000  # decided by MS
-=======
-HDD = PMF([(0.2, 3.0), (0.6, 6.0), (0.2, 9.0)])
-NPD = PMF([(0.15, NodalPlane(0.0, 90.0, 0.0)),
-           (0.15, NodalPlane(45.0, 90.0, 0.0)),
-           (0.15, NodalPlane(90.0, 90.0, 0.0)),
-           (0.15, NodalPlane(135.0, 90.0, 0.0)),
-           (0.05, NodalPlane(0.0, 45.0, 90.)),
-           (0.05, NodalPlane(45.0, 45.0, 90.)),
-           (0.05, NodalPlane(90.0, 45.0, 90.)),
-           (0.05, NodalPlane(135.0, 45.0, 90.)),
-           (0.05, NodalPlane(180.0, 45.0, 90.)),
-           (0.05, NodalPlane(225.0, 45.0, 90.)),
-           (0.05, NodalPlane(270.0, 45.0, 90.)),
-           (0.05, NodalPlane(325.0, 45.0, 90.))])
->>>>>>> c1d73ae0
 
 
 def convert_UCERFSource(self, node):
@@ -388,22 +371,6 @@
 
     # called upfront, before classical_split_filter
     def __iter__(self):
-        if self.stop - self.start <= RUPTURES_PER_BLOCK:  # already split
-            yield self
-            return
-        assert self.orig, '%s is not fully initialized' % self
-<<<<<<< HEAD
-        for start in range(self.start, self.stop, RUPTURES_PER_BLOCK):
-            stop = min(start + RUPTURES_PER_BLOCK, self.stop)
-            new = copy.copy(self)
-            new.id = self.id
-            new.source_id = '%s:%d-%d' % (self.source_id, start, stop)
-            new.orig = self.orig
-            new.start = start
-            new.stop = stop
-            new.mags = self.mags[start: stop]
-            start += RUPTURES_PER_BLOCK
-=======
         if self.stop - self.start <= self.ruptures_per_block:  # already split
             yield self
             return
@@ -414,7 +381,7 @@
             new.source_id = '%s:%d-%d' % (self.source_id, start, stop)
             new.start = start
             new.stop = stop
->>>>>>> c1d73ae0
+            new.mags = self.mags[start: stop]
             yield new
 
     def __repr__(self):
