# Copyright (c) 2010-2012, GEM Foundation.
#
# OpenQuake is free software: you can redistribute it and/or modify it
# under the terms of the GNU Affero General Public License as published
# by the Free Software Foundation, either version 3 of the License, or
# (at your option) any later version.
#
# OpenQuake is distributed in the hope that it will be useful,
# but WITHOUT ANY WARRANTY; without even the implied warranty of
# MERCHANTABILITY or FITNESS FOR A PARTICULAR PURPOSE.  See the
# GNU General Public License for more details.
#
# You should have received a copy of the GNU Affero General Public License
# along with OpenQuake.  If not, see <http://www.gnu.org/licenses/>.


"""
Core functionality for the classical PSHA risk calculator.
"""

from django import db

from openquake.calculators.risk import general
from openquake.db import models
from openquake.utils import tasks, stats
from openquake import logs

from risklib import api


@tasks.oqtask
@general.with_assets
@stats.count_progress('r')
def event_based(job_id, assets, hazard_getter, hazard_id,
                loss_curve_id, loss_map_ids,
                insured_curve_id, aggregate_loss_curve_id,
                conditional_loss_poes, insured_losses,
                loss_curve_resolution, seed, asset_correlation):
    """
    Celery task for the event based risk calculator.
    """
    vulnerability_model = general.fetch_vulnerability_model(job_id)

    hazard_getter = general.hazard_getter(hazard_getter, hazard_id)

    calculator = api.probabilistic_event_based(
        vulnerability_model, loss_curve_resolution, seed, asset_correlation)

    # if we need to compute the loss maps, we add the proper risk
    # aggregator
    if conditional_loss_poes:
        calculator = api.conditional_losses(conditional_loss_poes, calculator)

    # if we need to compute the insured losses, we add the proper
    # risklib aggregator
    if insured_losses:
        calculator = api.insured_losses(calculator)

    with db.transaction.commit_on_success(using='reslt_writer'):
        logs.LOG.debug(
            'launching compute_on_assets over %d assets' % len(assets))
        for asset_output in api.compute_on_assets(
            assets, hazard_getter, calculator):

            general.write_loss_curve(loss_curve_id, asset_output)

            if asset_output.conditional_losses:
                general.write_loss_map(loss_map_ids, asset_output)

            if asset_output.insured_losses:
                general.write_loss_curve(insured_curve_id, asset_output)

    # by using #filter and #update django prevents possible race conditions
    models.AggregateLossData.objects.filter(
        output__id=aggregate_loss_curve_id).update(
            losses=db.models.F('losses') + calculator.aggregate_losses)
event_based.ignore_result = False


class EventBasedRiskCalculator(general.BaseRiskCalculator):
    #: The core calculation celery task function
    celery_task = event_based

    def pre_execute(self):
        """
        In Event Based we get the intensity measure type considered
        from the vulnerability model, then we check that the hazard
        calculation includes outputs with that intensity measure type
        """
        super(EventBasedRiskCalculator, self).pre_execute()

        imt = self.rc.model("vulnerability").imt

        hc = self.rc.hazard_output.oq_job.hazard_calculation

        allowed_imts = hc.intensity_measure_types_and_levels.keys()

        if not imt in allowed_imts:
            raise RuntimeError(
                "There is no ground motion field in the intensity measure %s" %
                imt)

    @property
    def hazard_id(self):
        """
        The ID of the :class:`openquake.db.models.GmfCollection`
        object that stores the ground motion fields used by the risk
        calculation
        """

        if not self.rc.hazard_output.is_ground_motion_field():
            raise RuntimeError(
                "The provided hazard output is not a ground motion field")

        return self.rc.hazard_output.gmfcollection.id

    @property
<<<<<<< HEAD
    def calculation_parameters(self):
        return dict(
            loss_curve_resolution=self.rc.loss_curve_resolution,
            seed=self.rc.master_seed,
            asset_correlation=self.rc.asset_correlation)

    def create_outputs(self):
        outputs = super(EventBasedRiskCalculator, self).create_outputs()
        outputs['aggregate_loss_curve_id'] = (
            models.AggregateLossCurveData.objects.create(
                output=models.Output.objects.create_output(
                    self.job,
                    "Aggregate Loss Curve Set",
                    "agg_loss_curve")).id)
        return outputs
=======
    def hazard_getter(self):
        """
        The hazard getter used by the calculation.

        :returns: A string used to get the hazard getter class from
        `openquake.calculators.risk.hazard_getters.HAZARD_GETTERS`
        """
        return "ground_motion_field"
>>>>>>> 2d0100d7
<|MERGE_RESOLUTION|>--- conflicted
+++ resolved
@@ -115,14 +115,19 @@
         return self.rc.hazard_output.gmfcollection.id
 
     @property
-<<<<<<< HEAD
     def calculation_parameters(self):
+        """
+        Calculator specific parameters
+        """
         return dict(
             loss_curve_resolution=self.rc.loss_curve_resolution,
             seed=self.rc.master_seed,
             asset_correlation=self.rc.asset_correlation)
 
     def create_outputs(self):
+        """
+        Add Aggregate loss curve output containers
+        """
         outputs = super(EventBasedRiskCalculator, self).create_outputs()
         outputs['aggregate_loss_curve_id'] = (
             models.AggregateLossCurveData.objects.create(
@@ -131,7 +136,8 @@
                     "Aggregate Loss Curve Set",
                     "agg_loss_curve")).id)
         return outputs
-=======
+
+    @property
     def hazard_getter(self):
         """
         The hazard getter used by the calculation.
@@ -139,5 +145,4 @@
         :returns: A string used to get the hazard getter class from
         `openquake.calculators.risk.hazard_getters.HAZARD_GETTERS`
         """
-        return "ground_motion_field"
->>>>>>> 2d0100d7
+        return "ground_motion_field"