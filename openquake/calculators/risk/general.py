--- conflicted
+++ resolved
@@ -207,18 +207,11 @@
                 input=exposure_model_input).exists():
             return exposure_model_input.exposuremodel
 
-<<<<<<< HEAD
-        path = os.path.join(self.rc.base_path, exposure_model_input.path)
-        exposure_stream = risk.ExposureModelFile(path)
-        writer = exposure_writer.ExposureDBWriter(exposure_model_input)
-        writer.serialize(exposure_stream)
-=======
         with logs.tracing('storing exposure'):
-            path = os.path.join(rc.base_path, exposure_model_input.path)
+            path = os.path.join(self.rc.base_path, exposure_model_input.path)
             exposure_stream = risk.ExposureModelFile(path)
             writer = exposure_writer.ExposureDBWriter(exposure_model_input)
             writer.serialize(exposure_stream)
->>>>>>> 9139395f
         return writer.model
 
     def _initialize_progress(self):
