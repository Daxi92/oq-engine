# Copyright (c) 2010-2012, GEM Foundation.
#
# OpenQuake is free software: you can redistribute it and/or modify it
# under the terms of the GNU Affero General Public License as published
# by the Free Software Foundation, either version 3 of the License, or
# (at your option) any later version.
#
# OpenQuake is distributed in the hope that it will be useful,
# but WITHOUT ANY WARRANTY; without even the implied warranty of
# MERCHANTABILITY or FITNESS FOR A PARTICULAR PURPOSE.  See the
# GNU General Public License for more details.
#
# You should have received a copy of the GNU Affero General Public License
# along with OpenQuake.  If not, see <http://www.gnu.org/licenses/>.

# pylint: disable=W0232,R0914

"""
This module performs risk calculations using the scenario
damage assessment approach.
"""

import os
import math
import numpy
import scipy

from openquake import logs
from openquake.calculators.risk import general
from openquake.db.models import Output, FragilityModel
from openquake.db.models import DmgDistPerAsset, Ffc, Ffd
from openquake.db.models import DmgDistPerAssetData, DmgDistPerTaxonomy
from openquake.db.models import (DmgDistPerTaxonomyData,
DmgDistTotal, DmgDistTotalData, ExposureModel, CollapseMap, CollapseMapData)
from openquake.db.models import inputs4job
from openquake.utils.tasks import distribute
from openquake.export.risk import export_dmg_dist_per_asset
from openquake.export.risk import export_dmg_dist_per_taxonomy
<<<<<<< HEAD
from openquake.export.risk import  export_dmg_dist_total, export_collapse_map
=======
from openquake.export.risk import export_dmg_dist_total, export_collapse_map
>>>>>>> be43f5df

LOGGER = logs.LOG


class ScenarioDamageRiskCalculator(general.BaseRiskCalculator):
    """
    Scenario Damage method for performing risk calculations.
    """

    def __init__(self, job_ctxt):
        general.BaseRiskCalculator.__init__(self, job_ctxt)

        # fractions of each damage state per building taxonomy
        # for the entire computation
        self.ddt_fractions = {}

        # fractions of each damage state for the distribution
        # of the entire computation
        self.total_fractions = None

    def pre_execute(self):
        """
        Perform the following pre-execution tasks:

        * store the exposure model specified in the
        configuration file into database
        * store the fragility model specified in the
        configuration file into database
        * split the interested sites into blocks for
        later processing
        * write the initial database container records
        for calculation results
        """

        self.store_exposure_assets()
        self.store_fragility_model()
        self.partition()

        oq_job = self.job_ctxt.oq_job
        fm = _fm(oq_job)

        output = Output(
            owner=oq_job.owner,
            oq_job=oq_job,
            display_name="SDA (damage distributions per asset) "
                "results for calculation id %s" % oq_job.id,
            db_backed=True,
            output_type="dmg_dist_per_asset")

        output.save()

        DmgDistPerAsset(
            output=output,
            dmg_states=_damage_states(fm.lss)).save()

        output = Output(
            owner=oq_job.owner,
            oq_job=oq_job,
            display_name="SDA (damage distributions per taxonomy) "
                "results for calculation id %s" % oq_job.id,
            db_backed=True,
            output_type="dmg_dist_per_taxonomy")

        output.save()

        DmgDistPerTaxonomy(
            output=output,
            dmg_states=_damage_states(fm.lss)).save()

        output = Output(
            owner=oq_job.owner,
            oq_job=oq_job,
            display_name="SDA (total damage distributions) "
                "results for calculation id %s" % oq_job.id,
            db_backed=True,
            output_type="dmg_dist_total")

        output.save()

        DmgDistTotal(
            output=output,
            dmg_states=_damage_states(fm.lss)).save()

        output = Output(
            owner=oq_job.owner,
            oq_job=oq_job,
            display_name="SDA (collapse map) "
                "results for calculation id %s" % oq_job.id,
            db_backed=True,
            output_type="collapse_map")

        output.save()

        [ism] = inputs4job(oq_job.id, input_type="exposure")
        [em] = ExposureModel.objects.filter(input=ism, owner=oq_job.owner)

        CollapseMap(
            output=output,
            exposure_model=em).save()

    def execute(self):
        """
        Dispatch the computation into multiple tasks.
        """

        LOGGER.debug("Executing scenario damage risk computation.")

        region_fractions = distribute(
            general.compute_risk, ("block_id", self.job_ctxt.blocks_keys),
            tf_args=dict(job_id=self.job_ctxt.job_id,
            fmodel=_fm(self.job_ctxt.oq_job)))

        self._collect_fractions(region_fractions)

        LOGGER.debug("Scenario damage risk computation completed.")

    def _collect_fractions(self, region_fractions):
        """
        Sum the fractions (of each damage state per building taxonomy)
        of each computation block.
<<<<<<< HEAD
=======

        :param region_fractions: fractions for each damage state
            per building taxonomy for each different block computed.
        :type region_fractions: `list` of 2d `numpy.array`.
            Each column of the array represents a damage state (in order from
            the lowest to the highest). Each row represents the
            values for that damage state for a particular
            ground motion value.
>>>>>>> be43f5df
        """

        for bfractions in region_fractions:
            for taxonomy in bfractions.keys():
                fractions = self.ddt_fractions.get(taxonomy, None)

                # sum per taxonomy
                if not fractions:
                    self.ddt_fractions[taxonomy] = numpy.array(
                        bfractions[taxonomy])
                else:
                    self.ddt_fractions[taxonomy] += bfractions[taxonomy]

                # global sum
                if self.total_fractions is None:
                    self.total_fractions = numpy.array(
                        bfractions[taxonomy])
                else:
                    self.total_fractions += bfractions[taxonomy]

    def compute_risk(self, block_id, **kwargs):
        """
        Compute the results for a single block.

        Currently we support the computation of:
        * damage distributions per asset
        * damage distributions per building taxonomy
        * total damage distribution
        * collapse maps

        :param block_id: id of the region block data.
        :type block_id: integer
        :keyword fmodel: fragility model associated to this computation.
        :type fmodel: instance of
            :py:class:`openquake.db.models.FragilityModel`
        :return: the sum of the fractions (for each damage state)
            per asset taxonomy for the computed block.
        :rtype: `dict` where each key is a string representing a
            taxonomy and each value is the sum of fractions of all
            the assets related to that taxonomy (represented as
            a 2d `numpy.array`)
        """

        fm = kwargs["fmodel"]
        block = general.Block.from_kvs(self.job_ctxt.job_id, block_id)
        fset = fm.ffd_set if fm.format == "discrete" else fm.ffc_set

        # fractions of each damage state per building taxonomy
        # for the given block
        ddt_fractions = {}

        for site in block.sites:
            point = self.job_ctxt.region.grid.point_at(site)
            gmf = general.load_gmvs_at(self.job_ctxt.job_id, point)

            assets = general.BaseRiskCalculator.assets_at(
                self.job_ctxt.job_id, site)

            for asset in assets:
                funcs = fset.filter(
                    taxonomy=asset.taxonomy).order_by("lsi")

                assert len(funcs) > 0, ("no limit states associated "
                        "with taxonomy %s of asset %s.") % (
                        asset.taxonomy, asset.asset_ref)

                fractions = compute_gmf_fractions(
                    gmf, funcs) * asset.number_of_units

                current_fractions = ddt_fractions.get(
                    asset.taxonomy, numpy.zeros((len(gmf), len(funcs) + 1)))
<<<<<<< HEAD

                ddt_fractions[asset.taxonomy] = current_fractions + fractions

=======

                ddt_fractions[asset.taxonomy] = current_fractions + fractions

>>>>>>> be43f5df
                self._store_dda(fractions, asset, fm)

                # the collapse map needs the fractions
                # for each ground motion value of the
                # last damage state (the last column)
                self._store_cmap(fractions[:, -1], asset)

        return ddt_fractions

    def _store_cmap(self, dstate, asset):
        """
        Store the collapse map data for the given asset.
        """

        [cm] = CollapseMap.objects.filter(
            output__owner=self.job_ctxt.oq_job.owner,
            output__oq_job=self.job_ctxt.oq_job,
            output__output_type="collapse_map")

        CollapseMapData(
            collapse_map=cm,
            asset_ref=asset.asset_ref,
            value=numpy.mean(dstate),
            std_dev=numpy.std(dstate, ddof=1),
            location=asset.site).save()

    def _store_dda(self, fractions, asset, fm):
        """
        Store the damage distribution per asset.
<<<<<<< HEAD
=======

        :param fm: fragility model associated to
            the distribution being stored.
        :type fm: instance of
            :py:class:`openquake.db.models.FragilityModel`
        :param asset: asset associated to the distribution being stored.
        :type asset: instance of :py:class:`openquake.db.model.ExposureData`
        :param fractions: fractions for each damage state associated
            to the given asset.
        :type fractions: 2d `numpy.array`. Each column represents
            a damage state (in order from the lowest
            to the highest). Each row represents the
            values for that damage state for a particular
            ground motion value.
>>>>>>> be43f5df
        """

        [dds] = DmgDistPerAsset.objects.filter(
                output__owner=self.job_ctxt.oq_job.owner,
                output__oq_job=self.job_ctxt.oq_job,
                output__output_type="dmg_dist_per_asset")

        mean = numpy.mean(fractions, axis=0)
        stddev = numpy.std(fractions, axis=0, ddof=1)

        for x in xrange(len(mean)):
            DmgDistPerAssetData(
                dmg_dist_per_asset=dds,
                exposure_data=asset,
                dmg_state=_damage_states(fm.lss)[x],
                mean=mean[x],
                stddev=stddev[x],
                location=asset.site).save()

    def _store_ddt(self):
        """
        Store the damage distribution per building taxonomy.
        """

        [ddt] = DmgDistPerTaxonomy.objects.filter(
                output__owner=self.job_ctxt.oq_job.owner,
                output__oq_job=self.job_ctxt.oq_job,
                output__output_type="dmg_dist_per_taxonomy")

        fm = _fm(self.job_ctxt.oq_job)

        for taxonomy in self.ddt_fractions.keys():
            mean = numpy.mean(self.ddt_fractions[taxonomy], axis=0)
            stddev = numpy.std(self.ddt_fractions[taxonomy], axis=0, ddof=1)

            for x in xrange(len(mean)):
                DmgDistPerTaxonomyData(
                    dmg_dist_per_taxonomy=ddt,
                    taxonomy=taxonomy,
                    dmg_state=_damage_states(fm.lss)[x],
                    mean=mean[x],
                    stddev=stddev[x]).save()

    def _store_total_distribution(self):
        """
        Store the total damage distribution.
        """

        [dd] = DmgDistTotal.objects.filter(
                output__owner=self.job_ctxt.oq_job.owner,
                output__oq_job=self.job_ctxt.oq_job,
                output__output_type="dmg_dist_total")

        fm = _fm(self.job_ctxt.oq_job)

        mean = numpy.mean(self.total_fractions, axis=0)
        stddev = numpy.std(self.total_fractions, axis=0, ddof=1)

        for x in xrange(len(mean)):
            DmgDistTotalData(
                dmg_dist_total=dd,
                dmg_state=_damage_states(fm.lss)[x],
                mean=mean[x],
                stddev=stddev[x]).save()

    def post_execute(self):
        """
        Export the results to file if the `output-type`
        parameter is set to `xml`. We currently export:

        * damage distributions per asset
        * damage distributions per building taxonomy
        * total damage distribution
        """

        self._store_ddt()
        self._store_total_distribution()

        if "xml" in self.job_ctxt.serialize_results_to:
            [output] = Output.objects.filter(
                oq_job=self.job_ctxt.oq_job.id,
                output_type="dmg_dist_per_asset")

            target_dir = os.path.join(
                self.job_ctxt.params.get("BASE_PATH"),
                self.job_ctxt.params.get("OUTPUT_DIR"))

            export_dmg_dist_per_asset(output, target_dir)

            [output] = Output.objects.filter(
                oq_job=self.job_ctxt.oq_job.id,
                output_type="dmg_dist_per_taxonomy")
<<<<<<< HEAD

            export_dmg_dist_per_taxonomy(output, target_dir)

            [output] = Output.objects.filter(
                oq_job=self.job_ctxt.oq_job.id,
                output_type="dmg_dist_total")

            export_dmg_dist_total(output, target_dir)

=======

            export_dmg_dist_per_taxonomy(output, target_dir)

            [output] = Output.objects.filter(
                oq_job=self.job_ctxt.oq_job.id,
                output_type="dmg_dist_total")

            export_dmg_dist_total(output, target_dir)

>>>>>>> be43f5df
            [output] = Output.objects.filter(
                oq_job=self.job_ctxt.oq_job.id,
                output_type="collapse_map")

            export_collapse_map(output, target_dir)


def compute_gmf_fractions(gmf, funcs):
    """
    Compute the fractions of each damage state for
    each ground motion value given.

    :param gmf: ground motion values computed in the grid
        point where the asset is located.
    :type gmf: list of floats
    :param funcs: list of fragility functions describing
        the distribution for each limit state. The functions
        must be in order from the one with the lowest
        limit state to the one with the highest limit state.
    :type funcs: list of
        :py:class:`openquake.db.models.Ffc` instances
    :returns: the fractions for each damage state.
    :rtype: 2d `numpy.array`. Each column represents
        a damage state (in order from the lowest
        to the highest). Each row represents the
        values for that damage state for a particular
        ground motion value.
    """

    # we always have a number of damage states
    # which is len(limit states) + 1
    fractions = numpy.zeros((len(gmf), len(funcs) + 1))

    for x, gmv in enumerate(gmf):
        fractions[x] += compute_gmv_fractions(funcs, gmv)
<<<<<<< HEAD

    return fractions


=======

    return fractions


>>>>>>> be43f5df
def compute_gmv_fractions(funcs, gmv):
    """
    Compute the fractions of each damage state for
    the ground motion value given.

    :param gmv: ground motion value that defines the Intensity
        Measure Level used to interpolate the fragility functions.
    :type gmv: float
    :param funcs: list of fragility functions describing
        the distribution for each limit state. The functions
        must be in order from the one with the lowest
        limit state to the one with the highest limit state.
    :type funcs: list of
        :py:class:`openquake.db.models.Ffc` instances
    :returns: the fraction of buildings of each damage state
        computed for the given ground motion value.
    :rtype: 1d `numpy.array`. Each value represents
        the fraction of a damage state (in order from the lowest
        to the highest)
    """

    def _no_damage(fm, gmv):
        """
        There is no damage when ground motions values are less
        than the first iml or when the no damage limit value
        is greater than the ground motions value.
        """
        discrete = fm.format == "discrete"
        no_damage_limit = fm.no_damage_limit is not None

        return ((discrete and not no_damage_limit and gmv < fm.imls[0]) or
            (discrete and no_damage_limit and gmv < fm.no_damage_limit))

    def compute_poe_con(iml, func):
        """
        Compute the Probability of Exceedance for the given
        Intensity Measure Level using continuous functions.
        """

        variance = func.stddev ** 2.0
        sigma = math.sqrt(math.log((variance / func.mean ** 2.0) + 1.0))
        mu = math.exp(math.log(func.mean ** 2.0 / math.sqrt(
                variance + func.mean ** 2.0)))

        return scipy.stats.lognorm.cdf(iml, sigma, scale=mu)

    def compute_poe_dsc(iml, func):
        """
        Compute the Probability of Exceedance for the given
        Intensity Measure Level using discrete functions.
        """

        highest_iml = func.fragility_model.imls[-1]
        no_damage_limit = func.fragility_model.no_damage_limit

        # when the intensity measure level is above
        # the range, we use the highest one
        if iml > highest_iml:
            iml = highest_iml

        imls = [no_damage_limit] + func.fragility_model.imls
        poes = [0.0] + func.poes

        return scipy.interpolate.interp1d(imls, poes)(iml)

    ftype_poe_map = {Ffc: compute_poe_con, Ffd: compute_poe_dsc}

    # we always have a number of damage states
    # which is len(limit states) + 1
    damage_states = numpy.zeros(len(funcs) + 1)

    fm = funcs[0].fragility_model

    # when we have a discrete fragility model and
    # the ground motion value is below the lowest
    # intensity measure level defined in the model
    # we simply use 100% no_damage and 0% for the
    # remaining limit states
    if _no_damage(fm, gmv):
        damage_states[0] = 1.0
        return numpy.array(damage_states)

    first_poe = ftype_poe_map[funcs[0].__class__](gmv, funcs[0])

    # first damage state is always 1 - the probability
    # of exceedance of first limit state
    damage_states[0] = 1 - first_poe

    last_poe = first_poe

    # starting from one, the first damage state
    # is already computed...
    for x in xrange(1, len(funcs)):
        poe = ftype_poe_map[funcs[x].__class__](gmv, funcs[x])
        damage_states[x] = last_poe - poe
        last_poe = poe

    # last damage state is equal to the probabily
    # of exceedance of the last limit state
    damage_states[len(funcs)] = ftype_poe_map[
        funcs[len(funcs) - 1].__class__](gmv, funcs[len(funcs) - 1])

    return numpy.array(damage_states)


def _damage_states(limit_states):
    """
    Return the damage states from the given limit states.

    For N limit states in the fragility model, we always
    define N+1 damage states. The first damage state
    should always be 'no_damage'.
    """

    dmg_states = list(limit_states)
    dmg_states.insert(0, "no_damage")

    return dmg_states


def _fm(oq_job):
    """
    Return the fragility model related to the current computation.
    """

    [ism] = inputs4job(oq_job.id, input_type="fragility")
    [fm] = FragilityModel.objects.filter(input=ism, owner=oq_job.owner)

    return fm<|MERGE_RESOLUTION|>--- conflicted
+++ resolved
@@ -36,11 +36,7 @@
 from openquake.utils.tasks import distribute
 from openquake.export.risk import export_dmg_dist_per_asset
 from openquake.export.risk import export_dmg_dist_per_taxonomy
-<<<<<<< HEAD
-from openquake.export.risk import  export_dmg_dist_total, export_collapse_map
-=======
 from openquake.export.risk import export_dmg_dist_total, export_collapse_map
->>>>>>> be43f5df
 
 LOGGER = logs.LOG
 
@@ -161,8 +157,6 @@
         """
         Sum the fractions (of each damage state per building taxonomy)
         of each computation block.
-<<<<<<< HEAD
-=======
 
         :param region_fractions: fractions for each damage state
             per building taxonomy for each different block computed.
@@ -171,7 +165,6 @@
             the lowest to the highest). Each row represents the
             values for that damage state for a particular
             ground motion value.
->>>>>>> be43f5df
         """
 
         for bfractions in region_fractions:
@@ -243,15 +236,9 @@
 
                 current_fractions = ddt_fractions.get(
                     asset.taxonomy, numpy.zeros((len(gmf), len(funcs) + 1)))
-<<<<<<< HEAD
 
                 ddt_fractions[asset.taxonomy] = current_fractions + fractions
 
-=======
-
-                ddt_fractions[asset.taxonomy] = current_fractions + fractions
-
->>>>>>> be43f5df
                 self._store_dda(fractions, asset, fm)
 
                 # the collapse map needs the fractions
@@ -281,8 +268,6 @@
     def _store_dda(self, fractions, asset, fm):
         """
         Store the damage distribution per asset.
-<<<<<<< HEAD
-=======
 
         :param fm: fragility model associated to
             the distribution being stored.
@@ -297,7 +282,6 @@
             to the highest). Each row represents the
             values for that damage state for a particular
             ground motion value.
->>>>>>> be43f5df
         """
 
         [dds] = DmgDistPerAsset.objects.filter(
@@ -390,7 +374,6 @@
             [output] = Output.objects.filter(
                 oq_job=self.job_ctxt.oq_job.id,
                 output_type="dmg_dist_per_taxonomy")
-<<<<<<< HEAD
 
             export_dmg_dist_per_taxonomy(output, target_dir)
 
@@ -400,17 +383,6 @@
 
             export_dmg_dist_total(output, target_dir)
 
-=======
-
-            export_dmg_dist_per_taxonomy(output, target_dir)
-
-            [output] = Output.objects.filter(
-                oq_job=self.job_ctxt.oq_job.id,
-                output_type="dmg_dist_total")
-
-            export_dmg_dist_total(output, target_dir)
-
->>>>>>> be43f5df
             [output] = Output.objects.filter(
                 oq_job=self.job_ctxt.oq_job.id,
                 output_type="collapse_map")
@@ -446,17 +418,10 @@
 
     for x, gmv in enumerate(gmf):
         fractions[x] += compute_gmv_fractions(funcs, gmv)
-<<<<<<< HEAD
 
     return fractions
 
 
-=======
-
-    return fractions
-
-
->>>>>>> be43f5df
 def compute_gmv_fractions(funcs, gmv):
     """
     Compute the fractions of each damage state for
