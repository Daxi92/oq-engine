# -*- coding: utf-8 -*-
# vim: tabstop=4 shiftwidth=4 softtabstop=4
#
# Copyright (C) 2015-2016 GEM Foundation
#
# OpenQuake is free software: you can redistribute it and/or modify it
# under the terms of the GNU Affero General Public License as published
# by the Free Software Foundation, either version 3 of the License, or
# (at your option) any later version.
#
# OpenQuake is distributed in the hope that it will be useful,
# but WITHOUT ANY WARRANTY; without even the implied warranty of
# MERCHANTABILITY or FITNESS FOR A PARTICULAR PURPOSE.  See the
# GNU Affero General Public License for more details.
#
# You should have received a copy of the GNU Affero General Public License
# along with OpenQuake. If not, see <http://www.gnu.org/licenses/>.

import time
import os.path
import operator
import logging
import functools
import collections

import numpy

from openquake.baselib.python3compat import encode
from openquake.baselib.general import AccumDict, split_in_blocks
from openquake.hazardlib.calc.filters import \
    filter_sites_by_distance_to_rupture
from openquake.hazardlib.calc.hazard_curve import ProbabilityMap
from openquake.hazardlib.probability_map import PmapStats
from openquake.hazardlib import geo
from openquake.hazardlib.gsim.base import ContextMaker
from openquake.commonlib import readinput, parallel, calc
from openquake.commonlib.util import max_rel_diff_index, Rupture
from openquake.risklib.riskinput import create, GmfCollector, str2rsi, rsi2str
from openquake.calculators import base
from openquake.calculators.classical import ClassicalCalculator, PSHACalculator

# ######################## rupture calculator ############################ #

U16 = numpy.uint16
U32 = numpy.uint32
F32 = numpy.float32
F64 = numpy.float64

event_dt = numpy.dtype([('eid', U32), ('ses', U32), ('occ', U32),
                        ('sample', U32)])

long_event_dt = numpy.dtype([
    ('rupserial', U32), ('eid', U32), ('ses', U32), ('occ', U32),
    ('sample', U32), ('grp_id', U16), ('source_id', 'S30')])


def get_geom(surface, is_from_fault_source, is_multi_surface):
    """
    The following fields can be interpreted different ways,
    depending on the value of `is_from_fault_source`. If
    `is_from_fault_source` is True, each of these fields should
    contain a 2D numpy array (all of the same shape). Each triple
    of (lon, lat, depth) for a given index represents the node of
    a rectangular mesh. If `is_from_fault_source` is False, each
    of these fields should contain a sequence (tuple, list, or
    numpy array, for example) of 4 values. In order, the triples
    of (lon, lat, depth) represent top left, top right, bottom
    left, and bottom right corners of the the rupture's planar
    surface. Update: There is now a third case. If the rupture
    originated from a characteristic fault source with a
    multi-planar-surface geometry, `lons`, `lats`, and `depths`
    will contain one or more sets of 4 points, similar to how
    planar surface geometry is stored (see above).

    :param rupture: an instance of :class:`openquake.hazardlib.source.rupture.BaseProbabilisticRupture`
    :param is_from_fault_source: a boolean
    :param is_multi_surface: a boolean
    """
    if is_from_fault_source:
        # for simple and complex fault sources,
        # rupture surface geometry is represented by a mesh
        surf_mesh = surface.get_mesh()
        lons = surf_mesh.lons
        lats = surf_mesh.lats
        depths = surf_mesh.depths
    else:
        if is_multi_surface:
            # `list` of
            # openquake.hazardlib.geo.surface.planar.PlanarSurface
            # objects:
            surfaces = surface.surfaces

            # lons, lats, and depths are arrays with len == 4*N,
            # where N is the number of surfaces in the
            # multisurface for each `corner_*`, the ordering is:
            #   - top left
            #   - top right
            #   - bottom left
            #   - bottom right
            lons = numpy.concatenate([x.corner_lons for x in surfaces])
            lats = numpy.concatenate([x.corner_lats for x in surfaces])
            depths = numpy.concatenate([x.corner_depths for x in surfaces])
        else:
            # For area or point source,
            # rupture geometry is represented by a planar surface,
            # defined by 3D corner points
            lons = numpy.zeros((4))
            lats = numpy.zeros((4))
            depths = numpy.zeros((4))

            # NOTE: It is important to maintain the order of these
            # corner points. TODO: check the ordering
            for i, corner in enumerate((surface.top_left,
                                        surface.top_right,
                                        surface.bottom_left,
                                        surface.bottom_right)):
                lons[i] = corner.longitude
                lats[i] = corner.latitude
                depths[i] = corner.depth
    return lons, lats, depths


class EBRupture(object):
    """
    An event based rupture. It is a wrapper over a hazardlib rupture
    object, containing an array of site indices affected by the rupture,
    as well as the tags of the corresponding seismic events.
    """
    def __init__(self, rupture, indices, events, source_id, grp_id, serial):
        self.rupture = rupture
        self.indices = indices
        self.events = events
        self.source_id = source_id
        self.grp_id = grp_id
        self.serial = serial
        self.weight = len(indices) * len(events)  # changed in set_weight

    @property
    def etags(self):
        """
        An array of tags for the underlying seismic events
        """
        tags = []
        for (eid, ses, occ, sampleid) in self.events:
            tag = 'trt=%02d~ses=%04d~src=%s~rup=%d-%02d' % (
                self.grp_id, ses, self.source_id, self.serial, occ)
            if sampleid > 0:
                tag += '~sample=%d' % sampleid
            tags.append(encode(tag))
        return numpy.array(tags)

    @property
    def eids(self):
        """
        An array with the underlying event IDs
        """
        return self.events['eid']

    @property
    def multiplicity(self):
        """
        How many times the underlying rupture occurs.
        """
        return len(self.events)

    def set_weight(self, num_rlzs_by_grp_id, num_assets_by_site_id):
        """
        Set the weight attribute of each rupture with the formula
        weight = multiplicity * affected_sites * realizations

        :param num_rlzs_by_grp_id: dictionary, possibly empty
        :param num_assets_by_site_id: dictionary, possibly empty
        """
        num_assets = sum(num_assets_by_site_id.get(sid, 1)
                         for sid in self.indices)
        self.weight = (len(self.events) * num_assets *
                       num_rlzs_by_grp_id.get(self.grp_id, 1))

    def export(self, mesh):
        """
        Yield :class:`openquake.commonlib.util.Rupture` objects, with all the
        attributes set, suitable for export in XML format.
        """
        rupture = self.rupture
        for etag in self.etags:
            new = Rupture(etag, self.indices)
            new.mesh = mesh[self.indices]
            new.etag = etag
            new.rupture = new
            new.is_from_fault_source = iffs = isinstance(
                rupture.surface, (geo.ComplexFaultSurface,
                                  geo.SimpleFaultSurface))
            new.is_multi_surface = ims = isinstance(
                rupture.surface, geo.MultiSurface)
            new.lons, new.lats, new.depths = get_geom(
                rupture.surface, iffs, ims)
            new.surface = rupture.surface
            new.strike = rupture.surface.get_strike()
            new.dip = rupture.surface.get_dip()
            new.rake = rupture.rake
            new.hypocenter = rupture.hypocenter
            new.tectonic_region_type = rupture.tectonic_region_type
            new.magnitude = new.mag = rupture.mag
            new.top_left_corner = None if iffs or ims else (
                new.lons[0], new.lats[0], new.depths[0])
            new.top_right_corner = None if iffs or ims else (
                new.lons[1], new.lats[1], new.depths[1])
            new.bottom_left_corner = None if iffs or ims else (
                new.lons[2], new.lats[2], new.depths[2])
            new.bottom_right_corner = None if iffs or ims else (
                new.lons[3], new.lats[3], new.depths[3])
            yield new

    def __lt__(self, other):
        return self.serial < other.serial

    def __repr__(self):
        return '<%s #%d, grp_id=%d>' % (self.__class__.__name__,
                                        self.serial, self.grp_id)


def compute_ruptures(sources, sitecol, gsims, monitor):
    """
    :param sources:
        List of commonlib.source.Source tuples
    :param sitecol:
        a :class:`openquake.hazardlib.site.SiteCollection` instance
    :param rlzs_by_gsim:
        a list of GSIMs for the current tectonic region model
    :param monitor:
        monitor instance
    :returns:
        a dictionary src_group_id -> [Rupture instances]
    """
    # NB: by construction each block is a non-empty list with
    # sources of the same src_group_id
    src_group_id = sources[0].src_group_id
    trt = sources[0].tectonic_region_type
    max_dist = monitor.maximum_distance[trt]
    cmaker = ContextMaker(gsims)
    params = sorted(cmaker.REQUIRES_RUPTURE_PARAMETERS)
    rup_data_dt = numpy.dtype(
        [('rupserial', U32), ('multiplicity', U16),
         ('numsites', U32), ('occurrence_rate', F64)] + [
            (param, F64) for param in params])
    eb_ruptures = []
    rup_data = []
    calc_times = []
    rup_mon = monitor('filtering ruptures', measuremem=False)
<<<<<<< HEAD
    num_samples = rlzs_by_gsim.samples
    num_events = 0
=======
    num_samples = monitor.samples
>>>>>>> 85b72a3a

    # Compute and save stochastic event sets
    for src in sources:
        t0 = time.time()
        s_sites = src.filter_sites_by_distance_to_source(max_dist, sitecol)
        if s_sites is None:
            continue
        rupture_filter = functools.partial(
            filter_sites_by_distance_to_rupture,
            integration_distance=max_dist, sites=s_sites)
        num_occ_by_rup = sample_ruptures(
            src, monitor.ses_per_logic_tree_path, num_samples,
            monitor.seed)
        # NB: the number of occurrences is very low, << 1, so it is
        # more efficient to filter only the ruptures that occur, i.e.
        # to call sample_ruptures *before* the filtering
        for ebr in build_eb_ruptures(
                src, num_occ_by_rup, rupture_filter,
                monitor.random_seed, rup_mon):
            nsites = len(ebr.indices)
            try:
                rate = ebr.rupture.occurrence_rate
            except AttributeError:  # for nonparametric sources
                rate = numpy.nan
            rc = cmaker.make_rupture_context(ebr.rupture)
            ruptparams = tuple(getattr(rc, param) for param in params)
            rup_data.append((ebr.serial, ebr.multiplicity, nsites, rate) +
                            ruptparams)
            eb_ruptures.append(ebr)
            num_events += ebr.multiplicity
        dt = time.time() - t0
        calc_times.append((src.id, dt))
    res = AccumDict({src_group_id: eb_ruptures})
    res.num_events = num_events
    res.calc_times = calc_times
    res.rup_data = numpy.array(rup_data, rup_data_dt)
    res.trt = trt
    return res


def sample_ruptures(src, num_ses, num_samples, seed):
    """
    Sample the ruptures contained in the given source.

    :param src: a hazardlib source object
    :param num_ses: the number of Stochastic Event Sets to generate
    :param num_samples: how many samples for the given source
    :param seed: master seed from the job.ini file
    :returns: a dictionary of dictionaries rupture -> {ses_id: num_occurrences}
    """
    # the dictionary `num_occ_by_rup` contains a dictionary
    # ses_id -> num_occurrences for each occurring rupture
    num_occ_by_rup = collections.defaultdict(AccumDict)
    # generating ruptures for the given source
    for rup_no, rup in enumerate(src.iter_ruptures()):
        rup.seed = src.serial[rup_no] + seed
        numpy.random.seed(rup.seed)
        for sampleid in range(num_samples):
            for ses_idx in range(1, num_ses + 1):
                num_occurrences = rup.sample_number_of_occurrences()
                if num_occurrences:
                    num_occ_by_rup[rup] += {
                        (sampleid, ses_idx): num_occurrences}
        rup.rup_no = rup_no + 1
    return num_occ_by_rup


def build_eb_ruptures(
        src, num_occ_by_rup, rupture_filter, random_seed, rup_mon):
    """
    Filter the ruptures stored in the dictionary num_occ_by_rup and
    yield pairs (rupture, <list of associated EBRuptures>)
    """
    for rup in sorted(num_occ_by_rup, key=operator.attrgetter('rup_no')):
        with rup_mon:
            r_sites = rupture_filter(rup)
        if r_sites is None:
            # ignore ruptures which are far away
            del num_occ_by_rup[rup]  # save memory
            continue

        # creating EBRuptures
        serial = rup.seed - random_seed + 1
        events = []
        for (sampleid, ses_idx), num_occ in sorted(
                num_occ_by_rup[rup].items()):
            for occ_no in range(1, num_occ + 1):
                # NB: the 0 below is a placeholder; the right eid will be
                # set later, in EventBasedRuptureCalculator.post_execute
                events.append((0, ses_idx, occ_no, sampleid))
        if events:
            yield EBRupture(rup, r_sites.indices,
                            numpy.array(events, event_dt),
                            src.source_id, src.src_group_id, serial)


@base.calculators.add('event_based_rupture')
class EventBasedRuptureCalculator(PSHACalculator):
    """
    Event based PSHA calculator generating the ruptures only
    """
    core_task = compute_ruptures
    is_stochastic = True

    def init(self):
        """
        Set the random seed passed to the SourceManager and the
        minimum_intensity dictionary.
        """
        oq = self.oqparam
        self.random_seed = oq.random_seed
        self.rlzs_assoc = self.datastore['csm_info'].get_rlzs_assoc()
        self.min_iml = calc.fix_minimum_intensity(
            oq.minimum_intensity, oq.imtls)
        self.rup_data = {}

    def count_eff_ruptures(self, ruptures_by_grp_id, src_group):
        """
        Returns the number of ruptures sampled in the given src_group.

        :param ruptures_by_grp_id: a dictionary with key grp_id
        :param src_group: a SourceGroup instance
        """
        nr = sum(
            len(ruptures) for grp_id, ruptures in ruptures_by_grp_id.items()
            if src_group.id == grp_id)
        return nr

    def zerodict(self):
        """
        Initial accumulator, a dictionary (grp_id, gsim) -> curves
        """
        zd = AccumDict()
        zd.calc_times = []
        zd.eff_ruptures = AccumDict()
        self.eid = 0
        return zd

    def agg_dicts(self, acc, ruptures_by_grp_id):
        """
        Accumulate dictionaries of ruptures and populate the `events`
        dataset in the datastore.

        :param acc: accumulator dictionary
        :param ruptures_by_grp_id: a nested dictionary grp_id -> ruptures
        """
        with self.monitor('saving ruptures', autoflush=True):
            if hasattr(ruptures_by_grp_id, 'calc_times'):
                acc.calc_times.extend(ruptures_by_grp_id.calc_times)
            if hasattr(ruptures_by_grp_id, 'eff_ruptures'):
                acc.eff_ruptures += ruptures_by_grp_id.eff_ruptures
            acc += ruptures_by_grp_id
            self.extend_events(ruptures_by_grp_id)
            # save rup_data
            if len(ruptures_by_grp_id):
                trt = ruptures_by_grp_id.trt
                self.rup_data[trt] = self.datastore.extend(
                        'rup_data/' + trt, ruptures_by_grp_id.rup_data)
        return acc

    def extend_events(self, ruptures_by_grp_id):
        """Extend the 'events' dataset with the given ruptures"""
        n = ruptures_by_grp_id.num_events
        for grp_id, ebrs in ruptures_by_grp_id.items():
            events = numpy.zeros(n, long_event_dt)
            i = 0
            for ebr in ebrs:
                names = ebr.events.dtype.names
                for event in ebr.events:
                    event['eid'] = self.eid
                    events['source_id'][i] = ebr.source_id
                    events['grp_id'][i] = ebr.grp_id
                    events['rupserial'][i] = ebr.serial
                    for name in names:
                        events[name][i] = event[name]
                    self.eid += 1
                    i += 1
                self.datastore['sescollection/%s' % ebr.serial] = ebr
            self.datastore.extend('events', events)

    def post_execute(self, result):
        """
        Save the SES collection
        """
        nr = sum(len(result[grp_id]) for grp_id in result)
        logging.info('Saved %d ruptures, %d events', nr, self.eid)
        self.datastore.set_nbytes('sescollection')
        self.datastore.set_nbytes('events')

        for dset in self.rup_data.values():
            if len(dset):
                numsites = dset['numsites']
                multiplicity = dset['multiplicity']
                spr = numpy.average(numsites, weights=multiplicity)
                mul = numpy.average(multiplicity, weights=numsites)
                self.datastore.set_attrs(dset.name, sites_per_rupture=spr,
                                         multiplicity=mul)
        if self.rup_data:
            self.datastore.set_nbytes('rup_data')


# ######################## GMF calculator ############################ #

def compute_gmfs_and_curves(eb_ruptures, sitecol, imts, rlzs_by_gsim,
                            min_iml, monitor):
    """
    :param eb_ruptures:
        a list of blocks of EBRuptures of the same SESCollection
    :param sitecol:
        a :class:`openquake.hazardlib.site.SiteCollection` instance
    :param imts:
        a list of intensity measure type strings
    :param rlzs_by_gsim:
        a dictionary gsim -> associated realizations
    :param monitor:
        a Monitor instance
    :returns:
        a dictionary with keys gmfcoll and hcurves
   """
    oq = monitor.oqparam
    # NB: by construction each block is a non-empty list with
    # ruptures of the same src_group_id
    trunc_level = oq.truncation_level
    correl_model = readinput.get_correl_model(oq)
    gmfcoll = create(
        GmfCollector, eb_ruptures, sitecol, imts, rlzs_by_gsim,
        trunc_level, correl_model, min_iml, monitor)
    result = dict(gmfcoll=gmfcoll if oq.ground_motion_fields else None,
                  hcurves={})
    if oq.hazard_curves_from_gmfs:
        with monitor('building hazard curves', measuremem=False):
            duration = oq.investigation_time * oq.ses_per_logic_tree_path
            for sid in gmfcoll.dic:
                haz_by_imt_rlz = gmfcoll[sid]
                for imt in haz_by_imt_rlz:
                    for rlz, gmvs in haz_by_imt_rlz[imt].items():
                        poes = calc._gmvs_to_haz_curve(
                            gmvs['gmv'], oq.imtls[imt],
                            oq.investigation_time, duration)
                        key = rsi2str(rlz.ordinal, sid, imt)
                        result['hcurves'][key] = poes
    return result


@base.calculators.add('event_based')
class EventBasedCalculator(ClassicalCalculator):
    """
    Event based PSHA calculator generating the ground motion fields and
    the hazard curves from the ruptures, depending on the configuration
    parameters.
    """
    pre_calculator = 'event_based_rupture'
    core_task = compute_gmfs_and_curves
    is_stochastic = True

    def pre_execute(self):
        """
        Read the precomputed ruptures (or compute them on the fly) and
        prepare some empty files in the export directory to store the gmfs
        (if any). If there were pre-existing files, they will be erased.
        """
        super(EventBasedCalculator, self).pre_execute()
        rlzs_by_tr_id = self.rlzs_assoc.get_rlzs_by_grp_id()
        num_rlzs = {t: len(rlzs) for t, rlzs in rlzs_by_tr_id.items()}
        self.sesruptures = []
        for serial in self.datastore['sescollection']:
            sr = self.datastore['sescollection/' + serial]
            sr.set_weight(num_rlzs, {})
            self.sesruptures.append(sr)
        self.sesruptures.sort(key=operator.attrgetter('serial'))
        if self.oqparam.ground_motion_fields:
            calc.check_overflow(self)

    def combine_pmaps_and_save_gmfs(self, acc, res):
        """
        Combine the hazard curves (if any) and save the gmfs (if any)
        sequentially; notice that the gmfs may come from
        different tasks in any order.

        :param acc: an accumulator for the hazard curves
        :param res: a dictionary rlzi, imt -> [gmf_array, curves_by_imt]
        :returns: a new accumulator
        """
        sav_mon = self.monitor('saving gmfs')
        agg_mon = self.monitor('aggregating hcurves')
        if res['gmfcoll'] is not None:
            with sav_mon:
                res['gmfcoll'].flush(self.datastore)
        slicedic = self.oqparam.imtls.slicedic
        with agg_mon:
            for key, poes in res['hcurves'].items():
                rlzi, sid, imt = str2rsi(key)
                array = acc[rlzi].setdefault(sid, 0).array[slicedic[imt], 0]
                array[:] = 1. - (1. - array) * (1. - poes)
        sav_mon.flush()
        agg_mon.flush()
        self.datastore.flush()
        return acc

    def gen_args(self, ebruptures):
        """
        :param ebruptures: a list of EBRupture objects to be split
        :yields: the arguments for compute_gmfs_and_curves
        """
        oq = self.oqparam
        monitor = self.monitor(self.core_task.__name__)
        monitor.oqparam = oq
        imts = list(oq.imtls)
        min_iml = calc.fix_minimum_intensity(oq.minimum_intensity, imts)
        for block in split_in_blocks(
                ebruptures, oq.concurrent_tasks or 1,
                key=operator.attrgetter('grp_id'),
                weight=operator.attrgetter('weight')):
            grp_id = block[0].grp_id
            rlzs_by_gsim = self.rlzs_assoc.get_rlzs_by_gsim(grp_id)
            yield block, self.sitecol, imts, rlzs_by_gsim, min_iml, monitor

    def execute(self):
        """
        Run in parallel `core_task(sources, sitecol, monitor)`, by
        parallelizing on the ruptures according to their weight and
        tectonic region type.
        """
        oq = self.oqparam
        if not oq.hazard_curves_from_gmfs and not oq.ground_motion_fields:
            return
        L = len(oq.imtls.array)
        acc = parallel.starmap(
            self.core_task.__func__, self.gen_args(self.sesruptures)).reduce(
                agg=self.combine_pmaps_and_save_gmfs,
                acc={rlz.ordinal: ProbabilityMap(L, 1)
                     for rlz in self.rlzs_assoc.realizations})
        if oq.ground_motion_fields and 'gmf_data' in self.datastore:
            self.datastore.set_nbytes('gmf_data')
        return acc

    def post_execute(self, result):
        """
        :param result:
            a dictionary (src_group_id, gsim) -> haz_curves or an empty
            dictionary if hazard_curves_from_gmfs is false
        """
        oq = self.oqparam
        if not oq.hazard_curves_from_gmfs and not oq.ground_motion_fields:
            return
        elif oq.hazard_curves_from_gmfs:
            rlzs = self.rlzs_assoc.realizations
            # save individual curves
            if self.oqparam.individual_curves:
                for i in sorted(result):
                    self.datastore['hcurves/rlz-%03d' % i] = result[i]
            # compute and save statistics; this is done in process
            # we don't need to parallelize, since event based calculations
            # involves a "small" number of sites (<= 65,536)
            weights = (None if self.oqparam.number_of_logic_tree_samples
                       else [rlz.weight for rlz in rlzs])
            pstats = PmapStats(self.oqparam.quantile_hazard_curves, weights)
            for kind, stat in pstats.compute(
                    self.sitecol.sids, list(result.values())):
                if kind == 'mean' and not self.oqparam.mean_hazard_curves:
                    continue
                self.datastore['hcurves/' + kind] = stat

        if oq.compare_with_classical:  # compute classical curves
            export_dir = os.path.join(oq.export_dir, 'cl')
            if not os.path.exists(export_dir):
                os.makedirs(export_dir)
            oq.export_dir = export_dir
            # one could also set oq.number_of_logic_tree_samples = 0
            self.cl = ClassicalCalculator(oq, self.monitor)
            # TODO: perhaps it is possible to avoid reprocessing the source
            # model, however usually this is quite fast and do not dominate
            # the computation
            self.cl.run(close=False)
            cl_mean_curves = get_mean_curves(self.cl.datastore)
            eb_mean_curves = get_mean_curves(self.datastore)
            for imt in eb_mean_curves.dtype.names:
                rdiff, index = max_rel_diff_index(
                    cl_mean_curves[imt], eb_mean_curves[imt])
                logging.warn('Relative difference with the classical '
                             'mean curves for IMT=%s: %d%% at site index %d',
                             imt, rdiff * 100, index)


def get_mean_curves(dstore):
    """
    Extract the mean hazard curves from the datastore, as a composite
    array of length nsites.
    """
    imtls = dstore['oqparam'].imtls
    nsites = len(dstore['sitecol'])
    hcurves = dstore['hcurves']
    if 'mean' in hcurves:
        mean = dstore['hcurves/mean']
    elif len(hcurves) == 1:  # there is a single realization
        mean = dstore['hcurves/rlz-0000']
    return mean.convert(imtls, nsites)<|MERGE_RESOLUTION|>--- conflicted
+++ resolved
@@ -247,12 +247,8 @@
     rup_data = []
     calc_times = []
     rup_mon = monitor('filtering ruptures', measuremem=False)
-<<<<<<< HEAD
-    num_samples = rlzs_by_gsim.samples
+    num_samples = monitor.samples
     num_events = 0
-=======
-    num_samples = monitor.samples
->>>>>>> 85b72a3a
 
     # Compute and save stochastic event sets
     for src in sources:
@@ -405,7 +401,7 @@
             if hasattr(ruptures_by_grp_id, 'eff_ruptures'):
                 acc.eff_ruptures += ruptures_by_grp_id.eff_ruptures
             acc += ruptures_by_grp_id
-            self.extend_events(ruptures_by_grp_id)
+            self.save_ruptures(ruptures_by_grp_id)
             # save rup_data
             if len(ruptures_by_grp_id):
                 trt = ruptures_by_grp_id.trt
@@ -413,7 +409,7 @@
                         'rup_data/' + trt, ruptures_by_grp_id.rup_data)
         return acc
 
-    def extend_events(self, ruptures_by_grp_id):
+    def save_ruptures(self, ruptures_by_grp_id):
         """Extend the 'events' dataset with the given ruptures"""
         n = ruptures_by_grp_id.num_events
         for grp_id, ebrs in ruptures_by_grp_id.items():
