# -*- coding: utf-8 -*-

# Copyright (c) 2010-2011, GEM Foundation.
#
# OpenQuake is free software: you can redistribute it and/or modify
# it under the terms of the GNU Lesser General Public License version 3
# only, as published by the Free Software Foundation.
#
# OpenQuake is distributed in the hope that it will be useful,
# but WITHOUT ANY WARRANTY; without even the implied warranty of
# MERCHANTABILITY or FITNESS FOR A PARTICULAR PURPOSE.  See the
# GNU Lesser General Public License version 3 for more details
# (a copy is included in the LICENSE file that accompanied this code).
#
# You should have received a copy of the GNU Lesser General Public License
# version 3 along with OpenQuake.  If not, see
# <http://www.gnu.org/licenses/lgpl-3.0.txt> for a copy of the LGPLv3 License.

"""Core functionality for Classical PSHA-based hazard calculations."""


import json
import multiprocessing
import random
import time

from itertools import izip

from celery.task import task

from openquake import java
from openquake import kvs
from openquake import logs
from openquake import xml
from openquake.output import hazard as hazard_output
from openquake.utils import config
from openquake.utils import stats
from openquake.utils import tasks as utils_tasks
from openquake.calculators.hazard import general

LOG = logs.LOG
HAZARD_LOG = logs.HAZARD_LOG

HAZARD_CURVE_FILENAME_PREFIX = 'hazardcurve'
HAZARD_MAP_FILENAME_PREFIX = 'hazardmap'


def unwrap_validation_error(jpype, runtime_exception, path=None):
    """Unwraps the nested exception of a runtime exception.  Throws
    either a XMLValidationError or the original Java exception"""
    ex = runtime_exception.__javaobject__

    if type(ex) is jpype.JPackage('org').gem.engine.XMLValidationError:
        raise xml.XMLValidationError(ex.getCause().getMessage(),
                                     path or ex.getFileName())

    if type(ex) is jpype.JPackage('org').gem.engine.XMLMismatchError:
        raise xml.XMLMismatchError(path or ex.getFileName(), ex.getActualTag(),
                                   ex.getExpectedTag())

    if ex.getCause() and type(ex.getCause()) is \
            jpype.JPackage('org').dom4j.DocumentException:
        raise xml.XMLValidationError(ex.getCause().getMessage(), path)

    raise runtime_exception


@task(ignore_result=True)
@java.unpack_exception
@stats.progress_indicator
def compute_hazard_curve(job_id, sites, realization):
    """ Generate hazard curve for a given site list. """

    calculator = utils_tasks.calculator_for_task(job_id, 'hazard')
    keys = calculator.compute_hazard_curve(sites, realization)
    return keys


@task
@java.unpack_exception
@stats.progress_indicator
def compute_mgm_intensity(job_id, block_id, site_id):
    """
    Compute mean ground intensity for a specific site.
    """

    # We don't actually need the CalculationProxy returned by this function
    # (yet) but this does check if the calculation is still in progress.
<<<<<<< HEAD
    _ = utils_tasks.get_running_calculation(job_id)
=======
    utils_tasks.get_running_calculation(job_id)
>>>>>>> 9e2849ed
    kvs_client = kvs.get_client()

    mgm_key = kvs.tokens.mgm_key(job_id, block_id, site_id)
    mgm = kvs_client.get(mgm_key)

    return json.JSONDecoder().decode(mgm)


@task(ignore_result=True)
@java.unpack_exception
@stats.progress_indicator
def compute_mean_curves(job_id, sites, realizations):
    """Compute the mean hazard curve for each site given."""

    # We don't actually need the CalculationProxy returned by this function
    # (yet) but this does check if the calculation is still in progress.
<<<<<<< HEAD
    _ = utils_tasks.get_running_calculation(job_id)
=======
    utils_tasks.get_running_calculation(job_id)
>>>>>>> 9e2849ed

    HAZARD_LOG.info("Computing MEAN curves for %s sites (job_id %s)"
                    % (len(sites), job_id))

    return general.compute_mean_hazard_curves(job_id, sites, realizations)


@task(ignore_result=True)
@java.unpack_exception
@stats.progress_indicator
def compute_quantile_curves(job_id, sites, realizations, quantiles):
    """Compute the quantile hazard curve for each site given."""

    # We don't actually need the CalculationProxy returned by this function
    # (yet) but this does check if the calculation is still in progress.
<<<<<<< HEAD
    _ = utils_tasks.get_running_calculation(job_id)
=======
    utils_tasks.get_running_calculation(job_id)
>>>>>>> 9e2849ed

    HAZARD_LOG.info("Computing QUANTILE curves for %s sites (job_id %s)"
                    % (len(sites), job_id))

    return general.compute_quantile_hazard_curves(job_id, sites, realizations,
                                                  quantiles)


def release_data_from_kvs(job_id, sites, realizations, quantiles, poes,
                          kvs_keys_purged):
    """Purge the hazard curve data for the given `sites` from the kvs.

    The parameters below will be used to construct kvs keys for
        - hazard curves (including means and quantiles)
        - hazard maps (including means)

    :param int job_id: the identifier of the job at hand
    :param list sites: the sites for which to purge content from the kvs
    :param int sites: the number of logic tree passes for this calculation
    :param list sites: the quantiles specified for this calculation
    :param list poes: the probabilities of exceedence specified for this
        calculation
    :param kvs_keys_purged: a list only passed by tests who check the
        kvs keys used/purged in the course of the calculation.
    """
    for realization in xrange(0, realizations):
        template = kvs.tokens.hazard_curve_poes_key_template(
            job_id, realization)
        keys = [template % hash(site) for site in sites]
        kvs.get_client().delete(*keys)
        if kvs_keys_purged is not None:
            kvs_keys_purged.extend(keys)

    template = kvs.tokens.mean_hazard_curve_key_template(job_id)
    keys = [template % hash(site) for site in sites]
    kvs.get_client().delete(*keys)
    if kvs_keys_purged is not None:
        kvs_keys_purged.extend(keys)

    for quantile in quantiles:
        template = kvs.tokens.quantile_hazard_curve_key_template(
            job_id, quantile)
        keys = [template % hash(site) for site in sites]
        for poe in poes:
            template = kvs.tokens.quantile_hazard_map_key_template(
                job_id, poe, quantile)
            keys.extend([template % hash(site) for site in sites])
        kvs.get_client().delete(*keys)
        if kvs_keys_purged is not None:
            kvs_keys_purged.extend(keys)

    for poe in poes:
        template = kvs.tokens.mean_hazard_map_key_template(job_id, poe)
        keys = [template % hash(site) for site in sites]
        kvs.get_client().delete(*keys)
        if kvs_keys_purged is not None:
            kvs_keys_purged.extend(keys)


# pylint: disable=R0904
class ClassicalHazardCalculator(general.BaseHazardCalculator):
    """Classical PSHA method for performing Hazard calculations."""

    def number_of_tasks(self):
        """How many `celery` tasks should be used for the calculations?"""
        value = self.calc_proxy["HAZARD_TASKS"]
        return 2 * multiprocessing.cpu_count() if value is None else int(value)

    def do_curves(self, sites, realizations, serializer=None,
                  the_task=compute_hazard_curve):
        """Trigger the calculation of hazard curves, serialize as requested.

        The calculated curves will only be serialized if the `serializer`
        parameter is not `None`.

        :param sites: The sites for which to calculate hazard curves.
        :type sites: list of :py:class:`openquake.shapes.Site`
        :param realizations: The number of realizations to calculate
        :type realizations: :py:class:`int`
        :param serializer: A serializer for the calculated hazard curves,
            receives the KVS keys of the calculated hazard curves in
            its single parameter.
        :type serializer: a callable with a single parameter: list of strings
        :param the_task: The `celery` task to use for the hazard curve
            calculation, it takes the following parameters:
                * job ID
                * the sites for which to calculate the hazard curves
                * the logic tree realization number
        :type the_task: a callable taking three parameters
        :returns: KVS keys of the calculated hazard curves.
        :rtype: list of string
        """
        source_model_generator = random.Random()
        source_model_generator.seed(
            self.calc_proxy["SOURCE_MODEL_LT_RANDOM_SEED"])

        gmpe_generator = random.Random()
        gmpe_generator.seed(self.calc_proxy["GMPE_LT_RANDOM_SEED"])

        for realization in xrange(0, realizations):
            stats.pk_inc(self.calc_proxy.job_id, "hcls_crealization")
            LOG.info("Calculating hazard curves for realization %s"
                     % realization)
            self.store_source_model(source_model_generator.getrandbits(32))
            self.store_gmpe_map(source_model_generator.getrandbits(32))

            utils_tasks.distribute(
                self.number_of_tasks(), the_task, ("sites", sites),
                dict(job_id=self.calc_proxy.job_id, realization=realization),
                flatten_results=True, ath=serializer)

    # pylint: disable=R0913
    def do_means(self, sites, realizations,
                 curve_serializer=None,
                 curve_task=compute_mean_curves,
                 map_func=None, map_serializer=None):
        """Trigger the calculation of mean curves/maps, serialize as requested.

        The calculated mean curves/maps will only be serialized if the
        corresponding `serializer` parameter was set.

        :param sites: The sites for which to calculate mean curves/maps.
        :type sites: list of :py:class:`openquake.shapes.Site`
        :param realizations: The number of realizations that were calculated
        :type realizations: :py:class:`int`
        :param curve_serializer: A serializer for the calculated curves,
            receives the KVS keys of the calculated curves in
            its single parameter.
        :type curve_serializer: function([string])
        :param map_serializer: A serializer for the calculated maps,
            receives the KVS keys of the calculated maps in its single
            parameter.
        :type map_serializer: function([string])
        :param curve_task: The `celery` task to use for the curve calculation,
            it takes the following parameters:
                * job ID
                * the sites for which to calculate the hazard curves
        :type curve_task: function(string, [:py:class:`openquake.shapes.Site`])
        :param map_func: A function that computes mean hazard maps.
        :type map_func: function(:py:class:`openquake.engine.CalculationProxy`)
        :returns: `None`
        """
        if not self.calc_proxy["COMPUTE_MEAN_HAZARD_CURVE"]:
            return

        # Compute and serialize the mean curves.
        LOG.info("Computing mean hazard curves")

        utils_tasks.distribute(
            self.number_of_tasks(), curve_task, ("sites", sites),
            dict(job_id=self.calc_proxy.job_id, realizations=realizations),
            flatten_results=True, ath=curve_serializer)

        if self.poes_hazard_maps:
            assert map_func, "No calculation function for mean hazard maps set"
            assert map_serializer, "No serializer for the mean hazard maps set"

            LOG.info("Computing/serializing mean hazard maps")
            map_func(self.calc_proxy.job_id, sites, self.calc_proxy.imls,
                     self.poes_hazard_maps)
            map_serializer(sites, self.poes_hazard_maps)

    # pylint: disable=R0913
    def do_quantiles(self, sites, realizations, quantiles,
                     curve_serializer=None,
                     curve_task=compute_quantile_curves,
                     map_func=None,
                     map_serializer=None):
        """Trigger the calculation/serialization of quantile curves/maps.

        The calculated quantile curves/maps will only be serialized if the
        corresponding `serializer` parameter was set.

        :param sites: The sites for which to calculate quantile curves/maps.
        :type sites: list of :py:class:`openquake.shapes.Site`
        :param realizations: The number of realizations that were calculated
        :type realizations: :py:class:`int`
        :param quantiles: The quantiles to calculate
        :param quantiles: list of float
        :param curve_serializer: A serializer for the calculated curves,
            receives the KVS keys of the calculated curves in
            its single parameter.
        :type curve_serializer: function([string])
        :param map_serializer: A serializer for the calculated maps,
            receives the KVS keys of the calculated maps in its single
            parameter.
        :type map_serializer: function([string])
        :param curve_task: The `celery` task to use for the curve calculation,
            it takes the following parameters:
                * job ID
                * the sites for which to calculate the hazard curves
        :type curve_task: function(string, [:py:class:`openquake.shapes.Site`])
        :param map_func: A function that computes quantile hazard maps.
        :type map_func: function(:py:class:`openquake.engine.CalculationProxy`)
        :returns: `None`
        """
        if not quantiles:
            return

        # compute and serialize quantile hazard curves
        LOG.info("Computing quantile hazard curves")

        utils_tasks.distribute(
            self.number_of_tasks(), curve_task, ("sites", sites),
            dict(job_id=self.calc_proxy.job_id, realizations=realizations,
                 quantiles=quantiles),
            flatten_results=True, ath=curve_serializer)

        if self.poes_hazard_maps:
            assert map_func, "No calculation function for quantile maps set."
            assert map_serializer, "No serializer for the quantile maps set."

            # quantile maps
            LOG.info("Computing quantile hazard maps")
            map_func(self.calc_proxy.job_id, sites, quantiles,
                     self.calc_proxy.imls, self.poes_hazard_maps)

            LOG.info("Serializing quantile maps for %s values"
                     % len(quantiles))
            for quantile in quantiles:
                map_serializer(sites, self.poes_hazard_maps, quantile)

    @java.unpack_exception
    @general.create_java_cache
    def execute(self, kvs_keys_purged=None):  # pylint: disable=W0221
        """
        Trigger the calculation and serialization of hazard curves, mean hazard
        curves/maps and quantile curves.

        :param kvs_keys_purged: a list only passed by tests who check the
            kvs keys used/purged in the course of the calculation.
        :returns: the keys used in the course of the calculation (for the sake
            of testability).
        """
        sites = self.calc_proxy.sites_to_compute()
        realizations = self.calc_proxy["NUMBER_OF_LOGIC_TREE_SAMPLES"]

        LOG.info("Going to run classical PSHA hazard for %s realizations "
                 "and %s sites" % (realizations, len(sites)))

        stats.pk_set(self.calc_proxy.job_id, "hcls_sites", len(sites))
        stats.pk_set(self.calc_proxy.job_id, "hcls_realizations",
                     realizations)

        block_size = config.hazard_block_size()
        stats.pk_set(self.calc_proxy.job_id, "hcls_block_size", block_size)

        blocks = range(0, len(sites), block_size)
        stats.pk_set(self.calc_proxy.job_id, "hcls_blocks", len(blocks))

        for start in blocks:
            stats.pk_inc(self.calc_proxy.job_id, "hcls_cblock")
            end = start + block_size
            data = sites[start:end]

            self.do_curves(
                data, realizations,
                serializer=self.serialize_hazard_curve_of_realization)

            # mean curves
            self.do_means(
                data, realizations,
                curve_serializer=self.serialize_mean_hazard_curves,
                map_func=general.compute_mean_hazard_maps,
                map_serializer=self.serialize_mean_hazard_map)

            # quantile curves
            quantiles = self.quantile_levels
            self.do_quantiles(
                data, realizations, quantiles,
                curve_serializer=self.serialize_quantile_hazard_curves,
                map_func=general.compute_quantile_hazard_maps,
                map_serializer=self.serialize_quantile_hazard_map)

            # Done with this chunk, purge intermediate results from kvs.
            release_data_from_kvs(self.calc_proxy.job_id, data, realizations,
                                  quantiles, self.poes_hazard_maps,
                                  kvs_keys_purged)

    def serialize_hazard_curve_of_realization(self, sites, realization):
        """
        Serialize the hazard curves of a set of sites for a given realization.

        :param sites: the sites of which the curves will be serialized
        :type sites: list of :py:class:`openquake.shapes.Site`
        :param realization: the realization to be serialized
        :type realization: :py:class:`int`
        """
        hc_attrib_update = {'endBranchLabel': realization}
        nrml_file = self.hazard_curve_filename(realization)
        key_template = kvs.tokens.hazard_curve_poes_key_template(
            self.calc_proxy.job_id, realization)
        self.serialize_hazard_curve(nrml_file, key_template,
                                    hc_attrib_update, sites)

    def serialize_mean_hazard_curves(self, sites):
        """
        Serialize the mean hazard curves of a set of sites.

        :param sites: the sites of which the curves will be serialized
        :type sites: list of :py:class:`openquake.shapes.Site`
        """
        hc_attrib_update = {'statistics': 'mean'}
        nrml_file = self.mean_hazard_curve_filename()
        key_template = kvs.tokens.mean_hazard_curve_key_template(
            self.calc_proxy.job_id)
        self.serialize_hazard_curve(nrml_file, key_template, hc_attrib_update,
                                    sites)

    def serialize_quantile_hazard_curves(self, sites, quantiles):
        """
        Serialize the quantile hazard curves of a set of sites for a given
        quantile.

        :param sites: the sites of which the curves will be serialized
        :type sites: list of :py:class:`openquake.shapes.Site`
        :param quantile: the quantile to be serialized
        :type quantile: :py:class:`float`
        """
        for quantile in quantiles:
            hc_attrib_update = {
                'statistics': 'quantile',
                'quantileValue': quantile}
            nrml_file = self.quantile_hazard_curve_filename(quantile)
            key_template = kvs.tokens.quantile_hazard_curve_key_template(
                self.calc_proxy.job_id, str(quantile))
            self.serialize_hazard_curve(nrml_file, key_template,
                                        hc_attrib_update, sites)

    # Silencing 'Too many local variables'
    # pylint: disable=R0914
    def serialize_hazard_curve(self, nrml_file, key_template, hc_attrib_update,
                               sites):
        """
        Serialize the hazard curves of a set of sites.

        Depending on the parameters the serialized curve will be a plain, mean
        or quantile hazard curve.

        :param nrml_file: the output filename
        :type nrml_file: :py:class:`string`
        :param key_template: a template for constructing the key to get, for
                             each site, its curve from the KVS
        :type key_template: :py:class:`string`
        :param hc_attrib_update: a dictionary containing metadata for the set
                                 of curves that will be serialized
        :type hc_attrib_update: :py:class:`dict`
        :param sites: the sites of which the curve will be serialized
        :type sites: list of :py:class:`openquake.shapes.Site`
        """

        def duration_generator(value):
            """
            Returns the initial value when called for the first time and
            the double value upon each subsequent invocation.

            N.B.: the maximum value returned will never exceed 90 (seconds).
            """
            yield value
            while True:
                if value < 45:
                    value *= 2
                yield value

        nrml_path = self.calc_proxy.build_nrml_path(nrml_file)

        curve_writer = hazard_output.create_hazardcurve_writer(
            self.calc_proxy.job_id, self.calc_proxy.serialize_results_to,
            nrml_path)

        sites = set(sites)
        accounted_for = set()
        dgen = duration_generator(0.1)
        duration = dgen.next()

        while accounted_for != sites:
            hc_data = []
            # Sleep a little before checking the availability of additional
            # hazard curve results.
            time.sleep(duration)
            results_found = 0
            for site in sites:
                key = key_template % hash(site)
                value = kvs.get_value_json_decoded(key)
                if value is None or site in accounted_for:
                    # The curve for this site is not ready yet. Proceed to
                    # the next.
                    continue
                # Use hazard curve ordinate values (PoE) from KVS and abscissae
                # from the IML list in config.
                hc_attrib = {
                    'investigationTimeSpan':
                        self.calc_proxy['INVESTIGATION_TIME'],
                    'IMLValues': self.calc_proxy.imls,
                    'IMT': self.calc_proxy['INTENSITY_MEASURE_TYPE'],
                    'PoEValues': value}
                hc_attrib.update(hc_attrib_update)
                hc_data.append((site, hc_attrib))
                accounted_for.add(site)
                results_found += 1
            if not results_found:
                # No results found, increase the sleep duration.
                duration = dgen.next()
            else:
                curve_writer.serialize(hc_data)

        return nrml_path

    def serialize_mean_hazard_map(self, sites, poes):
        """
        Serialize the mean hazard map for a set of sites, one map for each
        given PoE.

        :param sites: the sites of which the map will be serialized
        :type sites: list of :py:class:`openquake.shapes.Site`
        :param poes: the PoEs at which the map will be serialized
        :type poes: list of :py:class:`float`
        """
        for poe in poes:
            nrml_file = self.mean_hazard_map_filename(poe)

            hm_attrib_update = {'statistics': 'mean'}
            key_template = kvs.tokens.mean_hazard_map_key_template(
                self.calc_proxy.job_id, poe)

            self.serialize_hazard_map_at_poe(sites, poe, key_template,
                                             hm_attrib_update, nrml_file)

    def serialize_quantile_hazard_map(self, sites, poes, quantile):
        """
        Serialize the quantile hazard map for a set of sites, one map for each
        given PoE and quantile.

        :param sites: the sites of which the map will be serialized
        :type sites: list of :py:class:`openquake.shapes.Site`
        :param poes: the PoEs at which the maps will be serialized
        :type poes: list of :py:class:`float`
        :param quantile: the quantile at which the maps will be serialized
        :type quantile: :py:class:`float`
        """
        for poe in poes:
            nrml_file = self.quantile_hazard_map_filename(quantile, poe)

            key_template = kvs.tokens.quantile_hazard_map_key_template(
                self.calc_proxy.job_id, poe, quantile)

            hm_attrib_update = {'statistics': 'quantile',
                                'quantileValue': quantile}

            self.serialize_hazard_map_at_poe(sites, poe, key_template,
                                             hm_attrib_update, nrml_file)

    def serialize_hazard_map_at_poe(self, sites, poe, key_template,
                                    hm_attrib_update, nrml_file):
        """
        Serialize the hazard map for a set of sites at a given PoE.

        Depending on the parameters the serialized map will be a mean or
        quantile hazard map.

        :param sites: the sites of which the map will be serialized
        :type sites: list of :py:class:`openquake.shapes.Site`
        :param poe: the PoE at which the map will be serialized
        :type poe: :py:class:`float`
        :param key_template: a template for constructing the key used to get,
                             for each site, its map from the KVS
        :type key_template: :py:class:`string`
        :param hc_attrib_update: a dictionary containing metadata for the set
                                 of maps that will be serialized
        :type hc_attrib_update: :py:class:`dict`
        :param nrml_file: the output filename
        :type nrml_file: :py:class:`string`
        """
        nrml_path = self.calc_proxy.build_nrml_path(nrml_file)

        LOG.info("Generating NRML hazard map file for PoE %s, "
                 "%s nodes in hazard map: %s" % (poe, len(sites), nrml_file))

        map_writer = hazard_output.create_hazardmap_writer(
            self.calc_proxy.job_id, self.calc_proxy.serialize_results_to,
            nrml_path)
        hm_data = []

        for site in sites:
            key = key_template % hash(site)
            # use hazard map IML values from KVS
            hm_attrib = {
                'investigationTimeSpan':
                    self.calc_proxy['INVESTIGATION_TIME'],
                'IMT': self.calc_proxy['INTENSITY_MEASURE_TYPE'],
                'vs30': self.calc_proxy['REFERENCE_VS30_VALUE'],
                'IML': kvs.get_value_json_decoded(key),
                'poE': poe}

            hm_attrib.update(hm_attrib_update)
            hm_data.append((site, hm_attrib))

        map_writer.serialize(hm_data)

        return nrml_path

    @general.create_java_cache
    def compute_hazard_curve(self, sites, realization):
        """ Compute hazard curves, write them to KVS as JSON,
        and return a list of the KVS keys for each curve. """
        jpype = java.jvm()
        try:
            calc = java.jclass("HazardCalculator")
            poes_list = calc.getHazardCurvesAsJson(
                self.parameterize_sites(sites),
                self.generate_erf(),
                self.generate_gmpe_map(),
                general.get_iml_list(
                    self.calc_proxy.imls,
                    self.calc_proxy.params['INTENSITY_MEASURE_TYPE']),
                self.calc_proxy['MAXIMUM_DISTANCE'])
        except jpype.JavaException, ex:
            unwrap_validation_error(jpype, ex)

        # write the poes to the KVS and return a list of the keys

        curve_keys = []
        for site, poes in izip(sites, poes_list):
            curve_key = kvs.tokens.hazard_curve_poes_key(
                self.calc_proxy.job_id, realization, site)

            kvs.get_client().set(curve_key, poes)

            curve_keys.append(curve_key)

        return curve_keys

    def _hazard_curve_filename(self, filename_part):
        "Helper to build the filenames of hazard curves"
        return self.calc_proxy.build_nrml_path('%s-%s.xml'
                                    % (HAZARD_CURVE_FILENAME_PREFIX,
                                       filename_part))

    def hazard_curve_filename(self, realization):
        """
        Build the name of a file that will contain an hazard curve for a given
        realization.
        """
        return self._hazard_curve_filename(realization)

    def mean_hazard_curve_filename(self):
        """
        Build the name of a file that will contain the mean hazard curve for
        this job.
        """
        return self._hazard_curve_filename('mean')

    def quantile_hazard_curve_filename(self, quantile):
        """
        Build the name of a file that will contain the quantile hazard curve
        for this job and the given quantile.
        """
        return self._hazard_curve_filename('quantile-%.2f' % quantile)

    def _hazard_map_filename(self, filename_part):
        """Helper to build the filenames of hazard maps"""
        return self.calc_proxy.build_nrml_path('%s-%s.xml'
                                    % (HAZARD_MAP_FILENAME_PREFIX,
                                       filename_part))

    def mean_hazard_map_filename(self, poe):
        """
        Build the name of a file that will contain the mean hazard map for this
        job and the given PoE.
        """
        return self._hazard_map_filename('%s-mean' % poe)

    def quantile_hazard_map_filename(self, quantile, poe):
        """
        Build the name of a file that will contain the quantile hazard map for
        this job and the given PoE and quantile.
        """
        return self._hazard_map_filename('%s-quantile-%.2f' % (poe, quantile))

    @property
    def quantile_levels(self):
        """Returns the quantile levels specified in the config file of this
        job.
        """
        return self.calc_proxy.extract_values_from_config(
            general.QUANTILE_PARAM_NAME,
            check_value=lambda v: v >= 0.0 and v <= 1.0)

    @property
    def poes_hazard_maps(self):
        """
        Returns the PoEs at which the hazard maps will be calculated, as
        specified in the config file of this job.
        """
        return self.calc_proxy.extract_values_from_config(
            general.POES_PARAM_NAME,
            check_value=lambda v: v >= 0.0 and v <= 1.0)<|MERGE_RESOLUTION|>--- conflicted
+++ resolved
@@ -86,11 +86,7 @@
 
     # We don't actually need the CalculationProxy returned by this function
     # (yet) but this does check if the calculation is still in progress.
-<<<<<<< HEAD
-    _ = utils_tasks.get_running_calculation(job_id)
-=======
     utils_tasks.get_running_calculation(job_id)
->>>>>>> 9e2849ed
     kvs_client = kvs.get_client()
 
     mgm_key = kvs.tokens.mgm_key(job_id, block_id, site_id)
@@ -107,11 +103,7 @@
 
     # We don't actually need the CalculationProxy returned by this function
     # (yet) but this does check if the calculation is still in progress.
-<<<<<<< HEAD
-    _ = utils_tasks.get_running_calculation(job_id)
-=======
     utils_tasks.get_running_calculation(job_id)
->>>>>>> 9e2849ed
 
     HAZARD_LOG.info("Computing MEAN curves for %s sites (job_id %s)"
                     % (len(sites), job_id))
@@ -127,11 +119,7 @@
 
     # We don't actually need the CalculationProxy returned by this function
     # (yet) but this does check if the calculation is still in progress.
-<<<<<<< HEAD
-    _ = utils_tasks.get_running_calculation(job_id)
-=======
     utils_tasks.get_running_calculation(job_id)
->>>>>>> 9e2849ed
 
     HAZARD_LOG.info("Computing QUANTILE curves for %s sites (job_id %s)"
                     % (len(sites), job_id))
