--- conflicted
+++ resolved
@@ -1,15 +1,9 @@
 <?xml version="1.0" encoding="UTF-8"?>
 <xs:schema xmlns:xs="http://www.w3.org/2001/XMLSchema"
            xmlns:gml="http://www.opengis.net/gml"
-<<<<<<< HEAD
            xmlns:nrml="http://openquake.org/xmlns/nrml/0.3"
            xmlns="http://openquake.org/xmlns/nrml/0.3"
            targetNamespace="http://openquake.org/xmlns/nrml/0.3"
-=======
-           xmlns:nrml="http://openquake.org/xmlns/nrml/0.2"
-           xmlns="http://openquake.org/xmlns/nrml/0.2"
-           targetNamespace="http://openquake.org/xmlns/nrml/0.2"
->>>>>>> a571aa76
            elementFormDefault="qualified"
            xml:lang="en">
 
