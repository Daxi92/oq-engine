# -*- coding: utf-8 -*-
# vim: tabstop=4 shiftwidth=4 softtabstop=4

# Copyright (c) 2010-2014, GEM Foundation.
#
# OpenQuake is free software: you can redistribute it and/or modify it
# under the terms of the GNU Affero General Public License as published
# by the Free Software Foundation, either version 3 of the License, or
# (at your option) any later version.
#
# OpenQuake is distributed in the hope that it will be useful,
# but WITHOUT ANY WARRANTY; without even the implied warranty of
# MERCHANTABILITY or FITNESS FOR A PARTICULAR PURPOSE.  See the
# GNU General Public License for more details.
#
# You should have received a copy of the GNU Affero General Public License
# along with OpenQuake.  If not, see <http://www.gnu.org/licenses/>.

"""Common code for the hazard calculators."""

import os
<<<<<<< HEAD
=======
import random
>>>>>>> 2e63b926
import itertools
import collections

import numpy

<<<<<<< HEAD
=======
from openquake.hazardlib import correlation
>>>>>>> 2e63b926
from openquake.hazardlib.imt import from_string

# FIXME: one must import the engine before django to set DJANGO_SETTINGS_MODULE
from openquake.engine.db import models
from django.db import transaction

from openquake.nrmllib import parsers as nrml_parsers
from openquake.nrmllib.risk import parsers

from openquake.commonlib import logictree, source
from openquake.commonlib.general import block_splitter, distinct

from openquake.engine.input import exposure
from openquake.engine import logs
from openquake.engine import writer
from openquake.engine.calculators import base
from openquake.engine.calculators.post_processing import mean_curve
from openquake.engine.calculators.post_processing import quantile_curve
from openquake.engine.calculators.post_processing import (
    weighted_quantile_curve
)
from openquake.engine.export import core as export_core
from openquake.engine.export import hazard as hazard_export
from openquake.engine.utils import config
from openquake.engine.performance import EnginePerformanceMonitor

#: Maximum number of hazard curves to cache, for selects or inserts
CURVE_CACHE_SIZE = 100000

QUANTILE_PARAM_NAME = "QUANTILE_LEVELS"
POES_PARAM_NAME = "POES"
# Dilation in decimal degrees (http://en.wikipedia.org/wiki/Decimal_degrees)
# 1e-5 represents the approximate distance of one meter at the equator.
DILATION_ONE_METER = 1e-5


<<<<<<< HEAD
def _normalize(prob, zero):
    # make sure that the elements of prob are matrices with n_levels elements,
    # possibly all zeros; zero is a matrix of n_sites * n_levels zeros
    return numpy.array(
        [zero[0] if all_equal(p, 0) else p for p in prob], dtype=float)


=======
>>>>>>> 2e63b926
def store_site_model(job, site_model_source):
    """Invoke site model parser and save the site-specified parameter data to
    the database.

    :param job:
        The job that is loading this site_model_source
    :param site_model_source:
        Filename or file-like object containing the site model XML data.
    :returns:
        `list` of ids of the newly-inserted `hzrdi.site_model` records.
    """
    parser = nrml_parsers.SiteModelParser(site_model_source)
    data = [models.SiteModel(vs30=node.vs30,
                             vs30_type=node.vs30_type,
                             z1pt0=node.z1pt0,
                             z2pt5=node.z2pt5,
                             location=node.wkt,
                             job_id=job.id)
            for node in parser.parse()]
    return writer.CacheInserter.saveall(data)


def all_equal(obj, value):
    """
    :param obj: a numpy array or something else
    :param value: a numeric value
    :returns: a boolean
    """
    eq = (obj == value)
    if isinstance(eq, numpy.ndarray):
        return eq.all()
    else:
        return eq


def all_equal(obj, value):
    """
    :param obj: a numpy array or something else
    :param value: a numeric value
    :returns: a boolean
    """
    eq = (obj == value)
    if isinstance(eq, numpy.ndarray):
        return eq.all()
    else:
        return eq


class BaseHazardCalculator(base.Calculator):
    """
    Abstract base class for hazard calculators. Contains a bunch of common
    functionality, like initialization procedures.
    """

    def __init__(self, job):
        super(BaseHazardCalculator, self).__init__(job)
<<<<<<< HEAD

        # two crucial parameters from openquake.cfg
        self.source_max_weight = int(
            config.get('hazard', 'source_max_weight'))
        self.rupture_block_size = int(
            config.get('hazard', 'rupture_block_size'))

        # a dictionary trt_model_id -> rupture_data
        self.rupt_collector = collections.defaultdict(list)
        # a dictionary trt_model_id -> num_ruptures
        self.num_ruptures = collections.defaultdict(int)
        # now a dictionary (trt_model_id, gsim) -> poes
        self.curves = {}
=======
        self.source_max_weight = int(config.get('hazard', 'source_max_weight'))
        self.rupt_collectors = []
        self.num_ruptures = collections.defaultdict(float)
        self.curves = {}  # {trt_model_id, gsim: curves_by_imt}
>>>>>>> 2e63b926

    @property
    def hc(self):
        """
        A shorter and more convenient way of accessing the
        :class:`~openquake.engine.db.models.HazardCalculation`.
        """
        return self.job.hazard_calculation

    def task_arg_gen(self):
        """
        Loop through realizations and sources to generate a sequence of
        task arg tuples. Each tuple of args applies to a single task.
        Yielded results are of the form
        (job_id, site_collection, sources, trt_model_id, gsims, task_no).
        """
        if self._task_args:
            # the method was already called and the arguments generated
            for args in self._task_args:
                yield args
            return
<<<<<<< HEAD

=======
>>>>>>> 2e63b926
        sitecol = self.hc.site_collection
        task_no = 0
        for trt_model_id in self.source_collector:
            trt_model = models.TrtModel.objects.get(pk=trt_model_id)
            sc = self.source_collector[trt_model_id]
            ltpath = tuple(trt_model.lt_model.sm_lt_path)
            gsims = [logictree.GSIM[gsim]() for gsim in trt_model.gsims]

            # NB: the filtering of the sources by site is slow
            source_blocks = sc.gen_blocks(
                self.hc.sites_affected_by,
                self.source_max_weight,
                self.hc.area_source_discretization)
            num_blocks = 0
            num_sources = 0
            for block in source_blocks:
                args = (self.job.id, sitecol, block,
                        trt_model.id, gsims, task_no)
                self._task_args.append(args)
                yield args
<<<<<<< HEAD
                task_no += 1
=======
>>>>>>> 2e63b926
                num_blocks += 1
                task_no += 1
                num_sources += len(block)
                logs.LOG.info('Processing %d sources out of %d' %
                              sc.filtered_sources)

            logs.LOG.progress('Generated %d block(s) for %s, TRT=%s',
                              num_blocks, ltpath, sc.trt)
            trt_model.num_sources = num_sources
            trt_model.num_ruptures = sc.num_ruptures
            trt_model.save()

    def task_completed(self, result):
        """
        Simply call the method `agg_curves`.

        :param result: the result of the .core_calc_task
        """
        self.agg_curves(self.curves, result)

    @EnginePerformanceMonitor.monitor
    def agg_curves(self, acc, result):
        """
        This is used to incrementally update hazard curve results by combining
        an initial value with some new results. (Each set of new results is
        computed over only a subset of seismic sources defined in the
        calculation model.)

        :param acc:
            A dictionary of curves
        :param result:
            A triplet `(curves_by_gsim, trt_model_id, bbs)`.
            `curves_by_gsim` is a list of pairs `(gsim, curves_by_imt)`
            where `curves_by_imt` is a list of 2-D numpy arrays
            representing the new results which need to be combined
            with the current value. These should be the same shape as
            `acc[tr_model_id, gsim][j]` where `gsim` is the GSIM
            name and `j` is the IMT ordinal.
        """
        curves_by_gsim, trt_model_id, bbs = result
        for gsim, probs in curves_by_gsim:
            pnes = []
            for prob, zero in itertools.izip(probs, self.zeros):
                pnes.append(1 - (zero if all_equal(prob, 0) else prob))
            pnes1 = numpy.array(pnes)
            pnes2 = 1 - acc.get((trt_model_id, gsim), self.zeros)

            # TODO: add a test like Yufang computation testing the broadcast
            acc[trt_model_id, gsim] = 1 - pnes1 * pnes2

        if self.hc.poes_disagg:
            for bb in bbs:
                self.bb_dict[bb.lt_model_id, bb.site_id].update_bb(bb)

        return acc

    def task_completed(self, result):
        """
        Simply call the method `agg_curves`
        """
        self.agg_curves(self.curves, result)

    @EnginePerformanceMonitor.monitor
    def agg_curves(self, acc, result):
        """
        This is used to incrementally update hazard curve results by combining
        an initial value with some new results. (Each set of new results is
        computed over only a subset of seismic sources defined in the
        calculation model.)

        :param acc:
            A dictionary of curves
        :param result:
            A triplet `(curves_by_gsim, trt_model_id, bbs)`.
            `curves_by_gsim` is a list of pairs `(gsim, curves_by_imt)`
            where `curves_by_imt` is a list of 2-D numpy arrays
            representing the new results which need to be combined
            with the current value. These should be the same shape as
            `acc[tr_model_id, gsim][j]` where `gsim` is the GSIM
            name and `j` is the IMT ordinal.
        """
        curves_by_gsim, trt_model_id, bbs = result
        for gsim, probs in curves_by_gsim:
            pnes = []
            for prob, zero in itertools.izip(probs, self.zeros):
                pnes.append(1 - _normalize(prob, zero))
            pnes1 = numpy.array(pnes)
            pnes2 = 1 - acc.get((trt_model_id, gsim), self.zeros)

            # TODO: add a test like Yufang computation testing the broadcast
            acc[trt_model_id, gsim] = 1 - pnes1 * pnes2

        if self.hc.poes_disagg:
            for bb in bbs:
                self.bb_dict[bb.lt_model_id, bb.site_id].update_bb(bb)

        return acc

    def _get_realizations(self):
        """
        Get all of the logic tree realizations for this calculation.
        """
        return models.LtRealization.objects\
            .filter(lt_model__hazard_calculation=self.hc).order_by('id')

    def pre_execute(self):
        """
        Initialize risk models, site model and sources
        """
        self.parse_risk_models()
        self.initialize_site_model()
        self.initialize_sources()
        self.imtls = self.hc.intensity_measure_types_and_levels
        if self.imtls:
            n_levels = sum(len(lvls) for lvls in self.imtls.itervalues()
                           ) / float(len(self.imtls))
            n_sites = len(self.hc.site_collection)
            self.zeros = numpy.array(
                [numpy.zeros((n_sites, len(self.imtls[imt])))
                 for imt in sorted(self.imtls)])
            self.ones = [numpy.zeros(len(self.imtls[imt]), dtype=float)
                         for imt in sorted(self.imtls)]

            total = len(self.imtls) * n_levels * n_sites
            logs.LOG.info('%d IMT(s), %d level(s) and %d sites, total %d',
                          len(self.imtls), n_levels, n_sites, total)

    def post_execute(self):
        """Inizialize realizations"""
        self.initialize_realizations()
        if self.curves:
            # must be called after the realizations are known
            self.save_hazard_curves()

    @EnginePerformanceMonitor.monitor
    def initialize_sources(self):
        """
        Parse source models and validate source logic trees. It also
        filters the sources far away and apply uncertainties to the
        relevant ones. Notice that sources are automatically split.

        :returns:
            a list with the number of sources for each source model
        """
        logs.LOG.progress("initializing sources")
        self.source_model_lt = logictree.SourceModelLogicTree.from_hc(self.hc)
        sm_paths = distinct(self.source_model_lt)
        nrml_to_hazardlib = source.NrmlHazardlibConverter(
            self.hc.investigation_time,
            self.hc.rupture_mesh_spacing,
            self.hc.width_of_mfd_bin,
            self.hc.area_source_discretization,
        )
        # define an ordered dictionary trt_model_id -> SourceCollector
        self.source_collector = collections.OrderedDict()
        for i, (sm, weight, smpath) in enumerate(sm_paths):
            fname = os.path.join(self.hc.base_path, sm)
            apply_unc = self.source_model_lt.make_apply_uncertainties(smpath)
            source_collectors = source.parse_source_model(
                fname, nrml_to_hazardlib, apply_unc)
            trts = [sc.trt for sc in source_collectors]

            self.source_model_lt.tectonic_region_types.update(trts)
            lt_model = models.LtSourceModel.objects.create(
                hazard_calculation=self.hc, sm_lt_path=smpath, ordinal=i,
                sm_name=sm, weight=weight)

            # save TrtModels for each tectonic region type
            gsims_by_trt = lt_model.make_gsim_lt(trts).values
            for sc in source_collectors:
                if not sc.trt in gsims_by_trt:
                    gsim_file = self.hc.inputs['gsim_logic_tree']
                    raise ValueError(
                        "Found in %r a tectonic region type %r inconsistent "
                        "with the ones in %r" % (sm, sc.trt, gsim_file))
                # NB: the source_collectors are ordered by number of sources
                # and lexicographically, so the models are in the right order
                trt_model_id = models.TrtModel.objects.create(
                    lt_model=lt_model,
                    tectonic_region_type=sc.trt,
                    num_sources=len(sc.sources),
                    num_ruptures=sc.num_ruptures,
                    min_mag=sc.min_mag,
                    max_mag=sc.max_mag,
                    gsims=gsims_by_trt[sc.trt]).id
                self.source_collector[trt_model_id] = sc

    @EnginePerformanceMonitor.monitor
    def parse_risk_models(self):
        """
        If any risk model is given in the hazard calculation, the
        computation will be driven by risk data. In this case the
        locations will be extracted from the exposure file (if there
        is one) and the imt (and levels) will be extracted from the
        vulnerability model (if there is one)
        """
        hc = self.hc
        if hc.vulnerability_models:
            logs.LOG.progress("parsing risk models")

            hc.intensity_measure_types_and_levels = dict()
            hc.intensity_measure_types = list()

            for vf in hc.vulnerability_models:
                intensity_measure_types_and_levels = dict(
                    (record['IMT'], record['IML']) for record in
                    parsers.VulnerabilityModelParser(vf))

                for imt, levels in \
                        intensity_measure_types_and_levels.items():
                    if (imt in hc.intensity_measure_types_and_levels and
                        (set(hc.intensity_measure_types_and_levels[imt]) -
                         set(levels))):
                        logs.LOG.warning(
                            "The same IMT %s is associated with "
                            "different levels" % imt)
                    else:
                        hc.intensity_measure_types_and_levels[imt] = levels

                hc.intensity_measure_types.extend(
                    intensity_measure_types_and_levels)

            # remove possible duplicates
            if hc.intensity_measure_types is not None:
                hc.intensity_measure_types = list(set(
                    hc.intensity_measure_types))
            hc.save()
            logs.LOG.info("Got IMT and levels "
                          "from vulnerability models: %s - %s" % (
                              hc.intensity_measure_types_and_levels,
                              hc.intensity_measure_types))

        if 'fragility' in hc.inputs:
            hc.intensity_measure_types_and_levels = dict()
            hc.intensity_measure_types = list()

            parser = iter(parsers.FragilityModelParser(
                hc.inputs['fragility']))
            hc = self.hc

            fragility_format, _limit_states = parser.next()

            if (fragility_format == "continuous" and
                    hc.calculation_mode != "scenario"):
                raise NotImplementedError(
                    "Getting IMT and levels from "
                    "a continuous fragility model is not yet supported")

            hc.intensity_measure_types_and_levels = dict(
                (iml['IMT'], iml['imls'])
                for _taxonomy, iml, _params, _no_damage_limit in parser)
            hc.intensity_measure_types.extend(
                hc.intensity_measure_types_and_levels)
            hc.save()

        if 'exposure' in hc.inputs:
            with logs.tracing('storing exposure'):
                exposure.ExposureDBWriter(
                    self.job).serialize(
                    parsers.ExposureModelParser(hc.inputs['exposure']))

    @EnginePerformanceMonitor.monitor
    def initialize_site_model(self):
        """
        Populate the hazard site table.

        If a site model is specified in the calculation configuration,
        parse it and load it into the `hzrdi.site_model` table.
        """
        logs.LOG.progress("initializing sites")
        self.hc.points_to_compute(save_sites=True)

        site_model_inp = self.hc.site_model
        if site_model_inp:
            store_site_model(self.job, site_model_inp)

    def initialize_realizations(self):
        """
        Create records for the `hzrdr.lt_realization`.

        This function works either in random sampling mode (when lt_realization
        models get the random seed value) or in enumeration mode (when weight
        values are populated). In both cases we record the logic tree paths
        for both trees in the `lt_realization` record, as well as ordinal
        number of the realization (zero-based).
        """
        logs.LOG.progress("initializing realizations")
<<<<<<< HEAD
        for idx, (sm, weight, sm_lt_path) in enumerate(self.source_model_lt):
            lt_model = models.LtSourceModel.objects.get(
                hazard_calculation=self.hc, sm_lt_path=sm_lt_path)
            lt = iter(lt_model.make_gsim_lt(seed=self.hc.random_seed + idx))
            if self.hc.number_of_logic_tree_samples:  # sampling
                rlzs = [lt.next()]  # pick one gsim realization
            else:  # full enumeration
                rlzs = list(lt)  # pick all gsim realizations
            logs.LOG.info('Creating %d GMPE realization(s) for model %s, %s',
                          len(rlzs), lt_model.sm_name, lt_model.sm_lt_path)
            self._initialize_realizations(idx, lt_model, rlzs)
=======
        num_samples = self.hc.number_of_logic_tree_samples
        gsim_lt_dict = {}  # gsim_lt per source model logic tree path
        for idx, (sm, weight, sm_lt_path) in enumerate(self.source_model_lt):
            lt_model = models.LtSourceModel.objects.get(
                hazard_calculation=self.hc, sm_lt_path=sm_lt_path)
            if not sm_lt_path in gsim_lt_dict:
                gsim_lt_dict[sm_lt_path] = lt_model.make_gsim_lt()
            gsim_lt = gsim_lt_dict[sm_lt_path]
            if num_samples:  # sampling, pick just one gsim realization
                rnd = random.Random(self.hc.random_seed + idx)
                rlzs = [logictree.sample_one(gsim_lt, rnd)]
            else:
                rlzs = list(gsim_lt)  # full enumeration
            logs.LOG.info('Creating %d GMPE realization(s) for model %s, %s',
                          len(rlzs), lt_model.sm_name, lt_model.sm_lt_path)
            self._initialize_realizations(idx, lt_model, rlzs)
        num_ind_rlzs = sum(gsim_lt.get_num_paths()
                           for gsim_lt in gsim_lt_dict.itervalues())
        if num_samples > num_ind_rlzs:
            logs.LOG.warn("""
The number of independent realizations is %d but you are using %d samplings.
That means that some GMPEs will be sampled more than once, resulting in
duplicated data and redundant computation. You should switch to full
enumeration mode, i.e. set number_of_logic_tree_samples=0 in your .ini file.
""", num_ind_rlzs, num_samples)
>>>>>>> 2e63b926

    @transaction.commit_on_success(using='job_init')
    def _initialize_realizations(self, idx, lt_model, realizations):
        # create the realizations for the given lt source model
        trt_models = lt_model.trtmodel_set.filter(num_ruptures__gt=0)
        if not trt_models:
            return
        rlz_ordinal = idx * len(realizations)
        for gsim_by_trt, weight, lt_path in realizations:
            if lt_model.weight is not None and weight is not None:
                weight = lt_model.weight * weight
            else:
                weight = None
            rlz = models.LtRealization.objects.create(
                lt_model=lt_model, gsim_lt_path=lt_path,
                weight=weight, ordinal=rlz_ordinal)
            rlz_ordinal += 1
            for trt_model in trt_models:
                # populate the association table rlz <-> trt_model
                models.AssocLtRlzTrtModel.objects.create(
                    rlz=rlz, trt_model=trt_model,
                    gsim=gsim_by_trt[trt_model.tectonic_region_type])

    def _get_outputs_for_export(self):
        """
        Util function for getting :class:`openquake.engine.db.models.Output`
        objects to be exported.

        Gathers all outputs for the job, but filters out `hazard_curve_multi`
        outputs if this option was turned off in the calculation profile.
        """
        outputs = export_core.get_outputs(self.job.id)
        if not self.hc.export_multi_curves:
            outputs = outputs.exclude(output_type='hazard_curve_multi')
        return outputs

    def _do_export(self, output_id, export_dir, export_type):
        """
        Hazard-specific implementation of
        :meth:`openquake.engine.calculators.base.Calculator._do_export`.

        Calls the hazard exporter.
        """
        return hazard_export.export(output_id, export_dir, export_type)

    # this could be parallelized in the future, however in all the cases
    # I have seen until now, the serialized approach is fast enough (MS)
    @EnginePerformanceMonitor.monitor
    def save_hazard_curves(self):
        """
        Post-execution actions. At the moment, all we do is finalize the hazard
        curve results.
        """
        imtls = self.hc.intensity_measure_types_and_levels
        points = self.hc.points_to_compute()

        for rlz in self._get_realizations():
            # create a multi-imt curve
            multicurve = models.Output.objects.create_output(
                self.job, "hc-multi-imt-rlz-%s" % rlz.id,
                "hazard_curve_multi")
            models.HazardCurve.objects.create(
                output=multicurve, lt_realization=rlz,
                investigation_time=self.hc.investigation_time)

            with self.monitor('building curves per realization'):
                curves_by_imt = models.build_curves(rlz, self.curves)

            # create a new `HazardCurve` 'container' record for each
            # realization for each intensity measure type
            for imt, curves in zip(sorted(imtls), curves_by_imt):
                hc_im_type, sa_period, sa_damping = from_string(imt)

                # save output
                hco = models.Output.objects.create(
                    oq_job=self.job,
                    display_name="Hazard Curve rlz-%s-%s" % (rlz.id, imt),
                    output_type='hazard_curve',
                )

                # save hazard_curve
                haz_curve = models.HazardCurve.objects.create(
                    output=hco,
                    lt_realization=rlz,
                    investigation_time=self.hc.investigation_time,
                    imt=hc_im_type,
                    imls=imtls[imt],
                    sa_period=sa_period,
                    sa_damping=sa_damping,
                )

                # save hazard_curve_data
                logs.LOG.info('saving %d hazard curves for %s, imt=%s',
                              len(points), hco, imt)
                writer.CacheInserter.saveall([models.HazardCurveData(
                    hazard_curve=haz_curve,
                    poes=list(poes),
                    location='POINT(%s %s)' % (p.longitude, p.latitude),
                    weight=rlz.weight)
                    for p, poes in zip(points, curves)])

        self.curves = {}  # save memory for the post-processing phase

    @EnginePerformanceMonitor.monitor
    def do_aggregate_post_proc(self):
        """
        Grab hazard data for all realizations and sites from the database and
        compute mean and/or quantile aggregates (depending on which options are
        enabled in the calculation).

        Post-processing results will be stored directly into the database.
        """
        del self.source_collector  # save memory

        num_rlzs = models.LtRealization.objects.filter(
            lt_model__hazard_calculation=self.hc).count()

        num_site_blocks_per_incr = int(CURVE_CACHE_SIZE) / int(num_rlzs)
        if num_site_blocks_per_incr == 0:
            # This means we have `num_rlzs` >= `CURVE_CACHE_SIZE`.
            # The minimum number of sites should be 1.
            num_site_blocks_per_incr = 1
        slice_incr = num_site_blocks_per_incr * num_rlzs  # unit: num records

        if self.hc.mean_hazard_curves:
            # create a new `HazardCurve` 'container' record for mean
            # curves (virtual container for multiple imts)
            models.HazardCurve.objects.create(
                output=models.Output.objects.create_output(
                    self.job, "mean-curves-multi-imt",
                    "hazard_curve_multi"),
                statistics="mean",
                imt=None,
                investigation_time=self.hc.investigation_time)

        if self.hc.quantile_hazard_curves:
            for quantile in self.hc.quantile_hazard_curves:
                # create a new `HazardCurve` 'container' record for quantile
                # curves (virtual container for multiple imts)
                models.HazardCurve.objects.create(
                    output=models.Output.objects.create_output(
                        self.job, 'quantile(%s)-curves' % quantile,
                        "hazard_curve_multi"),
                    statistics="quantile",
                    imt=None,
                    quantile=quantile,
                    investigation_time=self.hc.investigation_time)

        for imt, imls in self.hc.intensity_measure_types_and_levels.items():
            im_type, sa_period, sa_damping = from_string(imt)

            # prepare `output` and `hazard_curve` containers in the DB:
            container_ids = dict()
            if self.hc.mean_hazard_curves:
                mean_output = models.Output.objects.create_output(
                    job=self.job,
                    display_name='Mean Hazard Curves %s' % imt,
                    output_type='hazard_curve'
                )
                mean_hc = models.HazardCurve.objects.create(
                    output=mean_output,
                    investigation_time=self.hc.investigation_time,
                    imt=im_type,
                    imls=imls,
                    sa_period=sa_period,
                    sa_damping=sa_damping,
                    statistics='mean'
                )
                container_ids['mean'] = mean_hc.id

            if self.hc.quantile_hazard_curves:
                for quantile in self.hc.quantile_hazard_curves:
                    q_output = models.Output.objects.create_output(
                        job=self.job,
                        display_name=(
                            '%s quantile Hazard Curves %s' % (quantile, imt)
                        ),
                        output_type='hazard_curve'
                    )
                    q_hc = models.HazardCurve.objects.create(
                        output=q_output,
                        investigation_time=self.hc.investigation_time,
                        imt=im_type,
                        imls=imls,
                        sa_period=sa_period,
                        sa_damping=sa_damping,
                        statistics='quantile',
                        quantile=quantile
                    )
                    container_ids['q%s' % quantile] = q_hc.id

            all_curves_for_imt = models.order_by_location(
                models.HazardCurveData.objects.all_curves_for_imt(
                    self.job.id, im_type, sa_period, sa_damping))

            with transaction.commit_on_success(using='job_init'):
                inserter = writer.CacheInserter(
                    models.HazardCurveData, CURVE_CACHE_SIZE)

                for chunk in models.queryset_iter(all_curves_for_imt,
                                                  slice_incr):
                    # slice each chunk by `num_rlzs` into `site_chunk`
                    # and compute the aggregate
                    for site_chunk in block_splitter(chunk, num_rlzs):
                        site = site_chunk[0].location
                        curves_poes = [x.poes for x in site_chunk]
                        curves_weights = [x.weight for x in site_chunk]

                        # do means and quantiles
                        # quantiles first:
                        if self.hc.quantile_hazard_curves:
                            for quantile in self.hc.quantile_hazard_curves:
                                if self.hc.number_of_logic_tree_samples == 0:
                                    # explicitly weighted quantiles
                                    q_curve = weighted_quantile_curve(
                                        curves_poes, curves_weights, quantile
                                    )
                                else:
                                    # implicitly weighted quantiles
                                    q_curve = quantile_curve(
                                        curves_poes, quantile
                                    )
                                inserter.add(
                                    models.HazardCurveData(
                                        hazard_curve_id=(
                                            container_ids['q%s' % quantile]),
                                        poes=q_curve.tolist(),
                                        location=site.wkt)
                                )

                        # then means
                        if self.hc.mean_hazard_curves:
                            m_curve = mean_curve(
                                curves_poes, weights=curves_weights
                            )
                            inserter.add(
                                models.HazardCurveData(
                                    hazard_curve_id=container_ids['mean'],
                                    poes=m_curve.tolist(),
                                    location=site.wkt)
                            )
                inserter.flush()<|MERGE_RESOLUTION|>--- conflicted
+++ resolved
@@ -19,19 +19,12 @@
 """Common code for the hazard calculators."""
 
 import os
-<<<<<<< HEAD
-=======
 import random
->>>>>>> 2e63b926
 import itertools
 import collections
 
 import numpy
 
-<<<<<<< HEAD
-=======
-from openquake.hazardlib import correlation
->>>>>>> 2e63b926
 from openquake.hazardlib.imt import from_string
 
 # FIXME: one must import the engine before django to set DJANGO_SETTINGS_MODULE
@@ -68,16 +61,6 @@
 DILATION_ONE_METER = 1e-5
 
 
-<<<<<<< HEAD
-def _normalize(prob, zero):
-    # make sure that the elements of prob are matrices with n_levels elements,
-    # possibly all zeros; zero is a matrix of n_sites * n_levels zeros
-    return numpy.array(
-        [zero[0] if all_equal(p, 0) else p for p in prob], dtype=float)
-
-
-=======
->>>>>>> 2e63b926
 def store_site_model(job, site_model_source):
     """Invoke site model parser and save the site-specified parameter data to
     the database.
@@ -113,19 +96,6 @@
         return eq
 
 
-def all_equal(obj, value):
-    """
-    :param obj: a numpy array or something else
-    :param value: a numeric value
-    :returns: a boolean
-    """
-    eq = (obj == value)
-    if isinstance(eq, numpy.ndarray):
-        return eq.all()
-    else:
-        return eq
-
-
 class BaseHazardCalculator(base.Calculator):
     """
     Abstract base class for hazard calculators. Contains a bunch of common
@@ -134,7 +104,6 @@
 
     def __init__(self, job):
         super(BaseHazardCalculator, self).__init__(job)
-<<<<<<< HEAD
 
         # two crucial parameters from openquake.cfg
         self.source_max_weight = int(
@@ -148,12 +117,6 @@
         self.num_ruptures = collections.defaultdict(int)
         # now a dictionary (trt_model_id, gsim) -> poes
         self.curves = {}
-=======
-        self.source_max_weight = int(config.get('hazard', 'source_max_weight'))
-        self.rupt_collectors = []
-        self.num_ruptures = collections.defaultdict(float)
-        self.curves = {}  # {trt_model_id, gsim: curves_by_imt}
->>>>>>> 2e63b926
 
     @property
     def hc(self):
@@ -175,10 +138,7 @@
             for args in self._task_args:
                 yield args
             return
-<<<<<<< HEAD
-
-=======
->>>>>>> 2e63b926
+
         sitecol = self.hc.site_collection
         task_no = 0
         for trt_model_id in self.source_collector:
@@ -199,10 +159,7 @@
                         trt_model.id, gsims, task_no)
                 self._task_args.append(args)
                 yield args
-<<<<<<< HEAD
                 task_no += 1
-=======
->>>>>>> 2e63b926
                 num_blocks += 1
                 task_no += 1
                 num_sources += len(block)
@@ -247,48 +204,6 @@
             pnes = []
             for prob, zero in itertools.izip(probs, self.zeros):
                 pnes.append(1 - (zero if all_equal(prob, 0) else prob))
-            pnes1 = numpy.array(pnes)
-            pnes2 = 1 - acc.get((trt_model_id, gsim), self.zeros)
-
-            # TODO: add a test like Yufang computation testing the broadcast
-            acc[trt_model_id, gsim] = 1 - pnes1 * pnes2
-
-        if self.hc.poes_disagg:
-            for bb in bbs:
-                self.bb_dict[bb.lt_model_id, bb.site_id].update_bb(bb)
-
-        return acc
-
-    def task_completed(self, result):
-        """
-        Simply call the method `agg_curves`
-        """
-        self.agg_curves(self.curves, result)
-
-    @EnginePerformanceMonitor.monitor
-    def agg_curves(self, acc, result):
-        """
-        This is used to incrementally update hazard curve results by combining
-        an initial value with some new results. (Each set of new results is
-        computed over only a subset of seismic sources defined in the
-        calculation model.)
-
-        :param acc:
-            A dictionary of curves
-        :param result:
-            A triplet `(curves_by_gsim, trt_model_id, bbs)`.
-            `curves_by_gsim` is a list of pairs `(gsim, curves_by_imt)`
-            where `curves_by_imt` is a list of 2-D numpy arrays
-            representing the new results which need to be combined
-            with the current value. These should be the same shape as
-            `acc[tr_model_id, gsim][j]` where `gsim` is the GSIM
-            name and `j` is the IMT ordinal.
-        """
-        curves_by_gsim, trt_model_id, bbs = result
-        for gsim, probs in curves_by_gsim:
-            pnes = []
-            for prob, zero in itertools.izip(probs, self.zeros):
-                pnes.append(1 - _normalize(prob, zero))
             pnes1 = numpy.array(pnes)
             pnes2 = 1 - acc.get((trt_model_id, gsim), self.zeros)
 
@@ -490,19 +405,6 @@
         number of the realization (zero-based).
         """
         logs.LOG.progress("initializing realizations")
-<<<<<<< HEAD
-        for idx, (sm, weight, sm_lt_path) in enumerate(self.source_model_lt):
-            lt_model = models.LtSourceModel.objects.get(
-                hazard_calculation=self.hc, sm_lt_path=sm_lt_path)
-            lt = iter(lt_model.make_gsim_lt(seed=self.hc.random_seed + idx))
-            if self.hc.number_of_logic_tree_samples:  # sampling
-                rlzs = [lt.next()]  # pick one gsim realization
-            else:  # full enumeration
-                rlzs = list(lt)  # pick all gsim realizations
-            logs.LOG.info('Creating %d GMPE realization(s) for model %s, %s',
-                          len(rlzs), lt_model.sm_name, lt_model.sm_lt_path)
-            self._initialize_realizations(idx, lt_model, rlzs)
-=======
         num_samples = self.hc.number_of_logic_tree_samples
         gsim_lt_dict = {}  # gsim_lt per source model logic tree path
         for idx, (sm, weight, sm_lt_path) in enumerate(self.source_model_lt):
@@ -528,7 +430,6 @@
 duplicated data and redundant computation. You should switch to full
 enumeration mode, i.e. set number_of_logic_tree_samples=0 in your .ini file.
 """, num_ind_rlzs, num_samples)
->>>>>>> 2e63b926
 
     @transaction.commit_on_success(using='job_init')
     def _initialize_realizations(self, idx, lt_model, realizations):
