--- conflicted
+++ resolved
@@ -218,13 +218,7 @@
         'investigation_time': hc.investigation_time,
         'imt': hc.imt,
         'imls': hc.imls,
-<<<<<<< HEAD
     }, path
-=======
-    }
-    writer = writers.HazardCurveXMLWriter(path, **metadata)
-    writer.serialize(hcd)
->>>>>>> 29a0abda
 
 
 def _curve_data(hc):
