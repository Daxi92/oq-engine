--- conflicted
+++ resolved
@@ -38,10 +38,7 @@
 MAX_INT = 2 ** 31 - 1
 U16 = numpy.uint16
 U32 = numpy.uint32
-<<<<<<< HEAD
 I32 = numpy.int32
-=======
->>>>>>> 16c052ce
 F32 = numpy.float32
 
 
@@ -166,11 +163,7 @@
         return sorted(source_stats_dict.values())
 
     def __init__(self, trt, sources=None,
-<<<<<<< HEAD
                  min_mag=None, max_mag=None, id=0, eff_ruptures=-1):
-=======
-                 min_mag=None, max_mag=None, id=0, eff_ruptures=0):
->>>>>>> 16c052ce
         self.trt = trt
         self.sources = sources or []
         self.min_mag = min_mag
@@ -530,7 +523,6 @@
 trt_model_dt = numpy.dtype(
     [('trt_id', U32),
      ('trti', U16),
-<<<<<<< HEAD
      ('effrup', I32),
      ('sm_id', U32)])
 
@@ -553,10 +545,6 @@
         yield logictree.Realization(
             value=('FromFile',), weight=1, lt_path=('',), ordinal=0,
             lt_uid=('b1',))
-=======
-     ('effrup', U32),
-     ('sm_id', U32)])
->>>>>>> 16c052ce
 
 
 class CompositionInfo(object):
@@ -596,20 +584,12 @@
         lst = [(sm.name, sm.weight, '_'.join(sm.path),
                 sm.gsim_lt.get_num_paths(), sm.samples)
                for i, sm in enumerate(self.source_models)]
-<<<<<<< HEAD
         gsim_lt_xml = self.source_models[0].gsim_lt.fname
-=======
-        gsim_lt = self.source_models[0].gsim_lt
->>>>>>> 16c052ce
         return (dict(
             tm_data=numpy.array(data, trt_model_dt),
             sm_data=numpy.array(lst, source_model_dt)),
                 dict(seed=self.seed, num_samples=self.num_samples,
-<<<<<<< HEAD
                      trts=trts, gsim_lt_xml=gsim_lt_xml))
-=======
-                     trts=trts, gsim_lt_xml=open(gsim_lt.fname).read()))
->>>>>>> 16c052ce
 
     def __fromh5__(self, dic, attrs):
         tm_data = group_array(dic['tm_data'], 'sm_id')
@@ -618,7 +598,6 @@
         self.source_models = []
         for sm_id, rec in enumerate(sm_data):
             tdata = tm_data[sm_id]
-<<<<<<< HEAD
             trtmodels = [
                 TrtModel(self.trts[trti], id=trt_id, eff_ruptures=effrup)
                 for trt_id, trti, effrup, sm_id in tdata if effrup > 0]
@@ -628,16 +607,6 @@
                 gsim_lt = FakeGsimLt()
             else:
                 gsim_lt = logictree.GsimLogicTree(self.gsim_lt_xml, trts)
-=======
-            trtis = tdata[tdata['effrup'] > 0]['trti']
-            path = tuple(rec['path'].split('_'))
-            trts = [self.trts[trti] for trti in trtis]
-            gsim_lt = logictree.GsimLogicTree(
-                io.BytesIO(self.gsim_lt_xml), trts)
-            trtmodels = [
-                TrtModel(trts[trti], id=trt_id, eff_ruptures=effrup)
-                for trt_id, trti, effrup, sm_id in tdata]
->>>>>>> 16c052ce
             sm = SourceModel(rec['name'], rec['weight'], path, trtmodels,
                              gsim_lt, sm_id, rec['samples'])
             self.source_models.append(sm)
@@ -653,18 +622,7 @@
             return source_model.samples
         return source_model.gsim_lt.get_num_paths()
 
-<<<<<<< HEAD
     def get_rlzs_assoc(self, count_ruptures=None):
-=======
-    def get_source_model(self, trt_model_id):
-        """Return the source model for the given trt_model_id"""
-        for smodel in self.source_models:
-            for trt_model in smodel.trt_models:
-                if trt_model.id == trt_model_id:
-                    return smodel
-
-    def get_rlzs_assoc(self, count_ruptures=lambda tm: -1):
->>>>>>> 16c052ce
         """
         Return a RlzsAssoc with fields realizations, gsim_by_trt,
         rlz_idx and trt_gsims.
@@ -678,17 +636,10 @@
             # collect the effective tectonic region types and ruptures
             trts = set()
             for tm in smodel.trt_models:
-<<<<<<< HEAD
                 if count_ruptures:
                     tm.eff_ruptures = count_ruptures(tm)
                 if tm.eff_ruptures:
                     trts.add(tm.trt)
-=======
-                tm.eff_ruptures = count_ruptures(tm)
-                if tm.eff_ruptures:
-                    trts.add(tm.trt)
-
->>>>>>> 16c052ce
             # recompute the GSIM logic tree if needed
             if trts != set(smodel.gsim_lt.tectonic_region_types):
                 before = smodel.gsim_lt.get_num_paths()
@@ -712,6 +663,13 @@
         if assoc.realizations:
             assoc._init()
         return assoc
+
+    def get_source_model(self, trt_model_id):
+        """Return the source model for the given trt_model_id"""
+        for smodel in self.source_models:
+            for trt_model in smodel.trt_models:
+                if trt_model.id == trt_model_id:
+                    return smodel
 
     def __repr__(self):
         info_by_model = collections.OrderedDict(
