--- conflicted
+++ resolved
@@ -35,13 +35,9 @@
 from openquake.commonlib.oqvalidation import vulnerability_files
 from openquake.commonlib.riskmodels import \
     get_fragility_functions, get_vfs
-<<<<<<< HEAD
 from openquake.baselib.general import groupby, AccumDict
-=======
-from openquake.baselib.general import groupby, AccumDict, distinct
 from openquake.baselib.general import writetmp
 
->>>>>>> 25a92aa1
 from openquake.commonlib import source, sourceconverter
 
 # the following is quite arbitrary, it gives output weights that I like (MS)
@@ -312,17 +308,12 @@
         oqparam.area_source_discretization)
     samples_by_lt_path = source_model_lt.samples_by_lt_path()
 
-<<<<<<< HEAD
     for i, (sm, weight, smpath, _) in enumerate(source_model_lt):
         num_samples = samples_by_lt_path[smpath]
         if num_samples > 1:
             logging.warn('The logic tree path %s was sampled %d times',
                          smpath, num_samples)
-        fname = os.path.join(oqparam.base_path, sm)
-=======
-    for i, (sm, weight, smpath, _) in enumerate(distinct(source_model_lt)):
         fname = possibly_gunzip(os.path.join(oqparam.base_path, sm))
->>>>>>> 25a92aa1
         apply_unc = source_model_lt.make_apply_uncertainties(smpath)
         try:
             trt_models = source.parse_source_model(
