# -*- coding: utf-8 -*-
# vim: tabstop=4 shiftwidth=4 softtabstop=4
#
# Copyright (C) 2012-2016 GEM Foundation
#
# OpenQuake is free software: you can redistribute it and/or modify it
# under the terms of the GNU Affero General Public License as published
# by the Free Software Foundation, either version 3 of the License, or
# (at your option) any later version.
#
# OpenQuake is distributed in the hope that it will be useful,
# but WITHOUT ANY WARRANTY; without even the implied warranty of
# MERCHANTABILITY or FITNESS FOR A PARTICULAR PURPOSE.  See the
# GNU Affero General Public License for more details.
#
# You should have received a copy of the GNU Affero General Public License
# along with OpenQuake. If not, see <http://www.gnu.org/licenses/>.

"""
:mod:`openquake.hazardlib.calc.hazard_curve` implements
:func:`calc_hazard_curves`.
"""
import sys
import time
import operator

import numpy

from openquake.baselib.python3compat import raise_, zip
from openquake.baselib.performance import Monitor
from openquake.baselib.general import groupby
from openquake.hazardlib.probability_map import ProbabilityMap, Imtls
from openquake.hazardlib.calc import filters
from openquake.hazardlib.gsim.base import ContextMaker, FarAwayRupture
from openquake.hazardlib.imt import from_string


def zero_curves(num_sites, imtls):
    """
    :param num_sites: the number of sites
    :param imtls: the intensity measure levels dictionary
    :returns: an array of zero curves with length num_sites
    """
    # numpy dtype for the hazard curves
    imt_dt = numpy.dtype([(imt, float, 1 if imls is None else len(imls))
                          for imt, imls in imtls.items()])
    zero = numpy.zeros(num_sites, imt_dt)
    return zero


def zero_maps(num_sites, imts, poes=()):
    """
    :param num_sites: the number of sites
    :param imts: the intensity measure types
    :returns: an array of zero curves with length num_sites
    """
    # numpy dtype for the hazard maps
    if poes:
        imt_dt = numpy.dtype([('%s~%s' % (imt, poe), numpy.float32)
                              for imt in imts for poe in poes])
    else:
        imt_dt = numpy.dtype([(imt, numpy.float32) for imt in imts])
    return numpy.zeros(num_sites, imt_dt)


def agg_curves(acc, curves):
    """
    Aggregate hazard curves by composing the probabilities.

    :param acc: an accumulator array
    :param curves: an array of hazard curves
    :returns: a new accumulator
    """
    new = numpy.array(acc)  # copy of the accumulator
    for imt in curves.dtype.fields:
        new[imt] = 1. - (1. - curves[imt]) * (1. - acc[imt])
    return new


def array_of_curves(pmap, nsites, imtls, gsim_idx=0):
    """
    Convert a probability map into an array of length `nsites`
    and dtype `imt_dt`.

    :param pmap: a dictionary sid -> ProbabilityCurve
    :param nsites: the number of sites in the full site collection
    :param imtls: intensity measure types and levels
    :param gsims_idx: extract the data corresponding to a specific GSIM
    """
    curves = numpy.zeros(nsites, imtls.imt_dt)
    for sid in pmap:
        array = pmap[sid].array[:, gsim_idx]
        for imt in imtls:
            curves[imt][sid] = array[imtls.slicedic[imt]]
            # NB: curves[sid][imt] does not work on h5py 2.2
    return curves


def calc_hazard_curves(
        sources, sites, imtls, gsim_by_trt, truncation_level=None,
        source_site_filter=filters.source_site_noop_filter,
        maximum_distance=None):
    """
    Compute hazard curves on a list of sites, given a set of seismic sources
    and a set of ground shaking intensity models (one per tectonic region type
    considered in the seismic sources).


    Probability of ground motion exceedance is computed using the following
    formula ::

        P(X≥x|T) = 1 - ∏ ∏ Prup_ij(X<x|T)

    where ``P(X≥x|T)`` is the probability that the ground motion parameter
    ``X`` is exceeding level ``x`` one or more times in a time span ``T``, and
    ``Prup_ij(X<x|T)`` is the probability that the j-th rupture of the i-th
    source is not producing any ground motion exceedance in time span ``T``.
    The first product ``∏`` is done over sources, while the second one is done
    over ruptures in a source.

    The above formula computes the probability of having at least one ground
    motion exceedance in a time span as 1 minus the probability that none of
    the ruptures in none of the sources is causing a ground motion exceedance
    in the same time span. The basic assumption is that seismic sources are
    independent, and ruptures in a seismic source are also independent.

    :param sources:
        A sequence of seismic sources objects (instances of subclasses
        of :class:`~openquake.hazardlib.source.base.BaseSeismicSource`).
    :param sites:
        Instance of :class:`~openquake.hazardlib.site.SiteCollection` object,
        representing sites of interest.
    :param imtls:
        Dictionary mapping intensity measure type strings
        to lists of intensity measure levels.
    :param gsim_by_trt:
        Dictionary mapping tectonic region types (members
        of :class:`openquake.hazardlib.const.TRT`) to
        :class:`~openquake.hazardlib.gsim.base.GMPE` or
        :class:`~openquake.hazardlib.gsim.base.IPE` objects.
    :param truncation_level:
        Float, number of standard deviations for truncation of the intensity
        distribution.
    :param source_site_filter:
        Optional source-site filter function. See
        :mod:`openquake.hazardlib.calc.filters`.

    :returns:
        An array of size N, where N is the number of sites, which elements
        are records with fields given by the intensity measure types; the
        size of each field is given by the number of levels in ``imtls``.
    """
    imtls = Imtls(imtls)
    sources_by_trt = groupby(
        sources, operator.attrgetter('tectonic_region_type'))
    pmap = ProbabilityMap()
    for trt in sources_by_trt:
        pmap |= hazard_curves_per_trt(
            sources_by_trt[trt], sites, imtls, [gsim_by_trt[trt]],
            truncation_level, source_site_filter)
    return array_of_curves(pmap, len(sites), imtls)


# NB: it is important for this to be fast since it is inside an inner loop
def get_probability_no_exceedance(
        rupture, sctx, rctx, dctx, imtls, gsims, trunclevel):
    """
    :param rupture: a Rupture instance
    :param sctx: the corresponding SiteContext instance
    :param rctx: the corresponding RuptureContext instance
    :param dctx: the corresponding DistanceContext instance
    :param imtls: a dictionary-like object providing the intensity levels
    :param gsims: the list of GSIMs to use
    :param trunclevel: the truncation level
    :returns: an array of shape (num_sites, num_levels, num_gsims)
    """
    pne_array = numpy.zeros((len(sctx.sites), len(imtls.array), len(gsims)))
    for i, gsim in enumerate(gsims):
        pnos = []  # list of arrays nsites x nlevels
        for imt in imtls:
            poes = gsim.get_poes(
                sctx, rctx, dctx, from_string(imt), imtls[imt], trunclevel)
            pnos.append(rupture.get_probability_no_exceedance(poes))
        pne_array[:, :, i] = numpy.concatenate(pnos, axis=1)
    return pne_array


def poe_map(src, s_sites, imtls, cmaker, trunclevel, bbs,
            ctx_mon, pne_mon, disagg_mon):
    """
    Compute the ProbabilityMap generated by the given source. Also,
    store some information in the monitors and optionally in the
    bounding boxes.
    """
    pmap = ProbabilityMap.build(
        len(imtls.array), len(cmaker.gsims), s_sites.sids, initvalue=1.)
    try:
        for rup in src.iter_ruptures():
            with ctx_mon:  # compute distances
                try:
                    sctx, rctx, dctx = cmaker.make_contexts(s_sites, rup)
                except FarAwayRupture:
                    continue

            with pne_mon:  # compute probabilities and updates the pmap
                pnes = get_probability_no_exceedance(
                    rup, sctx, rctx, dctx, imtls, cmaker.gsims, trunclevel)
                for sid, pne in zip(sctx.sites.sids, pnes):
                    pmap[sid].array *= pne

            # add optional disaggregation information (bounding boxes)
            if bbs:
                with disagg_mon:
                    sids = set(sctx.sites.sids)
                    jb_dists = dctx.rjb
                    closest_points = rup.surface.get_closest_points(
                        sctx.sites.mesh)
                    bs = [bb for bb in bbs if bb.site_id in sids]
                    # NB: the assert below is always true; we are
                    # protecting against possible refactoring errors
                    assert len(bs) == len(jb_dists) == len(closest_points)
                    for bb, dist, p in zip(bs, jb_dists, closest_points):
                        # FIXME: perhaps this is not needed since there is
                        # the FarAwayRupture check before
                        if dist < cmaker.maximum_distance:
                            # ruptures too far away are ignored
                            bb.update([dist], [p.longitude], [p.latitude])
    except Exception as err:
        etype, err, tb = sys.exc_info()
        msg = 'An error occurred with source id=%s. Error: %s'
        msg %= (src.source_id, str(err))
        raise_(etype, msg, tb)
    return ~pmap


# this is used by the engine
def hazard_curves_per_trt(
        sources, sites, imtls, gsims, truncation_level=None,
        source_site_filter=filters.source_site_noop_filter,
        maximum_distance=None, bbs=(), monitor=Monitor()):
    """
    Compute the hazard curves for a set of sources belonging to the same
    tectonic region type for all the GSIMs associated to that TRT.
    The arguments are the same as in :func:`calc_hazard_curves`, except
    for ``gsims``, which is a list of GSIM instances.

    :returns: a ProbabilityMap instance
    """
    imtls = Imtls(imtls)
    cmaker = ContextMaker(gsims, maximum_distance)
    sources_sites = ((source, sites) for source in sources)
    ctx_mon = monitor('making contexts', measuremem=False)
    pne_mon = monitor('computing poes', measuremem=False)
    disagg_mon = monitor('get closest points', measuremem=False)
    monitor.calc_times = []  # pairs (src_id, delta_t)
    pmap = ProbabilityMap()
    for src, s_sites in source_site_filter(sources_sites):
        t0 = time.time()
<<<<<<< HEAD
        curves = numpy.ones((len(gsims), len(sites)), imt_dt)
        try:
            for rupture in source.iter_ruptures():
                with ctx_mon:
                    try:
                        sctx, rctx, dctx = cmaker.make_contexts(
                            s_sites, rupture)
                    except FarAwayRupture:
                        continue
                    monitor.eff_ruptures += 1

                    # add optional disaggregation information (bounding boxes)
                    if bbs:
                        sids = set(sctx.sites.sids)
                        jb_dists = dctx.rjb
                        closest_points = rupture.surface.get_closest_points(
                            sctx.sites.mesh)
                        bs = [bb for bb in bbs if bb.site_id in sids]
                        # NB: the assert below is always true; we are
                        # protecting against possible refactoring errors
                        assert len(bs) == len(jb_dists) == len(closest_points)
                        for bb, dist, p in zip(bs, jb_dists, closest_points):
                            if dist < maximum_distance:
                                # ruptures too far away are ignored
                                bb.update([dist], [p.longitude], [p.latitude])

                for i, gsim in enumerate(gsims):
                    with pne_mon:
                        for imt in imts:
                            the_curves = curves[i][str(imt)]
                            poes = gsim.get_poes(
                                sctx, rctx, dctx, imt, imts[imt],
                                truncation_level)
                            pno = rupture.get_probability_no_exceedance(poes)
                            the_curves[sctx.sites.indices, :] *= pno

        except Exception as err:
            etype, err, tb = sys.exc_info()
            msg = 'An error occurred with source id=%s. Error: %s'
            msg %= (source.source_id, str(err))
            raise_(etype, msg, tb)

=======
        pmap |= poe_map(src, s_sites, imtls, cmaker, truncation_level, bbs,
                        ctx_mon, pne_mon, disagg_mon)
>>>>>>> 5964dce0
        # we are attaching the calculation times to the monitor
        # so that oq-lite (and the engine) can store them
        monitor.calc_times.append((src.id, time.time() - t0))
        # NB: source.id is an integer; it should not be confused
        # with source.source_id, which is a string
    monitor.eff_ruptures = pne_mon.counts  # contributing ruptures
    return pmap<|MERGE_RESOLUTION|>--- conflicted
+++ resolved
@@ -201,7 +201,6 @@
                     sctx, rctx, dctx = cmaker.make_contexts(s_sites, rup)
                 except FarAwayRupture:
                     continue
-
             with pne_mon:  # compute probabilities and updates the pmap
                 pnes = get_probability_no_exceedance(
                     rup, sctx, rctx, dctx, imtls, cmaker.gsims, trunclevel)
@@ -256,53 +255,8 @@
     pmap = ProbabilityMap()
     for src, s_sites in source_site_filter(sources_sites):
         t0 = time.time()
-<<<<<<< HEAD
-        curves = numpy.ones((len(gsims), len(sites)), imt_dt)
-        try:
-            for rupture in source.iter_ruptures():
-                with ctx_mon:
-                    try:
-                        sctx, rctx, dctx = cmaker.make_contexts(
-                            s_sites, rupture)
-                    except FarAwayRupture:
-                        continue
-                    monitor.eff_ruptures += 1
-
-                    # add optional disaggregation information (bounding boxes)
-                    if bbs:
-                        sids = set(sctx.sites.sids)
-                        jb_dists = dctx.rjb
-                        closest_points = rupture.surface.get_closest_points(
-                            sctx.sites.mesh)
-                        bs = [bb for bb in bbs if bb.site_id in sids]
-                        # NB: the assert below is always true; we are
-                        # protecting against possible refactoring errors
-                        assert len(bs) == len(jb_dists) == len(closest_points)
-                        for bb, dist, p in zip(bs, jb_dists, closest_points):
-                            if dist < maximum_distance:
-                                # ruptures too far away are ignored
-                                bb.update([dist], [p.longitude], [p.latitude])
-
-                for i, gsim in enumerate(gsims):
-                    with pne_mon:
-                        for imt in imts:
-                            the_curves = curves[i][str(imt)]
-                            poes = gsim.get_poes(
-                                sctx, rctx, dctx, imt, imts[imt],
-                                truncation_level)
-                            pno = rupture.get_probability_no_exceedance(poes)
-                            the_curves[sctx.sites.indices, :] *= pno
-
-        except Exception as err:
-            etype, err, tb = sys.exc_info()
-            msg = 'An error occurred with source id=%s. Error: %s'
-            msg %= (source.source_id, str(err))
-            raise_(etype, msg, tb)
-
-=======
         pmap |= poe_map(src, s_sites, imtls, cmaker, truncation_level, bbs,
                         ctx_mon, pne_mon, disagg_mon)
->>>>>>> 5964dce0
         # we are attaching the calculation times to the monitor
         # so that oq-lite (and the engine) can store them
         monitor.calc_times.append((src.id, time.time() - t0))
