--- conflicted
+++ resolved
@@ -655,16 +655,8 @@
                             char_rate=mfd_node["characteristicRate"],
                             bin_width=mfd_node["binWidth"])
             elif mfd_node.tag.endswith('multiMFD'):
-<<<<<<< HEAD
-                data = [~node for node in mfd_node]  # size a x n
-                return mfd.MultiMFD(mfd_node['kind'],
-                                    mfd_node['size'],
-                                    zip(*data),  # size n x a
-                                    self.width_of_mfd_bin)
-=======
                 return mfd.multi_mfd.MultiMFD.from_node(
                     mfd_node, self.width_of_mfd_bin)
->>>>>>> a40f0b25
 
     def convert_npdist(self, node):
         """
@@ -760,11 +752,7 @@
         :returns: a :class:`openquake.hazardlib.source.MultiPointSource`
         """
         geom = node.multiPointGeometry
-<<<<<<< HEAD
-        lon_lat = ~geom.posList.reshape(2, -1)  # shape 2 x N
-=======
         lons, lats = zip(*split_coords_2d(~geom.posList))
->>>>>>> a40f0b25
         msr = valid.SCALEREL[~node.magScaleRel]()
         return source.MultiPointSource(
             source_id=node['id'],
@@ -779,11 +767,7 @@
             nodal_plane_distribution=self.convert_npdist(node),
             hypocenter_distribution=self.convert_hpdist(node),
             temporal_occurrence_model=self.tom,
-<<<<<<< HEAD
-            mesh=geo.Mesh(*lon_lat))
-=======
             mesh=geo.Mesh(F32(lons), F32(lats)))
->>>>>>> a40f0b25
 
     def convert_simpleFaultSource(self, node):
         """
