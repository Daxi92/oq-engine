--- conflicted
+++ resolved
@@ -357,11 +357,7 @@
 
 
 @registry.add('event_based_risk', 'event_based', 'event_based_rupture',
-<<<<<<< HEAD
-              'ucerf_rupture', 'ucerf_risk', 'ebrisk_postproc')
-=======
-              'ebrisk', 'ucerf_rupture', 'ucerf_risk', 'gmf_ebrisk')
->>>>>>> e2386bf3
+              'ucerf_rupture', 'ucerf_risk', 'ebrisk_postproc', 'gmf_ebrisk')
 class ProbabilisticEventBased(RiskModel):
     """
     Implements the Probabilistic Event Based riskmodel.
