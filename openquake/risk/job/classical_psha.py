--- conflicted
+++ resolved
@@ -102,15 +102,8 @@
         Calls either :meth:`_compute_bcr` or :meth:`_compute_loss` depending
         on the calculation mode.
         """
-<<<<<<< HEAD
-
-        if (self.job_profile.params[job_config.CALCULATION_MODE]
-            == job_config.BCR_CLASSICAL_MODE):
-=======
         if self.is_benefit_cost_ratio():
->>>>>>> 5c5128d2
             return self._compute_bcr(block_id)
-
         else:
             return self._compute_loss(block_id)
 
