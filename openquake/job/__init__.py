--- conflicted
+++ resolved
@@ -34,33 +34,14 @@
 from openquake.job.mixins import Mixin
 from openquake.parser import exposure
 
-<<<<<<< HEAD
-=======
 from db.alchemy.models import OqJob, OqUser, OqParams
 from db.alchemy.db_utils import get_uiapi_writer_session
 import geoalchemy as ga
 
-EXPOSURE = "EXPOSURE"
-INPUT_REGION = "INPUT_REGION"
-HAZARD_CURVES = "HAZARD_CURVES"
->>>>>>> 9c4541d8
 RE_INCLUDE = re.compile(r'^(.*)_INCLUDE')
 SITES_PER_BLOCK = 100
 
 FLAGS = flags.FLAGS
-<<<<<<< HEAD
-flags.DEFINE_boolean('include_defaults', True, "Exclude default configs")
-
-
-def run_job(job_file):
-    """Given a job_file, run the job."""
-    a_job = Job.from_file(job_file)
-    is_job_valid = a_job.is_valid()
-
-    if is_job_valid[0]:
-        results = a_job.launch()
-
-=======
 flags.DEFINE_boolean('include_defaults', True, "Include default configs")
 
 # TODO unify with utils/oqrunner/config_writer.py
@@ -84,15 +65,14 @@
 
 
 def run_job(job_file, output_type):
-    """ Given a job_file, run the job. If we don't get results log it """
+    """Given a job_file, run the job."""
+
     a_job = Job.from_file(job_file, output_type)
-    # TODO(JMC): Expose a way to set whether jobs should be partitioned
-    results = a_job.launch()
-    if not results:
-        LOG.critical("The job configuration is inconsistent, "
-                "aborting computation.")
-    else:
->>>>>>> 9c4541d8
+    is_job_valid = a_job.is_valid()
+
+    if is_job_valid[0]:
+        results = a_job.launch()
+
         for filepath in results:
             print filepath
     else:
