--- conflicted
+++ resolved
@@ -34,14 +34,8 @@
 from openquake import logs
 from openquake import OPENQUAKE_ROOT
 from openquake import shapes
-<<<<<<< HEAD
 from openquake.db.models import OqJob, OqParams, OqUser
-=======
 from openquake.supervising import supervisor
-from openquake.db.alchemy.db_utils import get_db_session
-from openquake.db.alchemy.models import OqJob, OqUser, OqParams
-from openquake.db.models import OqJob as OqJobModel
->>>>>>> ea3030f0
 from openquake.job.handlers import resolve_handler
 from openquake.job import config as conf
 from openquake.job.mixins import Mixin
@@ -99,20 +93,15 @@
         cmd = [exe, str(job_id), str(pid)]
 
         supervisor_pid = subprocess.Popen(cmd, env=os.environ).pid
-<<<<<<< HEAD
         job = OqJob.objects.get(id=job_id)
         job.supervisor_pid = supervisor_pid
         job.job_pid = pid
         job.save()
-=======
-        OqJobModel.objects.filter(id=job_id).update(
-            supervisor_pid=supervisor_pid, job_pid=pid)
 
         # Ensure the supervisor amqp queue exists
         supervisor.bind_supervisor_queue(job_id)
 
         return supervisor_pid
->>>>>>> ea3030f0
     else:
         LOG.warn('This job won\'t be supervised, '
                  'because no supervisor is configured in openquake.cfg')
