--- conflicted
+++ resolved
@@ -19,11 +19,7 @@
 
 Then to install the OpenQuake Engine and its libraries first remove stable packages and then install nightly build packages
 ```bash
-<<<<<<< HEAD
-sudo apt-get remove --purge python3-oq-.*
-=======
 sudo apt-get remove --purge python-oq-.* python3-oq-.*
->>>>>>> 3979e46a
 sudo apt-get install python3-oq-engine
 ```
 
