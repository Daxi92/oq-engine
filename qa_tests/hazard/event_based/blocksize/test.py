# Copyright (c) 2014, GEM Foundation.
#
# OpenQuake is free software: you can redistribute it and/or modify it
# under the terms of the GNU Affero General Public License as published
# by the Free Software Foundation, either version 3 of the License, or
# (at your option) any later version.
#
# OpenQuake is distributed in the hope that it will be useful,
# but WITHOUT ANY WARRANTY; without even the implied warranty of
# MERCHANTABILITY or FITNESS FOR A PARTICULAR PURPOSE.  See the
# GNU General Public License for more details.
#
# You should have received a copy of the GNU Affero General Public License
# along with OpenQuake.  If not, see <http://www.gnu.org/licenses/>.
"""
This is a regression test with the goal of avoiding the reintroduction
of a dependence from the configuration parameter `concurrent_tasks`.
We use a source model with 398 sources and a single SES.
Due to the distance filtering only 7 sources are relevant, but some
of them are area sources generating a lot of point sources.
We test the independence from the parameter `concurrent_tasks`
"""

import os
from nose.plugins.attrib import attr
from qa_tests import _utils as qa_utils
from openquake.engine.db import models
from openquake.engine.utils import config


class EventBasedHazardTestCase(qa_utils.BaseQATestCase):
    DEBUG = False
    # if the test fails and you want to debug it, set this flag:
    # then you will see in /tmp a few files which you can diff
    # to see the problem
    expected_tags = [
        'smlt=00|ses=0001|src=1-296|rup=002-01',
<<<<<<< HEAD
        'smlt=00|ses=0001|src=2-148|rup=002-01',
        'smlt=00|ses=0001|src=2-324|rup=001-01',
        'smlt=00|ses=0001|src=24-88|rup=002-01'
=======
        'smlt=00|ses=0001|src=2-231|rup=002-01',
        'smlt=00|ses=0001|src=2-40|rup=001-01',
        'smlt=00|ses=0001|src=24-72|rup=002-01'
>>>>>>> 61878ce1
    ]
    expected_gmfs = '''\
GMFsPerSES(investigation_time=5.000000, stochastic_event_set_id=1,
GMF(imt=PGA sa_period=None sa_damping=None rupture_id=smlt=00|ses=0001|src=1-296|rup=002-01
<X=131.00000, Y= 40.00000, GMV=0.0068590>
<X=131.00000, Y= 40.10000, GMV=0.0066422>)
<<<<<<< HEAD
GMF(imt=PGA sa_period=None sa_damping=None rupture_id=smlt=00|ses=0001|src=2-148|rup=002-01
<X=131.00000, Y= 40.00000, GMV=0.0006156>
<X=131.00000, Y= 40.10000, GMV=0.0006437>)
GMF(imt=PGA sa_period=None sa_damping=None rupture_id=smlt=00|ses=0001|src=2-324|rup=001-01
<X=131.00000, Y= 40.00000, GMV=0.0007488>
<X=131.00000, Y= 40.10000, GMV=0.0010947>)
GMF(imt=PGA sa_period=None sa_damping=None rupture_id=smlt=00|ses=0001|src=24-88|rup=002-01
<X=131.00000, Y= 40.00000, GMV=0.0004448>
<X=131.00000, Y= 40.10000, GMV=0.0005748>))'''
=======
GMF(imt=PGA sa_period=None sa_damping=None rupture_id=smlt=00|ses=0001|src=2-231|rup=002-01
<X=131.00000, Y= 40.00000, GMV=0.0009365>
<X=131.00000, Y= 40.10000, GMV=0.0009827>)
GMF(imt=PGA sa_period=None sa_damping=None rupture_id=smlt=00|ses=0001|src=2-40|rup=001-01
<X=131.00000, Y= 40.00000, GMV=0.0001138>
<X=131.00000, Y= 40.10000, GMV=0.0001653>)
GMF(imt=PGA sa_period=None sa_damping=None rupture_id=smlt=00|ses=0001|src=24-72|rup=002-01
<X=131.00000, Y= 40.00000, GMV=0.0005475>
<X=131.00000, Y= 40.10000, GMV=0.0007085>))'''
>>>>>>> 61878ce1

    @attr('qa', 'hazard', 'event_based')
    def test_4(self):
        tags_4, gmfs_4 = self.run_with_concurrent_tasks(4)
        self.assertEqual(tags_4, self.expected_tags)
        if self.DEBUG:  # write the output on /tmp so you can diff it
            open('/tmp/4-got.txt', 'w').write(gmfs_4)
            open('/tmp/4-exp.txt', 'w').write(self.expected_gmfs)
        self.assertEqual(gmfs_4, self.expected_gmfs)

    @attr('qa', 'hazard', 'event_based')
    def test_8(self):
        tags_8, gmfs_8 = self.run_with_concurrent_tasks(8)
        self.assertEqual(tags_8, self.expected_tags)
        if self.DEBUG:  # write the output on /tmp so you can diff it
            open('/tmp/8-got.txt', 'w').write(gmfs_8)
            open('/tmp/8-exp.txt', 'w').write(self.expected_gmfs)
        self.assertEqual(gmfs_8, self.expected_gmfs)

    def run_with_concurrent_tasks(self, n):
        with config.context('hazard', concurrent_tasks=n):
            cfg = os.path.join(os.path.dirname(__file__), 'job.ini')
            job = self.run_hazard(cfg)
            tags = models.SESRupture.objects.filter(
                rupture__ses_collection__output__oq_job=job
                ).values_list('tag', flat=True)
            # gets the GMFs for all the ruptures in the only existing SES
            [gmfs_per_ses] = list(models.Gmf.objects.get(output__oq_job=job))
        return map(str, tags), str(gmfs_per_ses)<|MERGE_RESOLUTION|>--- conflicted
+++ resolved
@@ -35,32 +35,15 @@
     # to see the problem
     expected_tags = [
         'smlt=00|ses=0001|src=1-296|rup=002-01',
-<<<<<<< HEAD
-        'smlt=00|ses=0001|src=2-148|rup=002-01',
-        'smlt=00|ses=0001|src=2-324|rup=001-01',
-        'smlt=00|ses=0001|src=24-88|rup=002-01'
-=======
         'smlt=00|ses=0001|src=2-231|rup=002-01',
         'smlt=00|ses=0001|src=2-40|rup=001-01',
         'smlt=00|ses=0001|src=24-72|rup=002-01'
->>>>>>> 61878ce1
     ]
     expected_gmfs = '''\
 GMFsPerSES(investigation_time=5.000000, stochastic_event_set_id=1,
 GMF(imt=PGA sa_period=None sa_damping=None rupture_id=smlt=00|ses=0001|src=1-296|rup=002-01
 <X=131.00000, Y= 40.00000, GMV=0.0068590>
 <X=131.00000, Y= 40.10000, GMV=0.0066422>)
-<<<<<<< HEAD
-GMF(imt=PGA sa_period=None sa_damping=None rupture_id=smlt=00|ses=0001|src=2-148|rup=002-01
-<X=131.00000, Y= 40.00000, GMV=0.0006156>
-<X=131.00000, Y= 40.10000, GMV=0.0006437>)
-GMF(imt=PGA sa_period=None sa_damping=None rupture_id=smlt=00|ses=0001|src=2-324|rup=001-01
-<X=131.00000, Y= 40.00000, GMV=0.0007488>
-<X=131.00000, Y= 40.10000, GMV=0.0010947>)
-GMF(imt=PGA sa_period=None sa_damping=None rupture_id=smlt=00|ses=0001|src=24-88|rup=002-01
-<X=131.00000, Y= 40.00000, GMV=0.0004448>
-<X=131.00000, Y= 40.10000, GMV=0.0005748>))'''
-=======
 GMF(imt=PGA sa_period=None sa_damping=None rupture_id=smlt=00|ses=0001|src=2-231|rup=002-01
 <X=131.00000, Y= 40.00000, GMV=0.0009365>
 <X=131.00000, Y= 40.10000, GMV=0.0009827>)
@@ -70,7 +53,6 @@
 GMF(imt=PGA sa_period=None sa_damping=None rupture_id=smlt=00|ses=0001|src=24-72|rup=002-01
 <X=131.00000, Y= 40.00000, GMV=0.0005475>
 <X=131.00000, Y= 40.10000, GMV=0.0007085>))'''
->>>>>>> 61878ce1
 
     @attr('qa', 'hazard', 'event_based')
     def test_4(self):
