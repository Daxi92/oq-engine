--- conflicted
+++ resolved
@@ -1,14 +1,10 @@
   [Michele Simionato]
-<<<<<<< HEAD
   * Added `--profile` flag to oq-lite run
   * The performance info has been moved fully in the datastore
   * Saved one loss table per realization in the datastore
+  * Fixed a bug in the oq-lite exporter of the hazard maps
   * Removed a spurious comma from the rupture tag
   * Removed the epsilon_sampling feature from event_based_risk
-=======
-  * Fixed a bug in the oq-lite exporter of the hazard maps
-  * Removed a spurious comma from the rupture tag
->>>>>>> f1eb73c9
 
 python-oq-risklib (0.9.0-0~precise01) precise; urgency=low
 
