  [Daniele Viganò]
  * Support for Ubuntu Trusty is removed
  * Replaced supervisord with systemd in Ubuntu packages

  [Michele Simionato]
<<<<<<< HEAD
  * Now the combination uniform_hazard_spectra=true and mean_hazard_curves=false
    is accepted again, as requested by Laurentiu Danciu
=======
  * Changed the way the rupture geometries are stored to be consistent with
    the source geometries
>>>>>>> c17b8a1e
  * We are now saving information about the source geometries in the datastore
    (experimentally)
  * Fixed a bug in event based with sampling causing incorrect GMFs
  * Unified all distribution mechanisms to returns the outputs via zmq
  * Added a check for inconsistent IMTs between hazard and risk
  * Replaced the forking processpool with a spawning processpool

python3-oq-engine (3.2.0-1~xenial01) xenial; urgency=low

  [Kendra Johnson]
  * Implemented a version of Munson and Thurber (1997) for use with the
    USGS Hawaii hazard model
  * Implemented PGA for Campbell (1997)

  [Matteo Nastasi]
  * specified 'amd64' as the only architecture supported by ubuntu packages

  [Michele Simionato]
  * Changed the source writer: now the `srcs_weights` are written in the XML
    file only if they are nontrivial
  * Changed the algorithm assigning the seeds: they are now generated before
    the source splitting; also, a seed-related bug in the splitting was fixed
  * For event based, moved the rupture generation in the prefiltering phase

  [Daniele Viganò]
  * Fixed a bug with CTRL-C when using the `processpool` distribution

  [Robin Gee]
  * Raised the source ID length limit in the validation from 60 to 75 characters
    to allow sources with longer IDs

  [Michele Simionato]
  * Introduced a `multi_node` flag in `openquake.cfg` and used it to
    fully parallelize the prefiltering in a cluster
  * Used the rupture seed as rupture ID in event based calculations
  * Changed the deprecation mechanism of GSIMs to use a class attribute
    `superseded_by=NewGsimClass`
  * Solved the pickling bug in event based hazard by using generator tasks
  * Improved the distribution of the risk tasks by changing the weight

  [Pablo Heresi]
  * Contributed the HM2018CorrelationModel

  [Michele Simionato]
  * Restored the `individual_curves` flag that for the moment is used for the
    risk curves
  * Introduced two experimental new parameters `floating_distance` and
    `spinning_distance` to reduce hypocenter distributions and nodal plane
    distributions of ruptures over the corresponding distances
  * Optimized the parsing of the logic tree when there is no "applyToSources"
  * Made the IMT classes extensible in client code
  * Reduced the hazard maps from 64 to 32 bit, to be consistent with the
    hazard curves and to reduce by half the download time

  [Graeme Weatherill]
  * Implements a fix of Montalva et al (2016) for new coefficients (now
    Montalva et al. (2017))

  [Michele Simionato]
  * Parallelized the reading of the source models
  * Optimized `oq info --report` by not splitting the sources in that case
  * Speedup the download of the hazard curves, maps and uhs
  * Honored `concurrent_tasks` in the prefiltering phase too
  * It is now legal to compute uniform hazard spectra for a single period
  * Added command `oq plot_memory`
  * Introduced a MultiGMPE concept
  * Saved the size of the datastore in the database and used it in the WebUI

  [Graeme Weatherill]
  * Adds geotechnical related IMTs

  [Michele Simionato]
  * Renamed /extract/agglosses -> /extract/agg_losses and same for aggdamages
  * Supported equivalent epicentral distance with a `reqv_hdf5` file
  * Fixed the risk from ShakeMap feature in the case of missing IMTs
  * Changed the way gmf_data/indices and ruptures are stored
  * Added experimental support for dask
  * Added 11 new site parameters for geotechnic hazard
  * Changed the SiteCollection to store only the parameters required by the
    GSIMs

  [Robin Gee]
  * The number of sites is now an argument in the method _get_stddevs()
    in the GMPE of Kanno, 2006

  [Michele Simionato]
  * Changed the serialization of ruptures to HDF5: the geometries are now
    stored in a different dataset
  * Bug fix: the asset->site association was performed even when not needed
  * Made it possible to serialize to .hdf5 multipoint sources and
    nonparametric gridded sources
  * Added a check on source model logic tree files: the uncertaintyModel
    values cannot be repeated in the same branchset
  * Added a flag `std_hazard_curves`; by setting it to `true` the user can
    compute the standard deviation of the hazard curves across realizations

  [Marco Pagani]
  * Added Thingbaijam et al. (2017) magnitude-scaling relationship

  [Michele Simionato]
  * Added an /extract/ API for event_based_mfd
  * Fixed a bug in the classical_damage calculators: multiple loss types
    were not treated correctly

  [Marco Pagani]
  * Adding tests to the method computing decimal time

  [Michele Simionato]
  * Removed the event_based_rupture calculator and three others
  * Added a field `size_mb` to the `output` table in the database and made
    it visible in the WebUI as a tooltip
  * Added a command `oq check_input job.ini` to check the input files
  * Made the loss curves and maps outputs from an event based risk calculation
    visible to the engine and the WebUI (only the stats)
  * Added a check on duplicated branchIDs in GMPE logic trees

  [Daniele Viganò]
  * Fixed a bug when reading exposure with utf8 names on systems with non-utf8
    terminals (Windows)
  * Changed the openquake.cfg file and added a dbserver.listen parameter
  * Added the hostname in the WebUI page. It can be customize by the user
    via the `local_settings.py` file

  [Michele Simionato]
  * Added a Content-Length to the outputs downloadable from the WebUI
  * Fixed a bug when extracting gmf_data from a hazard calculation with a
    filtered site collection
  * Stored an attributed `events.max_gmf_size`
  * Added a check on exposures with missing loss types
  * Added a LargeExposureGrid error to protect the user by tricky exposures
    (i.e. France with assets in the Antilles)
  * Changed the event_based_risk calculator to compute the loss curves and
    maps directly; removed the asset_loss_table
  * Changed the event_based_risk calculator to distribute by GMFs always
  * Optimized the memory consumption in the UCERF classical calculator
  * Added a parameter `minimum_magnitude` in the job.ini
  * Added an utility `utils/combine_mean_curves.py`

 -- Matteo Nastasi (GEM Foundation) <nastasi@openquake.org>  Thu, 06 Sep 2018 12:27:53 +0000

python3-oq-engine (3.1.0-1~xenial01) xenial; urgency=low

  [Marco Pagani and Changlong Li]
  * Added a version of the Yu et al. (2013) GMPE supporting Mw

  [Michele Simionato]
  * Reduced the data transfer in the UCERF calculators
  * Stored the zipped input files in the datastore for reproducibility
  * Fixed a regression when reading GMFs from an XML in absence of a sites.csv
    file

  [Robin Gee]
  * Extend `oq to_shapefile` method to also work with `YoungsCoppersmithMFD`
    and `arbitraryMFD` MFD typologies.

  [Michele Simionato]
  * Now the hazard statistics can be computed efficiently even in a single
    calculation, i.e. without the `--hc` option
  * Added a check on the Python version in the `oq` command
  * Reduced the data transfer when sending the site collection
  * Changed the default `filter_distance`

  [Daniele Viganò]
  * Fixed a bug where the PID was not saved into the database
    when using the command line interface
  * Made it impossible to fire  multiple `CTRL-C` in sequence
    to allow processes teardown and tasks revocation when Celery is used

  [Michele Simionato]
  * Used `scipy.spatial.distance.cdist` in `Mesh.get_min_distance`
  * Prefiltered sites and assets in scenario calculations
  * Made it possible to specify the `filter_distance` in the `job.ini`
  * Made rtree optional again and disabled it in macOS
  * Optimized the SiteCollection class and doubled the speed of distance
    calculations in most continental scale calculations
  * Fixed an ordering bug in event based risk from GMFs when using a
    vulnerability function with PMF
  * Replaced Rtree with KDtree except in the source filtering
  * Parallelized the source prefiltering
  * Removed the tiling feature from the classical calculator
  * Undeprecated `hazardlib.calc.stochastic.stochastic_event_set` and
    made its signature right
  * Removed the source typology from the ruptures and reduced the rupture
    hierarchy
  * Removed the mesh spacing from PlanarSurfaces
  * Optimized the instantiation of the rtree index
  * Replaced the old prefiltering mechanism with the new one

  [Daniele Viganò]
  * Managed the case of a dead controlling terminal (SIGHUP)

  [Michele Simionato]
  * Removed Decimal numbers from the PMF distribution in hazardlib
  * Fixed another tricky bug with rtree filtering across the international
    date line
  * Added a parameter `prefilter_sources` with values `rtree|numpy|no`
  * Removed the prefiltering on the workers, resulting in a huge speedup
    for gridded ruptures at the cost of a larger data transfer
  * Changed the `losses_by_event` output to export a single .csv file with
    all realizations
  * Added a `cross_correlation` parameter used when working with shakemaps
  * Now sites and exposure can be set at the same time in the job.ini
  * Introduced a `preclassical` calculator
  * Extended the scenario_damage calculator to export `dmg_by_event`
    outputs as well as `losses_by_event` outputs if there is a consequence
    model
  * Unified `region` and `region_constraint` parameters in the job.ini
  * Added a check to forbid duplicated GSIMs in the logic tree
  * Introduced some changes to the `realizations` exporter (renamed field
    `uid` -> `branch_path` and removed the `model` field)
  * Added a command `oq celery inspect`
  * Reduced the check on too many realizations to a warning, except for
    event based calculations
  * Improved the hazard exporter to exports only data for the filtered
    site collection and not the full site collection
  * Extended the BCR exporter to export the asset tags

  [Catalina Yepes]
  * Revised/enhanced the risk demos

  [Michele Simionato]
  * Added a warning about the option `optimize_same_id_sources` when the user
    should take advantage of it

  [Daniele Viganò]
  * `celery-status` script converted into `oq celery status` command
  * Removed Django < 1.10 backward compatibility
  * Updated Python dependices (numpy 1.14, scipy 1.0.1,
    Django 1.10+, Celery 4+)

  [Michele Simionato]
  * Implemented scenario_risk/scenario_damage from shakemap calculators
  * Exported the asset tags in the asset based risk outputs
  * Fixed a numeric issue for nonparametric sources causing the hazard curves
    to saturate at high intensities
  * Added an utility to download shakemaps
  * Added an XML exporter for the site model
  * Slight change to the correlation module to fix a bug in the SMTK
  * Added a distribution mechanism `threadpool`

 -- Matteo Nastasi (GEM Foundation) <nastasi@openquake.org>  Fri, 01 Jun 2018 09:02:01 +0000

python3-oq-engine (3.0.0-1~precise01) precise; urgency=low

  [Michele Simionato]
  * Fixed a bug with newlines in the logic tree path breaking the CSV exporter
    for the realizations output
  * When setting the event year, each stochastic event set is now considered
    independent
  * Fixed a bug in the HMTK plotting libraries and added the ability to
    customize the figure size
  * Fixed bug in the datastore: now we automatically look for the attributes
    in the parent dataset, if the dataset is missing in the child datastore
  * Extended extract_losses_by_asset to the event based risk calculator
  * Stored in source_info the number of events generated per source
  * Added a script utils/reduce_sm to reduce the source model of a calculation
    by removing all the sources not affecting the hazard
  * Deprecated `openquake.hazardlib.calc.stochastic.stochastic_event_set`
  * Fixed the export of ruptures with a GriddedSurface geometry
  * Added a check for wrong or missing `<occupancyPeriods>` in the exposure
  * Fixed the issue of slow tasks in event_based_risk from precomputed GMFs
    for sites without events
  * Now the engine automatically associates the exposure to a grid if
    `region_grid_spacing` is given and the sites are not specified otherwise
  * Extracting the site mesh from the exposure before looking at the site model
  * Added a check on probs_occur summing up to 1 in the SourceWriter
  * `oq show job_info` now shows the received data amount while the
    calculation is progressing

  [Daniele Viganò]
  * Removed support for Python 2 in `setup.py`
  * Removed files containing Python 2 dependencies
  * Added support for WebUI groups/permissions on the
    export outputs and datastore API endpoints

  [Michele Simionato]
  * Fixed `oq show` for multiuser with parent calculations
  * Fixed `get_spherical_bounding_box` for griddedSurfaces
  * Implemented disaggregation by source only for the case
    of a single realization in the logic tree (experimental)
  * Replaced celery with celery_zmq as distribution mechanism
  * Extended `oq info` to work on source model logic tree files
  * Added a check against duplicated fields in the exposure CSV
  * Implemented event based with mutex sources (experimental)
  * Add an utility to read XML shakemap files in hazardlib
  * Added a check on IMTs for GMFs read from CSV

  [Daniele Viganò]
  * Changed the default DbServer port in Linux packages from 1908 to 1907

  [Michele Simionato]
  * Logged rupture floating factor and rupture spinning factor
  * Added an extract API for losses_by_asset
  * Added a check against GMF csv files with more than one realization
  * Fixed the algorithm setting the event year for event based with sampling
  * Added a command `oq importcalc` to import a remote calculation in the
    local database
  * Stored avg_losses-stats in event based risk if there are multiple
    realizations
  * Better error message in case of overlapping sites in sites.csv
  * Added a an investigation time attribute to source models with
    nonparametric sources
  * Bug fix: in some cases the calculator `event_based_rupture` was generating
    too few tasks and the same happened for classical calculation with
    `optimize_same_id_sources=true
  * Changed the ordering of the epsilons in scenario_risk
  * Added the ability to use a pre-imported risk model
  * Very small result values in scenario_damage (< 1E-7) are clipped to zero,
    to hide numerical artifacts
  * Removed an obsolete PickleableSequence class
  * Fixed error in classical_risk when num_statistics > num_realizations
  * Fixed a TypeError when reading CSV exposures with occupancy periods
  * Extended the check on duplicated source IDs to models in format NRML 0.5
  * Added a warning when reading the sources if .count_ruptures() is
    suspiciously slow
  * Changed the splitting logic: now all sources are split upfront
  * Improved the splitting of complex fault sources
  * Added a script to renumber source models with non-unique source IDs
  * Made the datastore of calculations using GMPETables relocatable; in
    practice you can run the Canada model on a cluster, copy the .hdf5 on
    a laptop and do the postprocessing there, a feat previously impossible.

  [Valerio Poggi]
  * Included a method to export data directly from the Catalogue() object into
    standard HMTK format.

  [Michele Simionato]
  * Now the parameter `disagg_outputs` is honored, i.e. only the specified
    outputs are extracted from the disaggregation matrix and stored
  * Implemented statistical disaggregation outputs (experimental)
  * Fixed a small bug: we were reading the source model twice in disaggregation
  * Added a check to discard results coming from the wrong calculation
    for the distribution mode `celery_zmq`
  * Removed the long time deprecated commands
    `oq engine --run-hazard` and `oq engine --run-risk`
  * Added a distribution mode `celery_zmq`
  * Added the ability to use a preimported exposure in risk calculations
  * Substantial cleanup of the parallelization framework
  * Fixed a bug with nonparametric sources producing negative probabilities

 -- Matteo Nastasi (GEM Foundation) <nastasi@openquake.org>  Mon, 09 Apr 2018 09:52:32 +0200

python3-oq-engine (2.9.0-1~precise01) precise; urgency=low

  [Michele Simionato]
  * Deprecated the NRML format for the GMFs

  [Matteo Nastasi]
  * Debian package moved to Python 3.5

  [Graeme Weatherill]
  * Small bug fix for Derras et al (2014) GMPE when Rjb = 0.0

  [Michele Simionato]
  * Improved the .rst reports for classical calculations with tiling
  * Reduced the data transfer in the event based risk calculator by
    reading the event IDs directly from the workers
  * Integrated the gmf_ebrisk calculator inside the event based calculator
  * Improved the weighting algorithm for the sources in the event based
    rupture calculator
  * Improved error message for source model files declared as nrml/0.5 when
    they actually are nrml/0.4
  * Optimized the classical_bcr calculator for the case of many realizations
  * Extended the exposure CSV importer to manage the `retrofitted` field

  [Marco Pagani, Changlong Li]
  * Adds the Yu et al. (2013) GMPEs

  [Michele Simionato]
  * Fixed a bug in the hazard outputs: they were displayed in the WebUI even
    if they were missing
  * Implemented splitting of nonparametric sources

  [Marco Pagani]
  * Fixed the 'get_closest_points' method for the
    `openquake.hazardlib.geo.surface.gridded.GriddedSurface` class

  [Michele Simionato]
  * Now the source model paths are relative to the source model logic tree file
  * Fixed an international date line bug when using rtree for prefiltering
  * Deprecated `nrml.parse`, it is now called `nrml.to_python`
  * Improved the task distribution by splitting the AreaSources upfront
    and by improving the weighting algorithm

  [Daniele Viganò]
  * TMPDIR can be customized via the `openquake.cfg` file
  * Updated dependencies compatibility in setup.py

  [Michele Simionato]
  * If the hazard is precomputed, setting the `site_model_file`,
    `gsim_logic_tree_file` or `source_model_logic_tree_file` gives a warning
  * Removed the obsolete API `/extract/qgis-` and added `extract/hcurves`,
    `extract/hmaps`, `extract/uhs` for use with the QGIS plugin
  * Removed the deprecated GeoJSON exporters
  * Fixed a bug with `oq engine --run job.ini --exports npz`
  * Fixed the ordering of the IMTs in hazardlib
  * `oq engine --delete-calculation` now aborts the calculation first
  * Added some documentation about how to access the datastore
  * Introduced a minimum_distance for the GSIMs
  * Fixed several small issues with the UCERF calculators; now ucerf_hazard
    can be used as a precalculator of gmf_ebrisk
  * Initial support for disaggregation by source
  * Added the ability to import large exposures as CSV (experimental)
  * Changed the source weights to be proportional to the number of GSIMs
    relevant for the tectonic region type, thus improving the task distribution

  [Daniele Viganò]
  * The RPM python3-oq-engine package replaced python-oq-engine
  * RPM packages moved to Python 3.5

  [Michele Simionato]
  * Added the ability to dump a specific calculation
  * Changed the signature of the extract command to `oq extract what calc_id`,
    where `what` is a path info plus query string;

  [Graeme Weatherill]
  * Implements significant duration GMPEs of Bommer et al. (2009) and Afshari &
    Stewart (2016)
  * Adds significant duration IMT definitions to support IMTs

  [Michele Simionato]
  * Run the DbServer as a detached process
  * Improved the test coverage for event based with GMF correlation
  * Optimized the event based risk calculator from ruptures: now the ruptures
    are instantiated in the workers and not in the controller if possible
  * Exported the parameter `ses_per_logic_tree_path` in the ruptures.csv file
  * Improved the display names for the risk outputs
  * Added a /v1/:calc_id/abort route to the engine server and Abort buttons
    to the WebUI
  * Fixed the seeds properly in the case of vulnerability functions with PMFs:
    now even if the ground motion fields are all equal, the risk numbers
    will be different since there is a different seed per each field
  * Stored a rupture loss table in event based risk calculations
  * Made sure that the number of effective ruptures is stored in csm_info
  * Fixed the HMTK tests to work with numpy from 1.11 to 1.14
  * Added a command `oq shell` to open an embedded (I)Python shell
  * Turned the 'realizations' output into a dynamic output

  [Matteo Nastasi]
  * Split package from python-oq-engine to python-oq-engine,
    python-oq-engine-master and python-oq-engine-worker
  * Implemented an API `/v1/on_same_fs` to check filesystem accessibility
    between engine and a client application

  [Michele Simionato]
  * Reduced the data transfer when computing the hazard curves in postprocessing
  * Removed the FilteredSiteCollection class

  [Nick Ackerley]
  * Some improvements to the plotting routines of the HMTK

  [Michele Simionato]
  * Removed the ability to run `oq engine --run job_h.ini,job_r.ini`
  * Forbidden the site model in gmf_ebrisk calculations
  * When the option `--hc` is given the ruptures can now be read directly
    from the workers, thus saving some startup time
  * Optimized the storage of the ruptures: the site IDs are not saved anymore
  * Added a check for missing `risk_investigation_time`
  * Reduced the data transfer in the gmf_ebrisk calculator
  * Now the gmf_ebrisk calculator builds the aggregate loss curves too
  * Extended the gmf_ebrisk calculator to use the GMFs produced by an event
    based hazard calculation, both via CSV and via the --hc option
  * Fixed a performance bug in the computations of the aggregate loss curves
    by reading the full event loss table at once
  * Fixed `oq zip` to work with gmf_ebrisk calculations
  * Fixed a serious bug in the gmf_ebrisk calculator: the results were in most
    cases wrong and dependent on the number of spawned tasks
  * Now the `master_seed` controls the generation of the epsilons in all
    situations (before in event_based_risk without `asset_correlation` it was
    managed by `random_seed`)
  * Changed the management of the epsilons in the gmf_ebrisk calculator to
    be the same as in the event_based_risk calculator
  * Added a check on the input files: the listed paths must be relative paths
  * Fixed a bug when storing the disagg-bins in the case the lenghts of the
    arrays are not the same for all sites
  * In the case of a single tile the prefiltering was applied twice: fixed the
    problem and generally improved the filtering/weighting of the sources
  * Fixed the CSV exporter for disaggregation outputs when iml_disagg is set

  [Graeme Weatherill]
  * Fixed ASK14 GMPE behaviour to remove ValueError
  * Implements comprehensive suite of NGA East ground motion models for
    central and eastern United States
  * Minor modification of check_gsim functions to permit instantiated classes
    to be passed

 -- Matteo Nastasi (GEM Foundation) <nastasi@openquake.org>  Mon, 26 Feb 2018 08:53:58 +0100

python3-oq-engine (2.8.0-0~precise01) precise; urgency=low

  [Michele Simionato]
  * `iml_disagg` and `poes_disagg` cannot coexist in the job.ini file
  * Added a check on `conditional_loss_poes` in the event_based_risk calculator:
    now it requires `asset_loss_table` to be set

  [Anirudh Rao]
  * Sorted taxonomies before comparison in the BCR calculator

  [Michele Simionato]
  * Optimized the disaggregation calculation by performing the PMF extraction
    only once at the end of the calculation and not in the workers
  * Added an `oq zip` command
  * Avoided running an useless classical calculation if `iml_disagg` is given

  [Valerio Poggi]
  * Implemented subclasses for ZhaoEtAl2006Asc and AtkinsonBoore2006 to account
    for the distance filter used by SGS in their PSHA model for Saudi Arabia.
    Distance threshold is hard coded to 5km in this implementation.

  [Michele Simionato]
  * Added a warning if the aggregated probability of exceedence (poe_agg) in
    a disaggregation output is very dissimilar from poes_disagg
  * Removed the flag `split_sources`
  * Optimized the operation `arrange_data_in_bins` in the disaggregation
    calculator and reduced the data transfer by the number of tectonic
    region types
  * Improved the sending of the sources to the workers, especially for the
    MultiPointSources
  * Better error message if the user sets a wrong site_id in the sites.csv file
  * Now the distance and lon lat bins for disaggregation are built directly
    from the integration distance
  * Used uniform bins for disaggregation (before they were potentially
    different across realizations / source models)
  * Improved the error message if the user forgets both sites and sites.csv
    in a calculation starting from predetermined GMFs
  * Improved the error message if the user specifies a non-existing file in
    the job.ini
  * Change the ordering of the TRT bins in disaggregation: now they are
    ordered lexicographically
  * Added more validity checks on the job.ini file for disaggregation
  * Changed the .hdf5 format generated by `oq extract -1 hazard/rlzs`; you can
    still produce the old format by using `oq extract -1 qgis-hazard/rlzs`
  * Optimized the disaggregation calculator by instantiating
    `scipy.stats.truncnorm` only once per task and not once per rupture
  * Optimized the disaggregation calculator when `iml_disagg` is specified,
    by caching duplicated results
  * Made sure that `oq dbserver stop` also stops the zmq workers if the zmq
    distribution is enabled
  * Added a check when disaggregating for a PoE too big for the source model
  * If `iml_disagg` is given, forbid `intensity_measure_types_and_levels`
  * Fixed the disaggregation outputs when `iml_disagg` is given: the PoE has
    been removed by the name of the output and correct PoE is in the XML file
  * Fixed `oq export loss_curves/rlzs` for event_based_risk/case_master
  * Removed the obsolete parameter `loss_curve_resolution`
  * Fixed a Python 3 unicode error with `oq engine --run job.zip`
  * Added a command `oq abort <calc_id>`
  * Stored the avg_losses in classical risk in the same way as in
    event_based_risk and made them exportable with the same format
  * Removed the outputs losses_by_tag from the event based risk calculators
    and changed the default for the avg_losses flag to True
  * WebUI: now every job runs in its own process and has name oq-job-<ID>
  * Refactored the WebUI tests to use the DbServer and django.test.Client
  * Added an experimental feature `optimize_same_id_sources`
  * Fixed a bug in gmf_ebrisk when there are zero losses and added more
    validity checks on the CSV file
  * The parameter `number_of_ground_motion_fields` is back to being optional in
    scenario calculators reading the GMFs from a file, since it can be inferred
  * Removed the deprecated risk outputs dmg_by_tag, dmg_total,
    losses_by_tag, losses_total
  * Deprecated the .geojson exporters for hazard curves and maps
  * We now keep the realization weights in case of logic tree sampling (before
    they were rescaled to 1 / R and considered all equals)
  * Optimized sampling for extra-large logic trees
  * Added a check on missing `source_model_logic_tree`
  * Fix to the gmf_ebrisk calculator: the realization index in the event loss
    table was incorrect and too many rows were saved
  * Added a way to restrict the source logic model tree by setting a sm_lt_path
    variable in the job.ini (experimental)
  * Fixed the precedence order when reading openquake.cfd

 -- Matteo Nastasi (GEM Foundation) <nastasi@openquake.org>  Wed, 29 Nov 2017 14:33:05 +0100

python-oq-engine (2.7.0-0~precise01) precise; urgency=low

  [Michele Simionato]
  * Fixed the risk exporters for tags containing non-ASCII characters

  [Valerio Poggi]
  * Implemented the Pankow and Pechmann 2004 GMPE (not verified)

  [Graeme Weatherill]
  * Added Derras et al. (2014) GMPE
  * Implemented the Zhao et al. (2016) GMPE for active shallow crustal,
    subduction interface and subduction slab events
  * Adds 'rvolc' (volcanic path distance) to the distance context

  [Michele Simionato]
  * The outputs loss_curves-rlzs and loss_curves-stats are now visible again
    as engine outputs (before they were hidden)
  * Added a debug command `oq plot_assets` and fixed `oq plot_sites`
  * Added a flag `--multipoint` to the command `oq upgrade_nrml`
  * Deprecated several outputs: hcurves-rlzs, agg_loss_table, losses_total,
    dmg_by_tag, dmg_total, losses_by_tag, losses_by_tag-rlzs
  * Extended the command `oq extract job_id` to check the database
  * Optimized the scenario damage calculator by vectorizing the calculation
    of the damage states
  * Extended the FragilityFunctions to accept sequences/arrays of intensity
    levels, as requested by Hyeuk Ryu

  [Daniele Viganò]
  * Added support for groups in the WebUI/API server

  [Michele Simionato]
  * Added an experimental distribution mode of kind "zmq"
  * Implemented an API `/extract/agglosses/loss_type?tagname1=tagvalue1&...`
    with the ability to select all tagvalues (`*`) for a given tagname
  * Deprecated reading hazard curves from CSV, since it was an experimental
    features and nobody is using it
  * Changed the exporter of the event loss table to export all realizations
   into a single file

  [Graeme Weatherill]
  * Adds the Bindi et al. (2017) GMPEs for Joyner-Boore and Hypocentral
    Distance

  [Michele Simionato]
  * Made it mandatory to specify the sites for all calculators reading the
    GMFs from a CSV file
  * Tested also the case of calculators requiring a shared_dir
  * Improved the error checking when parsing vulnerability functions with PMF

  [Daniele Viganò]
  * Fixed a bug in `oq reset` command which was not stopping
    the DbServer properly

  [Michele Simionato]
  * Implemented an API `/extract/aggcurves/loss_type?tagname1=tagvalue1&...`
  * Implemented an API `/extract/aggdamages/loss_type?tagname1=tagvalue1&...`
  * Every time a new calculation starts, we check if there is a newer version
    of the engine available on GitHub
  * Changed the search logic for the configuration file `openquake.cfg`
  * Implemented an API `/extract/agglosses/loss_type?tagname1=tagvalue1&...`
  * Fixed several bugs in the gmf_ebrisk calculator, in particular in presence
    of asset correlation and missing values on some sites
  * Fixed a bug with logging configured a WARN level instead of INFO level
    if rtree was missing (affecting only `oq run`)
  * Changed the ScenarioDamage demo to use two GSIMs
  * Added a node `<tagNames>` in the exposure
  * Added a web API to extract the attributes of a datastore object
  * Fixed `oq to_shapefile` and `oq from_shapefile` to work with NRML 0.5
    (except MultiPointSources)
  * Added information about the loss units to the `agg_curve` outputs
  * `oq extract hazard/rlzs` now extracts one realization at the time
  * The rupture filtering is now applied during disaggregation
  * Changed the /extract wen API to return a compressed .npz file
  * Fixed a bug with multi-realization disaggregation, celery and no
    shared_dir: now the calculation does not hang anymore

 -- Matteo Nastasi (GEM Foundation) <nastasi@openquake.org>  Thu, 19 Oct 2017 13:53:08 +0200

python-oq-engine (2.6.0-0~precise01) precise; urgency=low

  [Michele Simionato]
  * Fixed the GMF .npz export when the GMFs are extracted from a file
  * Stored the number of nonzero losses per asset and realization in
    event_based_risk calculations with asset_loss_table=True

  [Daniele Viganò]
  * Fixed 'openquake' user creation in RPM when SELinux is in enforcing mode
  * Changed the behaviour during RPM upgrades:
    the old openquake.cfg configuration file is left untouched and the new one
    installed as openquake.cfg.rpmnew

  [Michele Simionato]
  * Added a check on `number_of_ground_motion_fields` when the GMFs are
    extracted from a NRML file
  * Added a command `oq extract` able to extract hazard outputs into HDF5 files
  * Fixed a bug when reading GMFs from a NRML file: the hazard sites were
    read from the exposure (incorrectly) and not from the GMFs
  * Fixed a bug in MultiMFDs of kind `arbitraryMFD`

  [Valerio Poggi]
  * Implemented the Atkinson (2010) GMPE as subclass `Atkinson2010Hawaii`
    of `BooreAtkinson2008`

  [Michele Simionato]
  * Used the new loss curves algorithm for the asset loss curves and loss maps
  * Added a generic `extract` functionality to the web API
  * Fixed a bug when computing the rjb distances with multidimensional meshes
  * Changed the GMF CSV exporter to export the sites too; unified it with the
    event based one

  [Daniele Viganò]
  * Changed the 'CTRL-C' behaviour to make sure that all children
    processes are killed when a calculation in interrupted

  [Michele Simionato]
  * Fixed a bug in the statistical loss curves exporter for classical_risk
  * Replaced the agg_curve outputs with losses by return period outputs
  * Turned the DbServer into a multi-threaded server
  * Used zmq in the DbServer
  * Fixed correct_complex_sources.py
  * Fixed `oq export hcurves-rlzs -e hdf5`
  * Changed the source weighting algorithm: now it is proportional to the
    the number of affected sites
  * Added a command `oq show dupl_sources` and enhances `oq info job.ini`
    to display information about the duplicated sources
  * Added a flag `split_sources` in the job.ini (default False)
  * Updated the demos to the format NRML 0.5

  [Valerio Poggi]
  * Implemented the Munson and Thurber 1997 (Volcanic) GMPE

  [Graeme Weatherill]
  * Adapts CoeffsTable to be instantiated with dictionaries as well as strings

  [Daniele Viganò]
  * Extended the 'oq reset' command to work on multi user installations

  [Michele Simionato]
  * Fixed a bug: if there are multiple realizations and no hazard stats,
    it is an error to set hazard_maps=true or uniform_hazard_spectra=true
  * Implemented aggregation by asset tag in the risk calculators
  * Fixed a small bug in the HMTK (in `get_depth_pmf`)
  * Extended the demo LogicTreeCase1ClassicalPSHA to two IMTs and points
  * Added a documentation page `oq-commands.md`
  * Removed the automatic gunzip functionality and added an automatic
    checksum functionality plus an `oq checksum` command
  * Made the demo LogicTreeCase2ClassicalPSHA faster
  * Fixed the export by realization of the hazard outputs
  * Changed the generation of loss_maps in event based risk, without the option
    `--hc`: now it is done in parallel, except when reading the loss ratios
  * Renamed `--version-db` to `--db-version`, to avoid
    confusions between `oq --version` and `oq engine -version`
  * Fixed bug in the exported outputs: a calculation cannot export the results
    of its parent
  * Extended the `sz` field in the rupture surface to 2 bytes, making it
    possible to use a smaller mesh spacing
  * Changed the ordering of the fields in the loss curves and loss maps
    generated by the event based risk calculator; now the insured fields
    are at the end, before they were intermixed with each loss type
  * Changed the format of array `all_loss_ratios/indices`
  * The size in bytes of the GMFs was saved incorrectly
  * Added an exporter gmf_scenario/rup-XXX working also for event based
  * First version of the calculator gmf_ebrisk
  * Implemented risk statistics for the classical_damage calculator
  * Added a .csv importer for the ground motion fields
  * Implemented risk statistics for the classical_bcr calculator

  [Armando Scarpati]
  * Show to the user the error message when deleting a calculation
    in the WebUI fails

  [Michele Simionato]
  * Better error message when running a risk file in absence of hazard
    calculation
  * Changed the sampling logic in event based calculators
  * Imported GMFs from external file into the datastore

  [Daniele Viganò]
  * Added the 'celery-status' script in 'utils' to check the
    task distribution in a multi-node celery setup

  [Michele Simionato]
  * Removed an excessive check from the WebUI: now if an output exists,
    it can be downloaded even if the calculation was not successful

  [Armando Scarpati]
  * Visualized the calculation_mode in the WebUI

  [Michele Simionato]
  * Made the upgrade_manager transactional again
  * Changed the storage of the GMFs; as a consequence the exported .csv
    has a different format

  [Daniele Viganò]
  * Fixed a bug introduced by a change in Django 1.10 that was causing
    the HTTP requests log to be caught by our logging system and
    then saved in the DbServer
  * Updated requirements to allow installation of Django 1.11 (LTS)

  [Michele Simionato]
  * Added two commands `oq dump` and `oq restore`
  * Added a check that on the number of intensity measure types when
    generating uniform hazard spectra (must be > 1)

 -- Matteo Nastasi (GEM Foundation) <nastasi@openquake.org>  Mon, 25 Sep 2017 15:05:45 +0200

python-oq-engine (2.5.0-0~precise01) precise; urgency=low

  [Armando Scarpati]
  * Added a confirmation dialog when trying to remove a calculation via the
    WebUI

  [Michele Simionato]
  * Hazard maps were not exposed to the engine in event based calculations
  * Fixed the check on the DbServer instance: it was failing in presence
    of symbolic links
  * Optimized MultiMFD objects for the case of homogeneous parameters
  * Added an .npz exporter for the scenario_damage output `dmg_by_asset`
  * Removed the pickled CompositeSourceModel from the datastore
  * Improved the error message when the rupture mesh spacing is too small
  * Unified the versions of baselib, hazardlib and engine
  * Raised a clear error if the user does not set the `calculation_mode`
  * Made it is possible to pass the hdf5 full path to the DataStore class
  * Made it possible to use CELERY_RESULT_BACKEND != 'rpc://'

  [Michele Simionato, Daniele Viganò]
  * Merged the `oq-hazardlib` repository into `oq-engine`.
    The `python-oq-hazardlib` package is now provided by `python-oq-engine`

  [Michele Simionato]
  * Added CSV exports for the agg_curve outputs
  * Fixed a bug in `oq export hcurves-rlzs --exports hdf5`
  * Restored the parameter sites_per_tile with a default of 20,000, i.e.
    tiling starts automatically if there are more than 20,000 sites
  * Better error message for invalid exposures
  * Removed the deprecated XML outputs of the risk calculators
  * Added an end point `v1/calc/XXX/oqparam` to extract the calculation
    parameters as a JSON dictionary
  * Fixed the excessive logic tree reduction in event based calculators
  * Improved the command `oq db`
  * Fixed an encoding bug when logging a filename with a non-ASCII character
  * Fixed a bug when exporting a GMF with `ruptureId=0`
  * Added a parameter `disagg_outputs` to specify the kind of disaggregation
    outputs to export
  * Raised an early error if the consequence model is missing some taxonomies
  * Restored the tiling functionality in the classical calculator; to enable
    it, set `num_tiles` in the job.ini file
  * If there are no statistical hazard curves to compute, do not transfer
    anything
  * Fixed a small bug in `oq plot` and added a test

  [Daniele Viganò]
  * Added `collectstatic` and `createsuperuser` subcommands to the
    `oq webui` command
  * Added a `local_settings.py.pam` template to use PAM as the authentication
    provider for API and WebUI
  * Now the command `oq webui start` tries to open a browser tab
    with the WebUI loaded

 -- Daniele Viganò (GEM Foundation) <daniele@openquake.org>  Wed, 14 Jun 2017 10:32:28 +0200

python-oq-engine (2.4.0-0~precise01) precise; urgency=low

  [Michele Simionato]
  * Now the command `oq export loss_curves/rlz-XXX` works both for the
    `classical_risk` calculator and the `event_based_risk` calculator

  [Daniele Viganò]
  * Remove the default 30 day-old view limit in the WebUI calculation list

  [Michele Simionato]
  * Fixed a broken import affecting the command `oq upgrade_nrml`
  * Made it possible to specify multiple file names in <uncertaintyValue/>
    in the source_model_logic_tree file
  * Reduced the data transfer in the object `RlzsAssoc` and improved the
    postprocessing of hazard curves when the option `--hc` is given
  * Changed the `ruptures.xml` exporter to export unique ruptures
  * Fixed a bug when downloading the outputs from the WebUI on Windows
  * Made `oq info --report` fast again by removing the rupture fine filtering
  * Improved the readibility of the CSV export `dmg_total`
  * Removed the column `eid` from the CSV export `ruptures`; also
    renamed the field `serial` to `rup_id` and reordered the fields
  * Changed the event loss table exporter: now it exports an additional
    column with the `rup_id`
  * Changed scenario npz export to export also the GMFs outside the maximum
    distance
  * Fixed scenario npz export when there is a single event
  * Replaced the event tags with numeric event IDs
  * The mean hazard curves are now generated by default
  * Improved the help message of the command `oq purge`
  * Added a `@reader` decorator to mark tasks reading directly from the
    file system
  * Removed the .txt exporter for the GMFs, used internally in the tests
  * Fixed a bug with relative costs which affected master for a long time,
    but not the release 2.3. The insured losses were wrong in that case.
  * Added an .hdf5 exporter for the asset loss table
  * Loss maps and aggregate losses are computed in parallel or sequentially
    depending if the calculation is a postprocessing calculation or not
  * Deprecated the XML risk exporters
  * Removed the .ext5 file
  * Restored the parameter `asset_loss_table` in the event based calculators
  * Added a full .hdf5 exporter for `hcurves-rlzs`
  * Removed the `individual_curves` flag: now by default only the statistical
    hazard outputs are exported
  * Saved *a lot* of memory in the computation of the hazard curves and stats
  * Renamed the parameter `all_losses` to `asset_loss_table`
  * Added an experimental version of the event based risk calculator which
    is able to use GMFs imported from an external file
  * Added a `max_curve` functionality to compute the upper limit of the
    hazard curves amongst realizations
  * Raised an error if the user specifies `quantile_loss_curves`
    or `conditional_loss_poes` in a classical_damage calculation
  * Added a CSV exporter for the benefit-cost-ratio calculator
  * The classical_risk calculator now reads directly the probability maps,
    not the hazard curves
  * Turned the loss curves into on-demand outputs
    for the event based risk calculator
  * The loss ratios are now stored in the datastore and not in an
    external .ext5 file
  * The engine outputs are now streamed by the WebUI
  * Used a temporary export directory in the tests, to avoid conflicts
    in multiuser situations
  * Added an .npz exporter for the loss maps
  * Raised an error early when using a complex logic tree in scenario
    calculations
  * Changed the CSV exporter for the loss curves: now it exports all the
    curves for a given site for the classical_risk calculator
  * Fixed the save_ruptures procedure when there are more than 256
    surfaces in the MultiSurface
  * Renamed the `csq_` outputs of the scenario_damage to `losses_`
  * Changed the way scenario_damage are stored internally to be more
    consistent with the other calculators
  * Removed the GSIM from the exported file name of the risk outputs
  * New CSV exporter for GMFs generated by the event based calculator
  * The event IDs are now unique and a constraint on the maximum
    number of source groups (65,536) has been added
  * Added an output `losses_by_event` to the scenario_risk calculator
  * Changed the output `ruptures.csv` to avoid duplications
  * Added an output `losses_by_taxon` to the scenario_risk calculator
  * Fixed a performance bug in `get_gmfs`: now the scenario risk and damage
    calculators are orders of magnitude faster for big arrays
  * Added an export test for the event loss table in the case of multiple TRTs
  * Removed the experimental `rup_data` output
  * Added an .npz export for the output `losses_by_asset`
  * Exported the scenario_risk aggregate losses in a nicer format

  [Daniele Viganò]
  * The 'oq webui' command now works on a multi-user installation
  * Splitted RPM packages into python-oq-engine (single node)and
    python-oq-engine-master/python-oq-engine-worker (multi-node)

  [Paolo Tormene]
  * The 'Continue' button in the Web UI is now available also for risk
    calculations

  [Michele Simionato]
  * Fixed a Python 3 bug in the WebUI when continuing a calculation: the
    hazard_calculation_id was passed as a string and not as an integer
  * Changed to rupture storage to use variable length-arrays, with a speedup
    of two orders of magnitude
  * Avoided storing twice the rupture events
  * Optimized the serialization of ruptures on HDF5 by using a `sids` output
  * Changed the Web UI button from "Run Risk" to "Continue"
  * The `avg` field in the loss curves is computed as the integral of the curve
    again, and it is not extracted from the avg_losses output anymore
  * Made the `fullreport` exportable
  * Fixed the `rup_data` export, since the boundary field was broken
  * Restored the output `losses_by_taxon` in the event_based_risk calculator
  * Fixed the calculator event based UCERF so that average losses can
    be stored

  [Daniele Viganò]
  * Added a check to verify that an 'oq' client is talking to the
    right DbServer instance
  * Introduced an optional argument for 'oq dbserver' command line
    to be able to override its default interface binding behaviour

  [Michele Simionato]
  * Optimized the event based calculators by reducing the number of calls
    to the GmfComputer and by using larger arrays
  * Added a check on missing vulnerability functions for some loss type
    for some taxonomy
  * Now we save the GMFs on the .ext5 file, not the datastore
  * Fixed bug in event_based_risk: it was impossible to use vulnerability
    functions with "PM" distribution
  * Fixed bug in event_based_risk: the ebrisk calculator is required as
    precalculator of event_based_risk, not others
  * Fixed bug in scenario_risk: the output `all_losses-rlzs` was aggregated
    incorrectly
  * Now the ucerf_risk calculators transfer only the events, not the ruptures,
    thus reducing the data transfer of several orders of magnitude
  * Added a view `get_available_gsims` to the WebUI and fixed the API docs
  * Introduced a configuration parameter `max_site_model_distance` with default
    of 5 km
  * Implemented sampling in the UCERF event based hazard calculator

  [Daniele Viganò]
  * Use threads instead of processes in DbServer because SQLite3
    isn't fork-safe on macOS Sierra

  [Michele Simionato]
  * Fixed a TypeError when deleting a calculation from the WebUI
  * Extended the command `oq to_hdf5` to manage source model files too
  * Improved significantly the performance of the event based calculator
    when computing the GMFs and not the hazard curves
  * Stored information about the mean ground motion in the datastore
  * Saved the rupture mesh with 32 floats instead of 64 bit floats
  * Raised the limit on the event IDs from 2^16 to 2^32 per task
  * Fixed classical_risk: there was an error when computing the statistics
    in the case of multiple assets of the same taxonomy on the same site
  * Changed the UCERF event based calculators to parallelize by SES
  * Fixed a site model bug: when the sites are extracted from the site model
    there is no need to perform geospatial queries to get the parameters
  * Added a command `oq normalize` to produce good `sites.csv` files
  * Introduced a `ses_seed` parameter to specify the seed used to generate
    the stochastic event sets; `random_seed` is used for the sampling only
  * Changed the `build_rcurves` procedure to read the loss ratios directly from
    the workers

 -- Matteo Nastasi (GEM Foundation) <nastasi@openquake.org>  Tue, 23 May 2017 10:46:56 +0200

python-oq-engine (2.3.0-0~precise01) precise; urgency=low

  [Michele Simionato]
  * `oq info --report` now filters the ruptures and reports the correct
    number of effective ruptures even for classical calculators
  * Stripped the TRT information from the event loss table CSV export
    and optimized its performance
  * Fixed a bug when storing the GMPE logic tree file in the datastore
  * Added a command `oq run_tiles` (experimental)
  * Fixed the event based calculator so that it can run UCERF ruptures
  * Fixed a bug in the scenario_risk calculator in case of multiple assets
    of the same taxonomy on the same site with no insurance losses
  * Now the event IDs are generated in the workers in the event based calculator
    and there is a limit of 65536 tasks with 65536 ruptures each
  * Changed the UCERF classical calculators to compute one branch at the time
  * Fixed the header `occupants:float32` in the CSV risk exports involving
    occupants
  * Fixed the name of the zipped files downloaded by the Web UI: there
    was a spurious dot
  * Fixed the UCERF classical calculator in the case of sampling
  * Reduced the size of the event tags in the event based calculators, thus
    saving GB of disk space in UCERF calculations
  * Fixed the name of the files downloaded by the Web UI: they must not
    contain slashes
  * Now deleting a calculation from the Web UI really deletes it, before
    if was only hiding it

  [Daniele Viganò]
  * Moved the OpenQuake Engine manual sources inside doc/manual

  [Michele Simionato]
  * Introduced an experimental classical time dependent UCERF calculator
  * Added a dynamic output for source group information
  * Changed the UCERF rupture calculator to fully store the ruptures
  * Fixed a bug in `combine_maps`: realizations with zero probability were
    discarded, thus breaking the computation of the statistics
  * Added a command `oq reset` to reset database and datastores
  * Reduced the data transfer back and disk space occupation for UCERF
    event based risk calculations
  * Tasks meant to be used with a shared directory are now marked with a
    boolean attribute `.shared_dir_on`
  * Added a warning when running event based risk calculations with sampling
  * Made sure that the openquake.cfg file is read only once

  [Daniele Viganò]
  * Moved the openquake.cfg config file inside the python package
    under openquake/engine/openquake.cfg
  * Removed support to OQ_LOCAL_CFG_PATH and OQ_SITE_CFG_PATH vars;
    only the OQ_CONFIG_FILE enviroment variable is read

  [Michele Simionato]
  * If there is a single realization, do not compute the statistics
  * Changed the separator from comma to tab for the output `ruptures`
  * If there are no conditional_loss_poes, the engine does not try to
    export the loss maps anymore
  * Fixed `oq engine --make-html-report` when using Python 3
  * Fixed bug when running `oq info job.ini` with NRML 0.5 source models

 -- Matteo Nastasi (GEM Foundation) <nastasi@openquake.org>  Thu, 23 Feb 2017 14:37:44 +0100

python-oq-engine (2.2.0-0~precise01) precise; urgency=low

  [Michele Simionato]
  * Fixed an HDF5 bug by not using a `vstr` array for the asset references
  * Fixed a wrong error message generated by `oq purge`
  * Added information about the rupture in the event loss table exports
  * Fixed a bug and added a test calculation with nonparametric sources
  * Fixed the classical UCERF calculator when there is more than one branch
  * Added .npz exporter for gmf_data for event based calculations

  [Daniele Viganò]
  * Port WebUI/API server to Django 1.9 and 1.10
  * Add dependencies to setup.py
  * Update Copyright to 2017

  [Michele Simionato]
  * Increased the splitting of ComplexFaultSources
  * Added a way to reuse the CompositeSourceModel from a previous computation
  * Turned the loss maps into dynamically generated outputs
  * Extended the source model writer to serialize the attributes
    src_interdep, rup_interdep, srcs_weights
  * Fixed a bug when exporting the uniform hazard spectra in presence of
    IMTs non spectral acceleration
  * Fixed a bug when computing the loss maps in presence of insurance,
    temporarily introduced in master
  * Made the datastore for event based risk calculations much lighter
    by computing the statistical outputs at export time
  * Now it is possible to post process event based risk outputs with the
    `--hc` option
  * Added a command `oq to_hdf5` to convert .npz files into .hdf5 files
  * Moved commonlib.parallel into baselib
  * Merged the experimental calculator ebrisk into event_based_risk and
    used correctly the random_seed for generating the GMFs (not the master_seed)
  * Added a flag `ignore_covs` to ignore the coefficients of variation
  * Changed the GMF scenario exporter to avoid generating composite arrays with
    a large number of fields
  * Exporting in .npz format rather than HDF5
  * Introduced a `shared_dir` parameter in openquake.cfg
  * Fixed a serialization bug for planar surfaces
  * Removed the flag `asset_loss_table`: the loss ratios are
    saved if and only if the `loss_ratios` dictionary is non-empty
  * Added a CSV exporter for the GMFs in the event based calculator
  * Added a CSV exporter for the rup_data output
  * Added a CSV exporter for the disaggregation output
  * Stored the disaggregation matrices directly (no pickle)
  * Turned the CompositeRiskModel into a HDF5-serializable object
  * Fixed all doctests for Python 3

  [Daniele Viganò]
  * Removed the 'oq-engine' wrapper (command already deprecated)

  [Michele Simionato]
  * Assigned a year label to each seismic event in the event based calculator
  * Now the ebrisk calculator supports the case of asset_correlation=1 too
  * Made it possible to export the losses generated by a specific event
  * Lowered the limit on the length of source IDs to 60 chars
  * Fixed excessive strictness when validating `consequenceFunction.id`
  * Added an `ucerf_rupture` calculator able to store seismic events and
    rupture data and reduced the data transfer

  [Daniele Viganò]
  * MANIFEST now includes all files, with any extension located in the
    tests folders. It is now possible to run tests from an installation
    made with packages

  [Michele Simionato]
  * Improved error message when the user gives a source model file instead of
    a source model logic tree file
  * Fixed the management of negative calculation IDs
  * Relaxed the tolerance so that the tests pass on Mac OS X
  * Implemented csv exporter for the ruptures
  * Optimized the epsilon generation in the ebrisk calculator for
    asset_correlation=0
  * Improved the performance of the scenario risk calculators
  * Now by default we do not save the ruptures anymore
  * Fixed a memory leak recently introduced in parallel.py
  * Simplified classical_risk (the numbers can be slightly different now)
  * Serialized the ruptures in the HDF5 properly (no pickle)
  * Introduced a parameter `iml_disagg` in the disaggregation calculator
  * Fixed `oq reduce` to preserve the NRML version
  * Fixed a bug when splitting the fault sources by magnitude

 -- Matteo Nastasi (GEM Foundation) <nastasi@openquake.org>  Mon, 23 Jan 2017 14:36:48 +0100

python-oq-engine (2.1.0-0~precise01) precise; urgency=low

  [Michele Simionato]
  * There is now a flag `save_ruptures` that can be turned off on demand;
    by default the ruptures are always saved in the event based calculators
  * Optimized the memory consumption when using a ProcessPoolExecutor (i.e
    fork before reading the source model) by means of a `wakeup` task
  * Reduced the splitting of the fault sources
  * Added a view `task_slowest` displaying info about the slowest task
    (only for classical calculations for the moment)
  * concurrent_tasks=0 disable the concurrency
  * Optimized the saving time of the GMFs
  * Changed the default number of concurrent tasks and increased the
    relative weight of point sources and area sources
  * Fixed the UCERF event loss table export and added a test for it
  * Optimized the computation of the event loss table
  * Introduced two new calculators ucerf_risk and ucerf_risk_fast

  [Paolo Tormene]
  * Added to the engine server the possibility to log in and out
    programmatically by means of HTTP POST requests

  [Michele Simionato]
  * Optimized the memory consumption of the event based risk calculators
  * Extended the `oq show` command to work in a multi-user environment
  * Improved the test coverage of the exports in the WebUI
  * Removed the SourceManager: now the sources are filtered in the workers
    and we do not split in tiles anymore
  * Made the full datastore downloadable from the WebUI
  * Added a command "oq db" to send commands the engine database
    (for internal usage)
  * By default the WebUI now displays only the last 100 calculations
  * Added more validity checks to the disaggregation parameters; split the
    sources even in the disaggregation phase
  * Added an optimized event based calculator computing the total losses by
    taxonomy and nothing else
  * Filtered the sources up front when there are few sites (<= 10)
  * Reduced the number of tasks generated when filter_sources is False
  * Saved engine_version and hazardlib_version as attributes of the datastore
  * Avoided saving the ruptures when ground_motion_fields is True
  * Finalized the HDF5 export for hazard curves, hazard maps and uniform
    hazard spectra
  * Restored a weight of 1 for each rupture in the event based calculator
  * Removed the MultiHazardCurveXMLWriter
  * Improved the saving of the ruptures in event based calculations
  * Reduced the data transfer due to the `rlzs_by_gsim` parameter
  * Added an HDF5 export for scenario GMFs
  * If `filter_sources` if false, the light sources are not filtered, but the
    heavy sources are always filtered
  * Now the dbserver can be stopped correctly with CTRL-C
  * Parallelized the splitting of heavy sources
  * Changed the event loss table exporter: now a single file per realization
    is exported, containing all the loss types
  * Removed the dependency from the Django ORM
  * Now the WebUI restarts the ProcessPoolExecutor at the end of each job,
    to conserve resources
  * Optimized the computation of hazard curves and statistics, especially
    for the memory consumption
  * Reduced the data transfer due to the `rlzs_assoc` and `oqparam` objects
  * Fixed a bug in the disaggregation calculator when a source group has
    been filtered away by the maximum distance criterium
  * Fixed an encoding error in the reports when the description contains a
    non-ASCII character
  * Changed the distribution framework: celery is supported in a way more
    consistent with the other approaches; moreover, ipyparallel is supported
  * Hazard maps are now a fake output, dynamically generated at export time
  * Made the number of produced tasks proportional to the number of tiles
  * Raised an error for event_based_risk producing no GMFs
  * Added a view for the slow sources
  * Transmitted the attributes of a SourceGroup to the underlying sources
  * Fixed the names of exported files for hazard maps in .geojson format
  * Added an header with metadata to the exported hazard curves and maps
  * Avoid storing filtered-away probability maps, thus fixing a bug
  * Restored the precalculation consistency check that was disabled during the
    transition to engine 2.0
  * Fixed a bug with `oq engine --delete-calculation`
  * Hazard curves/maps/uniform spectra can now be recomputed
  * Restored the early check on missing taxonomies
  * Raise an early error if an user forget the `rupture_mesh_spacing` parameter
  * Fixed a bug while deleting jobs from the db in Ubuntu 12.04
  * Ported the shapefile converter from the nrml_converters
  * Added source model information in the file `realizations.csv`
  * `oq engine --run job.ini --exports csv` now also exports the realizations
  * Introduced the format NRML 0.5 for source models
  * Added a check on the version in case of export errors
  * Extended `oq purge` to remove calculations from the database too
  * Fixed `--make-html-report`: the view task_info was not registered
  * Stored several strings as HDF5-variable-length strings
  * Fixed an export bug for the hazard curves in .geojson format
  * Removed the array cost_types from the datastore
  * Taxonomies with chars not in the range a-z0-9 were incorrectly rejected
  * Improved the XML parsing utilities in speed, memory, portability and
    easy of use
  * Forbidden the reuse of exposure because is was fragile and error prone
  * Fixed a bug with the `realizations` array, which in hazard calculations
    was empty in the datastore

 -- Matteo Nastasi (GEM Foundation) <nastasi@openquake.org>  Fri, 14 Oct 2016 11:07:26 +0200

python-oq-engine (2.0.0-0~precise01) precise; urgency=low

  [Michele Simionato]
  * Quoted the taxonomies in the CSV exports
  * Fixed a bug in classical_damage and added a master test for it
  * Fixed the escaping of the taxonomies in the datastore
  * Fixed the names of the exported risk files
  * Fixed a segfault in the WebUI when exporting files with h5py >= 2.4
  * Added a command `oq dbserver` to start/stop the database server
  * The engine exports the hazard curves one file per IMT
  * Exported lon and lat with 5 digits after the decimal point
  * Added a command `oq info --build-reports`
  * Introduced experimental support for exporting .hdf5 files

  [Daniele Viganò]
  * Reworked substantially the engine documentation: removed obsolete pages,
    updated to engine 2.0 and added instructions for Windows and Mac OS X
  * Remove oq_create_db script, db is created by the DbServer
  * Move oq_reset_db into utils and clean old code

  [Michele Simionato]
  * Now the DbServer automatically upgrades the database if needed
  * Renamed oq-lite -> oq and added a subcommand `oq engine`
  * Added a CSV reader for the hazard curves
  * Having time_event=None in the hazard part of a calculation is now valid
  * Added an exporter for the rupture data, including the occurrence rate
  * Refactored the CSV exporters
  * Moved celeryconfig.py; now celery must be started with
    `celery worker --config openquake.engine.celeryconfig`
  * Added a default location `~/oqdata/dbserver.log` for the DbServer log
  * Added an early check on the SA periods supported by the GSIMs
  * Now the gsim_logic_tree file is parsed only once
  * Added a document about the architecture of the engine
  * The realizations are now exported as a CSV file
  * Escaped taxonomies in the datastore
  * The Web UI log tool is now escaping the HTML
  * Moved openquake.commonlib.commands -> openquake.commands and
    openquake.commonlib.valid -> openquake.risklib.valid to have a
    linear tower of internal dependencies
  * Supported all versions of Django >= 1.5
  * Provided a better error message in the absence of openquake.cfg
  * Removed the check on the export_dir when using the WebUI
  * Reduce the data transfer of the realization association object
  * If uniform_hazard_spectra is true, the UHS curves are generated
    even if hazard_maps is false; the hazard maps are not exported
  * Optimized the filtering of PointSources
  * Initial work on the UCERF event based hazard calculator
  * Added a test calculation crossing the International Date Line (Alaska)

  [Daniele Viganò]
  * Remove the dependency from the python 'pwd' package which is not
    available on Windows
  * Supervisord init scripts are now provided for the dbserver, celery
    and the webui. Celery is not started by default, other two are.

  [Michele Simionato]
  * Another export fix: made sure it is run by the current user
  * Fixed the export: if the export directory does not exists, it is created
  * Introduced the configuration variable `multi_user`, false for source
    installations and true for package installations
  * Fixed the WebUI export
  * Removed the .txt outputs from the WebUI page engine/<output_id>/outputs
    (they are useful only internally)
  * Fixed the export: first the xml exporter is tried and then the csv exporter;
    if both are available, only the first is used, not both of them
  * Optimized the case when the epsilons are not required, i.e. all the
    covariance coefficients are zero in the vulnerability functions
  * Added another test for event based risk (`case_miriam`)
  * Revisited the distribution mechanism and refined the weight of the
    ruptures in the event based calculators to avoid generating slow tasks
  * Added an automatic help for the subcommands of oq-lite and managed
    --version correctly
  * The event based risk calculator now use different seeds for different
    realizations; also, the performance has been substantially improved
  * Improved the .rst reports with data transfer information
  * Removed the RlzsAssoc object from the datastore
  * Fixed the number of tasks generated by the risk calculators
  * Refactored the serialization of CompositionInfo instances to HDF5
  * Used exponential notation with 5 decimal digits in most exported XML files
  * Refactored the sampling mechanics in the event based calculators
  * The event_based_risk calculator infers the minimum intensity of the GMFs
    from the vulnerability functions (if not specified in the job.ini)
  * Fixed the `avg_losses-stats`: they were not generated in absence of
    loss curves
  * Added a command `oq-lite info --exports`
  * Added filtering on the mininum intensity also in the event based
    hazard calculator; improved the performance and memory occupation
  * Added a view displaying the calculation times by source typology
  * Fixed the test of GMPETable after the correction in hazardlib
  * Optimized the saving of the asset loss table
  * Optimized the case of multiple assets of the same taxonomy on the
    same point and introduced a datastore view `assets_by_site`
  * Fixed HDF5 segmentation faults in the tests for Ubuntu 16.04

  [Daniele Viganò]
  * Add support for Ubuntu 16.04 (xenial) packages
  * Removed the openquake_worker.cfg file because it is not used anymore

  [Michele Simionato]
  * Replaced PostgreSQL with SQLite
  * Introduced a dbserver to mediate the interaction with the database
  * Restored the signal handler to manage properly `kill` signals so that
    the workers are revoked when a process is killed manually
  * Fixed in a more robust way the duplicated log bug
  * Made more robust the killing of processes by patching concurrent.futures
  * Fixed a critical bug with celery not being used even when `use_celery`
    was true.
  * Improved the validation of NRML files
  * Added a command `oq-engine --show-log <job_id>`

  [Daniele Viganò]
  * Use the 'postgresql' meta package as dependency of the .deb
    package to support newer versions of Postgres; this makes
    Trusty package installable on Ubuntu 16.04 and Debian 8

  [Daniele Viganò, Michele Simionato]
  * Fixed a bug in `oq-engine --export-outputs`

  [Daniele Viganò, Matteo Nastasi]
  * Allow installation of the binary package on Ubuntu derivatives

  [Matteo Nastasi]
  * Backport of libhdf5 and h5py for ubuntu 'precise' serie

  [Michele Simionato]
  * Removed openquake/engine/settings.py
  * Made the dependency on celery required only in cluster installations
  * Integrated the authentication database in the engine server database
  * Fixed the description in the Web UI (before it was temporarily set to
    the string "A job").
  * Introduced filtering on the minimum intensity of the ground shaking
  * Solved the issue of serializing large SES collections, over the HDF5 limit
  * The loss maps and curves XML exporters now export the coordinates
    of the assets, not the coordinates of the closest hazard site
  * Stored the job.ini parameters into a table in the datastore
  * Added a check on the IMTs coming from the risk models
  * Changed the aggregate loss table exporter to export the event tags,
    not the event IDs
  * Fixed a bug with the CSV export of the ground motion fields
  * Fixed a bug with the export of UHS curves with `--exports=xml`
  * Reduced substantially the data transfer and the memory occupation
    for event based calculations with a large number of assets: we
    can run the California exposure with half million assets now
  * Fixed a bug in the SESCollection exporter
  * Changed the asset<->epsilons association: before for a given taxonomy the
    assets were ordered by `asset_ref`, now they are ordered by `id`. This
    has a minor impact on the numbers sensitive to the epsilons, akin to a
    change of seeds
  * Added a test on the ordering of the epsilons
  * Accepted `.` and `|` as valid characters for source IDs
  * Changed the GMF calculator to use a single seed per unique rupture
  * Changed the SESCollection exporter: now a single file is exported, before
    we were exporting one file per source model path per tectonic region model
  * Changed the event based calculators to avoid duplicating ruptures
    occurring more than once
  * Changed the risk calculators to work in blocks of assets on the same site
  * Made it possible to set different integration distances for different
    tectonic region types
  * Optimized the aggregation by asset in the event based risk calculator
  * Reporting the source_id when the filtering fails

 -- Matteo Nastasi (GEM Foundation) <nastasi@openquake.org>  Tue, 21 Jun 2016 14:17:03 +0200

python-oq-engine (1.9.1-0~precise01) precise; urgency=low

  [Michele Simionato]
  * Fixed a bug in the Web UI when running a risk calculation starting
    from a previous calculation

 -- Matteo Nastasi (GEM Foundation) <nastasi@openquake.org>  Mon, 07 Mar 2016 11:11:59 +0100

python-oq-engine (1.9.0-0~precise01) precise; urgency=low

  [Michele Simionato]
  * Fixed a bug such that in some circumstances the logging stream handler
    was instantiated twice, resulting in duplicated logs
  * Changed the default job status to 'executing' (was 'pre_executing')
  * Fixed the ordering of the logs in the Web UI
  * Removed the dependency from PostGIS
  * Restored the monitoring which was accidentally removed
  * Removed the obsolete option `--hazard-output-id`
  * Printed the names of the files exported by the engine, even when there
    are multiple files for a single output
  * Introduced four new tables job, output, log, performance: all the other
    60+ database tables are not used anymore

 -- Matteo Nastasi (GEM Foundation) <nastasi@openquake.org>  Wed, 02 Mar 2016 14:33:38 +0100

python-oq-engine (1.8.0-0~precise01) precise; urgency=low

  [Michele Simionato]
  * Removed two `oq-engine` switches (`--export-stats` and `--list-inputs`)
    and fixed `--show-view`; unified `--delete-hazard-calculation` and
    `--delete-risk-calculation` into a single `--delete-calculation`
  * Updated `make_html_report.py` to extract the full report from the
    datastore
  * If `use_celery` is true, use celery to determine a good default for
    the parameter `concurrent_tasks`
  * Made celery required only in cluster situations
  * Fixed the duplication of exported result in the classical_damage
    calculator when there is more than one realization
  * Removed several obsolete or deprecated switches from the `oq-engine` command
  * Replaced all classical calculators with their lite counterparts
  * Fixed the site-ordering in the UHS exporter (by lon-lat)

  [Paolo Tormene]
  * Added API to validate NRML

  [Michele Simionato]
  * The engine can now zip files larger than 2 GB (used in the export)
  * Now the loss maps and curves are exported with a fixed ordering: first
    by lon-lat, then by asset ID
  * Replaced the old disaggregation calculator with the oq-lite one

 -- Matteo Nastasi (GEM Foundation) <nastasi@openquake.org>  Mon, 15 Feb 2016 12:06:54 +0100

python-oq-engine (1.7.0-0~precise01) precise; urgency=low

  [Michele Simionato]
  * Fixed an encoding bug in --lhc
  * Fixed an export bug: it is now possible to export the outputs generated
    by another user, if the read permissions are set correctly

 -- Matteo Nastasi (GEM Foundation) <nastasi@openquake.org>  Mon, 14 Dec 2015 10:40:26 +0100

python-oq-engine (1.6.0-0~precise01) precise; urgency=low

  [Daniele Viganò]
  * Added the oq_reset_db script. It removes and recreates the database and
    the datastore

  [Matteo Nastasi]
  * Demos moved to /usr/share/openquake/risklib

  [Michele Simionato]
  * Removed the 'view' button from the Web UI
  * Removed the epsilon_sampling configuration parameter
  * Made customizable the display_name of datastore outputs (before it was
    identical to the datastore key)
  * The zip files generated for internal use of the Web UI are now hidden
  * Made visible to the engine only the exportable outputs of the datastore
  * Closed explicitly the datastore after each calculation
  * Replaced the old scenario calculators with the HDF5-based calculators
  * Fixed a very subtle bug in the association queries: some sites outside
    of the region constraint were not discarded in some situations
  * Removed the self-termination feature `terminate_job_when_celery_is_down`
  * Removed the epsilon sampling "feature" from the scenario_risk calculator
  * Replaced the event based calculators based on Postgres with the new ones
    based on the HDF5 technology

 -- Matteo Nastasi (GEM Foundation) <nastasi@openquake.org>  Tue, 17 Nov 2015 11:29:47 +0100

python-oq-engine (1.5.1-0~precise01) precise; urgency=low

  [Michele Simionato]
  * Fixed a bug affecting exposures with multiple assets on the same site

 -- Matteo Nastasi (GEM Foundation) <nastasi@openquake.org>  Fri, 25 Sep 2015 14:22:08 +0200

python-oq-engine (1.5.0-0~precise01) precise; urgency=low

  [Michele Simionato]
  * The event based calculators in the engine are now officially deprecated
    and they raise a warning when used
  * Optimization: we do not generate the full epsilon matrix if all
    coefficients of variation are zero
  * Fixed two subtle bugs in the management of the epsilons: it means that
    all event based risk calculations with nonzero coefficients of variations
    will produce slightly different numbers with respect to before
  * Removed excessive checking on the exposure attributes 'deductible' and
    'insuredLimit' that made it impossible to run legitimate calculations
  * Changed the meaning of 'average_loss' for the aggregated curves: now it
    is the sum of the aggregated losses in the event loss table,
    before it was extracted from the aggregated loss curve
  * Changed the way the average losses (and insured average losses) are
    computed by the event based risk calculator: now they are extracted
    from the event loss table, before they were extracted from the loss curves
  * Set to NULL the stddev_losses and stddev_insured_losses for the event based
    risk calculator, since they were computed incorrectly
  * Introduced a new experimental command
    'oq-engine --show-view CALCULATION_ID VIEW_NAME'; the only view available
    for the moment is 'mean_avg_losses'
  * Negative calculation IDs are interpreted in a Pythonic way, i.e. -1
    means the last calculation, -2 the calculation before the last one, etc.
  * If a site parameter is more distant than 5 kilometers from its closest
    site, a warning is logged
  * Changed the splitting of fault sources to reduce the number of generated
    sources and avoid data transfer failures if rupture_mesh_spacing is too
    small
  * Changed the event loss table export: now the CSV file does not contain
    the magnitude and the rows are ordered by rupture tag first and loss second
  * Removed the calculator EventBasedBCR
  * Longitude and latitude are now rounded to 5 digits
  * Fixed a very subtle bug in the vulnerability functions, potentially
    affecting calculations with nonzero coefficients of variation and nonzero
    minIML; the numbers produced by the engine were incorrect; see
    https://bugs.launchpad.net/oq-engine/+bug/1459926
  * 'investigation_time' has been replaced by 'risk_investigation_time' in
    risk configuration files
  * Initial support for Django 1.7

  [Daniele Viganò]
  * Removed the bin/openquake wrapper: now only bin/oq-engine is
    available

  [Michele Simionato]
  * Added parameter parallel_source_splitting in openquake.cfg

  [Daniele Viganò]
  * setup.py improvements
  * Added MANIFEST.in
  * celeryconfig.py moved from /usr/openquake/engine to
    /usr/share/openquake/engine

  [Matteo Nastasi]
  * Packaging system improvement

 -- Matteo Nastasi (GEM Foundation) <nastasi@openquake.org>  Wed, 23 Sep 2015 15:48:01 +0200

python-oq-engine (1.4.1-0~precise01) precise; urgency=low

  [Michele Simionato]
  * Added a new 'ebr' hazard/risk calculator
  * Fixed the engine core export: now it can export datastore outputs as
    zip files
  * Now the parameter concurrent_tasks is read from the .ini file
  * Parallelized the source splitting procedure
  * Fixed a bug in the hazard calculators which were not using the parameter
    concurrent_tasks from the configuration file

 -- Matteo Nastasi (GEM Foundation) <nastasi@openquake.org>  Fri, 15 May 2015 10:06:26 +0200

python-oq-engine (1.4.0-2~precise01) precise; urgency=low

  [Daniele Viganò]
  * Fixed debian/control: add missing lsb-release to build deps

 -- Matteo Nastasi (GEM Foundation) <nastasi@openquake.org>  Fri, 08 May 2015 14:33:26 +0200

python-oq-engine (1.4.0-1~precise01) precise; urgency=low

  [Matteo Nastasi, Daniele Viganò]
  * Fixed dependencies version management

 -- Matteo Nastasi (GEM Foundation) <nastasi@openquake.org>  Thu, 07 May 2015 14:14:09 +0200

python-oq-engine (1.4.0-0~precise01) precise; urgency=low

  [Matteo Nastasi, Daniele Viganò]
  * Add binary package support for both Ubuntu 12.04 (Precise)
    and Ubuntu 14.04 (Trusty)

  [Michele Simionato]
  * Removed the SiteModel table: now the association between the sites and the
    site model is done by using hazardlib.geo.geodetic.min_distance

  [Daniele Viganò]
  * added authentication support to the 'engineweb' and the 'engineserver'

  [Michele Simionato]
  * the aggregate loss curves can be exported in CSV format

  [Matteo Nastasi]
  * added 'outtypes' attribute with list of possible output types for
    each output item in outputs list API command
  * added '/v1/calc/<id>/status' API command
  * added 'engineweb' django application as local web client for oq-engine

  [Michele Simionato]
  * Renamed the maximum_distance parameter of the risk calculators to
    asset_hazard_distance, to avoid confusion with the maximum_distance
    parameter of the hazard calculators, which has a different meaning;
    is it an error to set the maximum_distance in a job_risk.ini file
  * Added to the API an URL /v1/calc/:calc_id/remove to hide jobs
  * A new key is_running is added to the list of dictionaries returned by
    the URL /v1/calc/list
  * Replaced the mock tests for the engine server with real functional tests
  * Added a resource /v1/calc/:calc_id/traceback to get the traceback of a
    failed calculation
  * Now the logs are stored also in the database, both for the controller node
    and the worker nodes
  * Bypassed Django when deleting calculations from the database: this avoids
    running out of memory for large calculations
  * Fixed an issue in the scenario calculator: the GMFs were not filtered
    according to the distance to the rupture
  * Now critical errors appear in the log file
  * Added a --run command to run hazard and risk together
  * Fixed bug in the event based calculator; in the case
    number_of_logic_tree_samples > 0 it was generating incorrect hazard curves.
    Also improved (a lot) the performance in this case.
  * Fixed a tricky bug happening when some tectonic region type are filtered
    away.
  * The event based risk calculator now save only the non-zero losses in
    the table event_loss_asset.
  * Added a CSV exporter for the Stochastic Event Sets, for debugging purposes.
  * The GMF CSV exporter now sorts the output by rupture tag.

  [Matteo Nastasi]
  * Each pull request must be accompanied by an update of the debian
    changelog now.

 -- Matteo Nastasi (GEM Foundation) <nastasi@openquake.org>  Thu, 07 May 2015 11:33:24 +0200

python-oq-engine (1.3.0-1) precise; urgency=low

  [Matteo Nastasi]
  * gunzip xml demos files after copied into /usr/openquake/engine directory

 -- Matteo Nastasi (GEM Foundation) <nastasi@openquake.org>  Thu, 26 Feb 2015 16:35:20 +0100

python-oq-engine (1.3.0-0) precise; urgency=low

  [Michele Simionato]
  * Updated python-django dependency >= 1.6.1, (our repository already
    includes a backported version for Ubuntu 'precise' 12.04); this change
    makes unnecessary "standard_conforming_strings" postgresql configuration
    variable setting
  * The event based risk calculator is able to disaggregate the event loss
    table per asset. To enable this feature, just list the assets you are
    interested in in the job.ini file: "specific_assets = a1 a2 a3"
  * We have a new hazard calculator, which can be invoked by setting in the
    job.ini file: "calculation_mode = classical_tiling"
    This calculators is the same as the classical calculator (i.e. you will
    get the same numbers) but instead of considering all the hazard sites at
    once, it splits them in tiles and compute the hazard curves for each tile
    sequentially. The intended usage is for very large calculations that
    exceed the available memory. It is especially convenient when you have
    very large logic trees and you are interested only in the statistics (i.e.
    mean curves and quantile curves). In that case you should use it with the
    option individual_curves=false. Notice that this calculator is still in
    an experimental stage and at the moment is does not support UHS curves.
    Hazard maps and hazard curves are supported.
  * We have a new risk calculator, which can be invoked by setting in the
    job.ini file: "calculation_mode = classical_damage"
    This calculator is able to compute the damage distribution for each asset
    starting from the hazard curves produced by the classical
    (or classical_tiling) calculator and a set of fragility functions. Also
    this calculator should be considered in experimental stage.
  * A significant change has been made when the parameter
    number_of_logic_tree_samples is set to a non-zero value. Now, if a branch
    of the source model logic tree is sampled twice we will generate the
    ruptures twice; before the ruptures were generated once and counted twice.
    For the classical calculator there is no effect on the numbers (sampling
    the same branch twice will produce two copies of identical ruptures);
    however, for the event based calculator, sampling the same branch twice
    will produce different ruptures. For instance, in the case of a simple
    source model with a single tectonic region type, before we would have
    generated a single file with the stochastic event sets, now we generate
    number_of_logic_tree_samples files with different stochastic event sets.
    The previous behavior was an optimization-induced bug.
  * Better validation of the input files (fragility models, job.ini)
  * The ability to extract the sites from the site_model.xml file
  * Several missing QA tests have been added
  * The export mechanism has been enhanced and more outputs are being exported
    in CSV format
  * New parameter complex_fault_mesh_spacing
  * Some error messages have been improved
  * A lot of functionality has been ported from the engine to oq-lite,
    i.e.  a lite version of the engine that does not depend on
    PostgreSQL/PostGIS/Django nor from RabbitMQ/Celery. This version is
    much easier to install than the regular engine and it is meant for
    small/medium computation that do not require a cluster. The engine
    demos, have been moved to the oq-risklib repository, so that they can
    be run via the oq-lite command without installing the full engine.
  * Currently the following calculators have been ported (all are to be
    intended as experimental): classical hazard, classical tiling, event
    based hazard, scenario hazard, classical risk, scenario damage,
    classical damage.

 -- Matteo Nastasi (GEM Foundation) <nastasi@openquake.org>  Thu, 26 Feb 2015 10:44:03 +0100

python-oq-engine (1.2.2-0) precise; urgency=low

  * consistency in version management between debian/ubuntu package and
    library from git sources

 -- Matteo Nastasi (GEM Foundation) <nastasi@openquake.org>  Thu, 18 Dec 2014 16:25:05 +0100

python-oq-engine (1.2.1-2) precise; urgency=low

  * Fixed custom dependencies versions (again)

 -- Matteo Nastasi (GEM Foundation) <nastasi@openquake.org>  Tue, 16 Dec 2014 10:48:19 +0100

python-oq-engine (1.2.1-1) precise; urgency=low

  * Fixed custom dependencies versions

 -- Matteo Nastasi (GEM Foundation) <nastasi@openquake.org>  Tue, 16 Dec 2014 09:48:19 +0100

python-oq-engine (1.2.1-0) precise; urgency=low

  * Fixed the logging handler

 -- Matteo Nastasi (GEM Foundation) <nastasi@openquake.org>  Mon, 15 Dec 2014 10:17:30 +0100

python-oq-engine (1.2.0-3) precise; urgency=low

  * Add constraint on python-django dependency version

 -- Matteo Nastasi (GEM Foundation) <nastasi@openquake.org>  Thu, 11 Dec 2014 10:04:45 +0100

python-oq-engine (1.2.0-2) precise; urgency=low

  * More precise exception message

 -- Matteo Nastasi (GEM Foundation) <nastasi@openquake.org>  Wed, 10 Dec 2014 16:21:06 +0100

python-oq-engine (1.2.0-1) precise; urgency=low

  * Bugs fixed in 1.2 release: http://goo.gl/GjbF2r
  * Replace a reference to the 'openquake' command with 'oq-engine'
  * Moved the expected outputs of the ScenarioDamage QA tests in qa_tests_data
  * Moved the logic tree realizations into commonlib
  * It is now possible to compute the uniform spectra even when
    individual_curves is false
  * Reduced the precision when exporting GMFs to XML
  * Fixed test_job_from_file
  * Delayed the OqParam validation
  * Simplified the monitoring
  * Extract the QA tests data from the engine
  * Renamed commonlib.general -> baselib.general
  * Removed the dependency from oq-commonlib
  * Avoid warning no XML exporter for event_loss
  * Update packager and postinst to use the openquake2 db (new default one)
  * Use shallow-clone to improve CI builds speed
  * Download calculation results as files
  * Added an API to retrieve the engine version
  * Unified the export framework for hazard and risk
  * Fast export of the GMFs
  * Fast scenario export
  * Fixed test_is_readable_all_files_lack_permissions when run as root
  * Now 'test_script_lower_than_current_version' does not require an Internet
    connection
  * Warn the user if she asks for statistical outputs but using a single hazard
    output
  * Move the calculation of input/output weights into commonlib
  * Changed the export_dir in several tests
  * Now the packagers makes a HTML report with the performances of the demos
  * Remove hardcoded references to openquake2 in oq_create_db
  * Move JobStats creation inside job_from_file
  * Fixed precision
  * Align openquake_worker.cfg with openquake.cfg
  * Implement memory hard limit control
  * Using commonlib.readinput.get_source_models
  * Check that the hazard calculation mode is consistent with risk calculation
    mode
  * Rollback only if a transaction is on
  * Fixed a bug in export_risk
  * Daily html report
  * Reflected the API change in commonlib.readinput.get_oqparam
  * Updated the engine to cope with the changes in risklib and commonlib
  * Fixed the name of the SES file
  * Changed some hard-coded weights in general.py
  * Changed the import of the calc module
  * Drop risk calculation table
  * Simplified the risk calculators
  * Reflected the API change in hazardlib.calc.gmf.GmfComputer
  * Added a test for duplicated tags in import_gmf_scenario.py
  * Implemented losses per event per asset
  * Dependency check
  * Removed more risk unit tests
  * Removed another couple of redundant tests
  * Remove check on setup.py version since now it's taken from init
  * Fixed _calc_to_response_data
  * Fixed bug when running risk calculations from the platform
  * openquake wrapper script
  * Changed version number in setup.py too
  * Updated version to 1.2
  * Renamed nrml_version->commonlib_version
  * Fixed a bug in the engine server (wrong calculation_id)
  * Fix oq-engine command name in output list
  * Removed the dependency from nrmllib
  * Fixed two merge errors
  * Important fixes pre-2.0 copied from the better-risk branch
  * Renamed the command openquake->oq-engine
  * Change ses collection
  * Fixed the migration script 0007
  * Fixed a bug with the quantile_hazard_curves attribute
  * Removed EventBasedHazardCalculatorTestCase
  * Remove the hazard_calculation table
  * correct complex source for wrong order in edges points
  * missing file open fixed
  * Removed routing tests
  * Added the script correct_complex_sources
  * Complex surf validation
  * Insert the IMT in the db, if not already there
  * The intensity measure types are now sorted also in the scenario calculator
  * Simplified the QA test scenario_damage/case_4
  * Enable 'set -x' when $GEM_SET_DEBUG is true
  * Remove a try finally in engine server task.py
  * Simplification because now the maximum_distance is mandatory
  * Fixed a wrong source model used in the Event Based export test
  * Fixed the what_if_I_upgrade check
  * Added a table imt_taxonomy
  * Fixed the management of missing db upgrades
  * Now the engine is using the new validation mechanism for the hazard sources
  * Fixed the name of a field (risk_job_id->job_id)
  * Special case when the hazard is known at the exact sites of the assets
  * Moved the epsilons from the getters to the database
  * Update the database name in openquake_worker.cfg
  * Removed the old validation mechanism
  * The parameter concurrent_tasks must be available to the workers too
  * Solved the problem with UHS
  * Fixed master https://ci.openquake.org/job/master_oq-engine/1208
  * If individual_curves is set, multi-imt curves must not be generated
  * --what-if-I-upgrade functionality
  * Stats only
  * Short output summary
  * Removed task_no
  * Hazard curves from gmfs
  * Fixed a critical bug with --hazard-output-id
  * Fix the test check_limits_event_based
  * Changed the output_weight for the event based calculator
  * Introduced --hazard-job-id and made it possible to reuse exposures imported
    in the hazard part of the computation
  * Replaced the ScenarioGetter with the GroundMotionFieldGetter
  * Return loss matrix
  * Removed --schema-path from oq_create_db
  * Calculation limits
  * Fixed a bug on tablespace permissions
  * Make the event based calculator more debuggable
  * Added the column uniq_ruptures to the table source_info
  * Db migrations
  * Db migrations 2
  * Saved more sources in source_info
  * Perform means and quantiles in memory
  * Parallel filtering
  * Reintroduce the 'terminate_job_when_celery_is_down' config option
  * Fix risk disaggregation
  * Ordering the sources after filtering-splitting
  * Source ordering
  * Gmf from ruptures
  * Fixed a stupid bug with OQ_TERMINATE_JOB_WHEN_CELERY_IS_DOWN
  * Introduced a variable OQ_TERMINATE_JOB_WHEN_CELERY_IS_DOWN
  * The random seeds have now a default value of 42
  * Added a check for invalid quantile computations
  * Now hazard calculations can be deleted safely
  * Add a file openquake_worker.cfg to be read in the workers
  * Simplified the LOG_FORMAT by removing the name
  * Avoid an ugly error when no tasks are spawned
  * Added a view on the event loss table for convenience of analysis
  * Epsilon sampling feature
  * Distribute-by-rupture phase 2
  * Restored distribution-by-rupture in the event based calculator
  * Provide a good error message when a source model contains GSIMs not in the
    file gsim_logic_tree
  * Moved parse_config from the engine to commonlib
  * Added a test checking the existence of the __init__.py files and fixed the
    QA test classical/case_15
  * Refactored initialize_realizations and added a warning when
    num_samples > num_realizations
  * Fixed a missing import
  * Saving the rupture hypocenter fully into the database
  * Removed an offending ALTER OWNER
  * Source info table
  * Added a test for sampling a large source model logic tree
  * Hazard curves from gmfs
  * Removed num_sites and num_sources from job_stats
  * Removed redundant tests
  * Retrieved the correct output directly, not via an order by
  * Making use of commonlib.parallel in the engine
  * Enhanced qatest_1, so that it subsumes regression_1 and regression_2
  * Taking advantage of the new riskloaders in commonlib
  * Added a missing integer cast
  * Changed disagg/case_1 to use full enumeration
  * Fixed the ordering of the ruptures in the event based calculator
  * Fixed a bug in the GroundMotionValuesGetter
  * Reflected the API change in refactor-risk-model
  * Sent the tectonic region types with less sources first, and fixed
    an ordering bug in a QA test
  * Turn AMQPChannelExceptions into warnings
  * Hide the SES output from a scenario calculator
  * Add a debug flag to enable set -x in packager.sh
  * Better task spawning
  * Reflected the changes to the GmfComputer in hazardlib
  * Fixed the bug in the risk event based calculator with multiple realizations
  * Fix gmf duplication
  * Removed the need for logictree.enumerate_paths
  * Fixed a small bug
  * Removed a commonlib dependency breaking the oqcreate script
  * Now the indices of the filtered sites are stored in the
    ProbabilisticRupture table
  * Fixed another import
  * Fixed a wrong import
  * Moved logictree to commonlib and fixed all the tests
  * Removed the obsolete table hzrdr.ses and small refactoring
  * Tasks with fewer assets are submitted first
  * Better parallelization of the risk calculators
  * Reducing the celery timeout from 30s to 3s
  * Fixed a tricky bug in the scenario calculator with duplicate imts
  * Fixed the ScenarioExportTestCase by changing the position of the points
  * The scenario calculator is now block-size independent
  * Use only the relevant tectonic region types to build the GMPE logic tree
  * Fixed a broadcasting in the classical calculator
  * Saving memory on the controller node
  * Restored the source model sampling feature
  * Complex logic tree test
  * Solved the block size dependence in the risk calculators
  * Fixed a critical ordering bug
  * Changed the _do_run_calc signature
  * Avoid returning duplicated data in the classical calculator
  * Changed the order of the statements in 01-remove-cnode_stats.sql
  * Added a cache on the GSIMs for the probabilities of no exceedence in the
    classical calculator
  * Fix the export of GmfSets in the case of multiple source models
  * Fixed underflow error in postgres
  * Fixed a bug with celery ping
  * Avoid errors on signals when the engine is run through the server
  * Errors in a task are converted into a RuntimeError
  * Remove calculation unit
  * The IML must be extrapolated to zero for large poes
  * Log a warning when more than 80% of the memory is used
  * Refactored the hazard getters
  * Removed the SES table
  * Added a nice error message for far away sources
  * Add support in the engine for a local_settings.py
  * Send the site collection via rabbitmq, not via the database
  * Improvements to the CeleryNodeMonitor
  * Minimal tweaks to the risk calculators
  * Save the number of sites in JobStats as soon as it is available
  * Fix branch var to be compliant within the new CI git plugin
  * Restored the lost fine monitoring on the hazard getters
  * Cluster monitor
  * Celery check
  * Removed the obsolete table uiapi.cnode_stats
  * Make use of the light site collection introduced in hazardlib
  * Optimize the disaggregation calculator
  * Fix a memory leak of celery
  * Remove python-gdal and fix issue with postinst
  * Manual pickling/unpickling
  * Updates Copyright to 2014
  * The rupture tag must be unique
  * Turn SIGTERM into SIGINT
  * Remove another engine-server test script from pylint
  * Removed the dependency on the current working directory from
    utils_config_test
  * Replace README.txt with README.md in the packager script
  * Increase the tolerance in the disaggregation test
  * Readme merge
  * Avoid storing copies of the ruptures
  * Untrapped exceptions in oqtask give ugly error messages
  * Support for posting zipfiles to the engine-server
  * Using iter_native in celery
  * Added test for the loss_fraction exporter
  * Fixed a missing loss_type in export_loss_fraction_xml
  * Merging the engine server inside the engine repository
  * Removing ruptures phase 2
  * Restored qatest 1
  * Added tests for failing computations
  * Removed the progress handler from the engine
  * Better error and logging management
  * Exclude tests folder from pylint check
  * Fixing the build master_oq-engine #790
  * Ruptures are not read from the database anymore, only written
  * In development mode celery is automatically started/stopped together with
    the engine server
  * Remove common directory from risk demos
  * Remove duplication hazard risk
  * Removing the duplication run_hazard/run_risk in engine.py
  * Renamed directories and packages to be consistent with GEM conventions
  * Fixed test_initialize_sources
  * Getting a more uniform distribution of the tasks
  * Remove celery
  * Remove time_span from disaggregation calculator
  * Return the traceback from celery to the controller node
  * If there are no GMVs within the maximum distance for the given assets, the
    computation should not fail with an ugly error but print a warning
  * Better error management
  * Fixed a stupid error in compute_hazard_curves
  * Support for non-parametric sources
  * Fixed the issue of slow sources
  * Fixed the two upgrade scripts breaking the migration from 1.0 to 1.1
  * Add --export-hazard-outputs and --export-risk-outputs switches; also add
    geojson export for hazard curves
  * Light monitor
  * Set CELERY_MAX_CACHED_RESULTS = 1
  * Changed from relative path to full path
  * Fix the feature "import gmf scenario data from file"
  * version: remove warning for pkg install + git program installed case
  * Remove block_size and point_source_block_size
  * Move the unit tests inside the openquake.engine directory
  * Version visualization improvement
  * Added missing CASCADE on a DB migration script
  * Raised the tolerance in ClassicalHazardCase13TestCase
  * In the event based calculator split by ruptures, not by SES
  * BROKER_POOL_LIMIT is causing problem so set it to none
  * Split area sources
  * Force BROKER_POOL_LIMIT to 10
  * Fixed an upgrade script
  * Prefiltering sources in all calculators
  * Savaged the easy part of the work on the decouple-logic-trees branch
  * Changed the way hazard map are interpolated
  * Fixed a bug with static urls
  * Remove database related code
  * Removed hazard curve progress
  * Improved the IMT management in the engine by leveraging the new
    functionality in hazardlib
  * Configuration file for storing oq-platform connection parameters
  * Add loss type to risk outputs
  * Remove parsed source
  * Fix remove demos symlinks
  * gmf.lt_realization_id can be NULL
  * Fixed the _prep_geometry feature of Risk and Hazard calculations
  * Remove a reference to the removed view hzrdr.gmf_family
  * Engine-Server: support for multiple platform installations
  * Removed the complete_logic_tree flags
  * Fixed setup.py
  * Removed the SourceProgress table
  * New risk demos
  * Run a risk calculation
  * Remove validation on site models
  * Removed the rest of the stuff related to the supervisor
  * Removed the supervisor, redis, kombu and related stuff
  * Removed a wrong import
  * An import ordering issue is breaking Jenkins
  * Various small fixes for oq_create_db script
  * Do not register a progress handler if it is not passed
  * Engine Unit test fix
  * Geonode integration
  * Progress Bar support
  * Finally fixed the dependency from the blocksize in the event based
    calculator
  * A simple fix for engine_test.py
  * Replace numpy arrays with postgres array fields in output tables
  * Dump and restore Stochastic Event Set
  * Removed the old distribution and used parallelize as default distribution
    mechanism everywhere
  * Change the distribution in the risk calculators
  * Save in job_stats how much the database increased during the current
    computation
  * Removed calc_num task properly
  * Change dist classical
  * Improve the table job_stats
  * Now the CacheImporter infers the fields from the database, in the right
    order
  * Removed parsed_rupture_model from the db
  * The revoke command should not terminate the workers
  * Remove JobCompletedError
  * Override hazard investigation time in risk event based calculator
  * Companion of https://github.com/gem/oq-engine/pull/1298/
  * Companion of https://github.com/gem/oq-nrmllib/pull/116
  * Simplify schema
  * Filter the sources before storing them in the database
  * Improve the parallelize distribution
  * Fix disaggregation
  * Changed the distance in hazardlib
  * Improve memory consumption in the GMF calculation
  * The file with the exported disagg matrix must contain the poe in the name
  * The multiple sites QA test (classical/case_13) broke
  * Solve the dependency from the parameter concurrent_tasks
  * QA test for multiple sites
  * Cross domain ajax fix for view methods [r=matley] [f=*1234765]
  * Tweaks to make platform calcs work [r=matley] [f=*1234765]
  * Create job and calculation objects in a transaction
  * Make test fixtures optional
  * Get the list of the available magnitude scaling relationships at runtime
  * Save memory when exporting the GMF
  * Fixed a typo in an ordering query
  * Insured loss curves statistics
  * When exporting the GMF, we need to export the rupture tags, not the ids
  * Hazard Curve Parser import update [r=micheles] [f=*trivial]
  * To save space in the db and to avoid running into the text field size
    limit, change model_content.raw_content to store gzipped content
  * Add a tag to the ruptures
  * Change the dump/restore procedures to work with directories, not tarfiles
  * Fix risk QA tests fixtures
  * Documentation for the REST API
  * Fix hazard_curve_multi export path
  * Revise insured losses algorithm
  * Post-calculation migration
  * Correction of baseline DB revision
  * Review Risk demos
  * A couple of fixes to scenario tests
  * Compute standard deviation of losses
  * Validate time_event
  * Add 404 responses in the case of non-existent artifacts
  * Run calcs, part 2
  * Minor loss map export fix
  * Fix for installing source code via pip/git
  * Remove cache from HazardCurveGetterPerAsset
  * Changed an import from nrmllib
  * Pyflakes fixes to the calculators and engine module
  * Reading logic trees from DB - follow up (fix for a careless refactoring
    error)
  * Raise an error when no gmvs are available in a scenario computation
  * Small fix in dump_hazards.py: the filenames list contained duplicates
  * Add 'engine' functionality to disable the job supervisor
  * Read logic trees from DB (instead of the filesystem)
  * Extend forms.CharField to allow null values
  * Small fixes to the script restore_hazards.py
  * Update test fixtures used for risk scenario calculations
  * Trivial: Some small tweaks/cleanups
  * File parsing fix
  * Risk BaseCalculator refactoring
  * Run calculations via REST API (initial sketch)
  * Better input loading (update to 'engine' API)
  * Update Risk Event Based QA test
  * Fixed a very subtle bug with the ordering of sites
  * Added index to hzrdi.hazard_site
  * Updated tests to the new interface
    of 'openquake.engine.db.models.SiteCollection'
  * Compute ground motion values from Stochastic Event Set
    in a risk calculation
  * "List calc results" views
  * Misc. engine fixes to stabilize the build
  * Record all OQ software versions in oq_job
  * Export to path or file (not just path)
  * Minor fix to risk QA test collection
  * Engine API improvements
  * Hazard map GeoJSON export
  * Refactoring: moved risk calculation logic to risklib
  * GeoJSON loss map support
  * GeoJSON export prep
  * Include API version in URLs
  * 'calc info' views
  * Rough sketch of the 'list calculations' views
  * Export loss_fraction quantile fix
  * Fix 'hazard_curve_multi' export
  * Fix Risk QA test collection (nosetests)
  * Remove site_collection column from the database
  * Pack and risk demos LP: #1197737
  * Added more monitoring to the hazard calculators

 -- Matteo Nastasi (GEM Foundation) <nastasi@openquake.org>  Wed, 10 Dec 2014 11:17:03 +0100

python-oq-engine (1.0.0-1) precise; urgency=low

  * 'occupants' is now a float
  * Hazard curve import tool: updated NRML hazard curve parser
  * Made sure that the task_ids are stored in the performance table soon enough
    (LP: #1180271)
  * Added fixtures for risk tests
  * Some support to compute avg and std for the GMFs (LP: #1192413)
  * Renamed the GMF tables (LP: #1192512)
  * Kill running celery tasks on job failure (LP: #1180271)
  * Removed 'patches' folder
  * Event loss csv: fix delimiting character (LP: #1192179)
  * Fixed restore_hazards_test.py (LP: #1189772)
  * Fix restore hazards (LP: #1189772)
  * Fix risk/classical/case_3 (LP: #1190569)
  * Fix get_asset_chunk unit test
  * Added dumping of ses_collection/ses/ses_rupture (LP: #1189750)
  * Fixed the issue with sequences in restore_hazards.py (LP: #1189772)
  * Risk Probabilistic Event Based Calculator - QA Test
  * Fix the GMF export and tables (LP: #1169078,#1187413)
  * Some work to fix qa_tests/risk/event_based_bcr (LP: #1188497)
  * Run risk demos to test the package (LP: #1188117)
  * Update risk demos
  * renamed units -> number_of_units. Support for asset_category == "population"
    (LP: #1188104)
  * Fixed the z1pt0<->z2pt5 inversion problem (LP: #1186490)
  * Removed the special case for gmf_scenario
  * Exposure DB schema update (LP: #1185488)
  * Fix the site_data table to store one site per row; change gmf_agg to point
    to site_data (LP: #1184603)
  * Fix export of Benefit Cost Ratio calculator outputs. (LP: #1181182)
  * Inserted the GMFs with the CacheInserter instead of the BulkInserter
    (LP: #1184624)
  * Added better instrumentation to the hazard getters
  * Make the engine smart enough to infer the right block size (LP: #1183329)
  * New risk demos (LP: #1180698,#1181182)
  * Time event validation fix (LP: #1181235)
  * Unicode list cast fix
  * Implement distribution by SES in the event based hazard calculator
    (LP: #1040141)
  * Remove gmf scenario (LP: #1170628)
  * Purge gmf table (LP: #1170632)
  * Parallelize the queries of kind "insert into gmf agg" by using the standard
    mechanism (LP: #1178054)
  * Skipped hazard/event_based/case_4/test.py (LP: #1181908)
  * Remove the dependency from the gmf/gmf_set tables in the XML export
    procedure (LP: #1169078)
  * Saved memory in the hazard getters by returning only the distinct GMFs
    (LP: #1175941)
  * Fixed the case of no gmfcollections and cleaned up the post processing
    mechanism (LP: #1176887)
  * Filter the ruptures according to the maximum_distance criterium
    (LP: #1178571)
  * New hazard demos (LP: #1168756)
  * Parallelize insert into gmf_agg table (LP: #1178054)
  * Removed some verbose logs in debug mode (LP: #1170938)
  * lxc sandbox - improved CI with sandboxed source tests (LP: #1177319)
  * Report "calculation", not the job (LP: #1178583)
  * Fix performance_monitor_test.py on Mac OS X (LP: #1177403)
  * Remove config.gem files from demos
  * Vulnerability functions for contents, occupants and non-structural damage
    (LP: #1174231)
  * Improved the memory profiling (LP: #1175941)
  * Cleanup of the hazard getters and small improvements to help the performance
    analysis of risk calculators (LP: #1175941)
  * Add a facility to import hazard_curves from XML files (LP: #1175452)
  * Refactoring of risk calculators (LP: #1175702)
  * Added references to RiskCalculation model
  * --config-file option (LP: #1174316)
  * Update calls to risklib to the latest interface (LP: #1174301)
  * Event-Based Hazard: Better hazard curve / GMF validation (LP: #1167302)
  * Improved hazard doc
  * CONTRIBUTORS.txt
  * DB cleanup
  * --optimize-source-model pre-processing option (LP: #1096867)
  * Relax validation rules on interest rate for benefit-cost ratio analysis
    (LP: #1172324)
  * Support non-unique taxonomy -> IMT association across different
    vulnerability files (LP: #1171782)
  * Point source block size (LP: #1096867)
  * Use "hazard curve multi imt" also when all the realizations are considered
    (LP: #1171389)
  * Fix aggregate loss curve computation (LP: #1171361)
  * Add instrumentation via the EnginePerformanceMonitor to all the calculators
    (LP: #1171060)
  * Replaced run_job_sp with run_hazard_job (LP: #1153512)
  * Cleanup input reuse
  * Simplify hazard getter query
  * Add a forgotten constrain ON DELETE CASCADE on the table gmf_agg
    (LP: #1170637)
  * Mean loss curve computation updated (LP: #1168454,#1169886,#1170630)
  * Changed the generation of hazard_curves to use the gmf_agg table
    (LP: #1169703)
  * Add geospatial index on gmf_agg
  * Fix hazard map and UHS export filenames (include PoE) (LP: #1169988)
  * Lower the parameter ses_per_logic_tree_path in the event_based QA tests to
    make them much faster (LP: #1169883)
  * Fix Event based mean loss curve computation (LP: #1168454)
  * An attempt to solve the memory occupation issue for the event_based risk
    calculator (LP: #1169577)
  * Update event based mean/quantile loss curve computation (LP: #1168454)
  * Fix disagg export file name (LP: #1163276)
  * Include 'investigation_time' in exported UHS XML (LP: #1169106)
  * Raise warnings when invalid/unknown/unnecessary params are specified
    (LP: #1164324)
  * Fix characteristic fault rupture serialization (LP: #1169069)
  * Fixed a bug in event_based/core_test.py due to the version of mock used
    (LP: #1167310)
  * Make sure the generated XML are valid according to NRML (LP: #1169106)
  * Fix the tests of the event_based depending on random number details
    (LP: #1167310)
  * Scenario risk is using "default" connection on a cluster (LP: #1167969)
  * Add a mechanism to populate the db from CSV files, without the need to run
    a fake calculation (LP: #1167310,#1167693)
  * Source model NRML to hazardlib conversion now throws useful error messages
    (LP: #1154512)
  * Organization of hazard exports (LP: #1163276)
  * Some trivial optimizations in Risk Event Based calculator
  * Do not use 'default' user on raw cursors. (LP: #1167776)
  * Removed a bunch of old test fixtures
  * release updated
  * hazard curves in multiple imts (LP: #1160427)
  * Critical fix to disaggregation interpolation (LP: #1167245)
  * Fix setup.py version number
  * Fix char source logic tree validation (LP: #1166756)
  * Update version to 1.0
  * Reflect latest interface changes in risklib (LP: #1166252)
  * Event base performance (LP: #1168233)
  * Fix a "reproducibility" issue when getting hazard sites from exposure
    (LP: #1163818)
  * Disaggregation in event based risk calculator (LP: #1160993)
  * Read 'sites' from 'sites_csv' (LP: #1097618)
  * add debconf tool to manage postgresql.conf file modification
  * Issue 1160993 (LP: #1160993,#1160845)
  * Importing GMF from XML: step 2 (LP: #1160398)
  * Disaggregation of losses by taxonomy (LP: #1160845)
  * Vulnerability model validation (LP: #1157072)
  * Big docs cleanup
  * Mean and quantile Loss map support (LP: #1159865)
  * Event-Based Hazard: Save multi-surface ruptures (LP: #1144225)
  * Fix loss curve export (LP: #1157072)
  * Fix an incorrect parameter in event-based hazard QA tests, cases 2 and 4
  * end-to-end qa tests for Scenario Risk and Scenario Damage
  * Trivial fix for setup.py
  * New E2E regression tests
  * Updated QA tests due to change in risklib
  * Engine cleanup
  * Characteristic source logic tree support (LP: #1144225)
  * Added a script to dump the hazard outputs needed for the risk (LP: #1156998)
  * Remove complete logic tree flags when redundant (LP: #1155904)
  * Do not read risk inputs from fylesystem but from ModelContent
  * Remove --force-inputs feature (LP: #1154552)
  * UHS Export (LP: #1082312)
  * UHS post-processing (LP: #1082312)
  * Fragility model using structure dependent IMT (LP: #1154549)
  * Correct bin/openquake help string for --log-level
  * Hazard post-processing code cleanup (LP: #1082312)
  * Allow Event-Based hazard post-processing to run without celery
  * More event-based hazard QA tests (LP: #1088864)
  * Real errors are masked in the qa_test since the real computation runs in a
    subprocess (LP: #1153512)
  * Minor simplification of the hazard_getter query
  * Correlation model qa tests (LP: #1097646)
  * Vulnerability model using structure dependent intensity measure types
    (LP: #1149270)
  * Fix a broken scenario hazard export test
  * Support for Characteristic Fault Sources (LP: #1144225)
  * Added a missing KILOMETERS_TO_METERS conversion in the hazard_getters
  * Average Losses (LP: #1152237)
  * Improved the error message for unavailable gsims
  * Companion changes to https://github.com/gem/oq-risklib/pull/38
  * Fix 1144741 (LP: #1144741)
  * Fix 1144388 (LP: #1144388)
  * Fixed ordering bug in the XML export of gmf_scenario (LP: #1152172)
  * Don't save hazard curves to the DB which are all zeros (LP: #1096926)
  * Add hazard nose attribute to the hazard QA test
  * Avoid fully qualified name in the XML <uncertaintyModel> tag (LP: #1116398)
  * Fix Scenario Risk calculator
  * New CLI functionality: delete old calculations (LP: #1117052)
  * DB security cleanup (LP: #1117052)
  * Event-Based Hazard Spatial Correlation QA tests (LP: #1099467)
  * Correct OQ engine version in db script
  * Preloaded exposure (LP: #1132902)
  * 1132708 and 1132731 (LP: #1132731)
  * Stabilize classical hazard QA test case 11
  * DB schema bootstrap script now runs silently by default
  * Fix aggregate loss export test
  * Fix a broken disagg/core test
  * Easy hazard getters optimization (LP: #1132708)
  * Fix progress risk
  * Event loss tables (LP: #1132699)
  * Fix the memory occupation issue for the scenario_risk calculator
    (LP: #1132018,#1132017)
  * Performance monitor to measure times and memory occupation of bottleneck
    code (LP: #1132017)
  * Scenario insured losses
  * Version fix (already present fix in master, add a test to verify it)
  * Classical Hazard QA test, SA IMT case (LP: #1073591)
  * Optimize hazard curve insertion (LP: #1100332)
  * updates due to the latest risklib api changes
  * Fixed the bug introduced by change the location field from Geometry to
    Geography
  * "openquake --version broked" fix
  * Fixed bug in the distribution of the realizations logic
  * Simplified the hazard getters so that they are pickleable without effort
  * Update to disaggregation equation (LP: #1116262)
  * Scenario Aggregated Loss
  * Risk maximum distance (LP: #1095582)
  * Add timestamps to calculation summary output (LP: #1129271)
  * More efficient hazard curve update transactions. (LP: #1121825)
  * Scenario risk tests
  * Added parameter taxonomies_from_fragility_model (LP: #1122817)
  * Add a check for missing taxonomies in the scenario_damage calculator
    (LP: #1122817)
  * Add '_update_progress' for clearer profiling (LP: #1121825)
  * Removed many global dictionaries and adopted a convention-over-configuration
    approach
  * Generation of ground motion fields only within a certain distance from the
    rupture (LP: #1121940)
  * Link between Rupture / Stochastic Event Set and Ground motion field outputs
    (LP: #1119553)
  * Fixed the qa_test for scenario_damage
  * Fix HazardCalculation.get_imts()
  * Donot save absolute losses (LP: #1096881)
  * Scenario hazard: fix a reference to the site collection
  * Fixes scenario hazard correlation
  * Scenario risk
  * Changed DmgState to have a foreign key to OqJob, not to Output; also removed
    the CollapseMap special treatment (LP: #1100371)
  * Drop upload table
  * Remove several global dictionaries from the engine
  * Mean and quantile Loss curve computation (LP: #1101270)
  * Cache the SiteCollection to avoid redundant recreation (LP: #1096915)
  * Scenario hazard correlation model (LP: #1097646)

 -- Matteo Nastasi (GEM Foundation) <nastasi@openquake.org>  Mon, 24 Jun 2013 17:39:07 +0200

python-oq-engine (0.9.1-1) precise; urgency=low

  * upstream release

 -- Matteo Nastasi (GEM Foundation) <nastasi@openquake.org>  Mon, 11 Feb 2013 11:00:54 +0100

python-oq-engine (0.8.3-3) precise; urgency=low

  * Add missing monitor.py source

 -- Muharem Hrnjadovic <mh@foldr3.com>  Tue, 23 Oct 2012 10:16:18 +0200

python-oq-engine (0.8.3-2) precise; urgency=low

  * Use arch-independent JAVA_HOME env. variable values (LP: #1069804)

 -- Muharem Hrnjadovic <mh@foldr3.com>  Mon, 22 Oct 2012 15:30:39 +0200

python-oq-engine (0.8.3-1) precise; urgency=low

  * upstream release

 -- Muharem Hrnjadovic <mh@foldr3.com>  Fri, 19 Oct 2012 19:53:00 +0200

python-oq-engine (0.8.2-5) precise; urgency=low

  * Make sure the vs30_type param is capitalized (LP: #1050792)

 -- Muharem Hrnjadovic <mh@foldr3.com>  Fri, 21 Sep 2012 12:01:34 +0200

python-oq-engine (0.8.2-4) precise; urgency=low

  * fix JAVA_HOME value so it works in ubuntu 12.04 LTS (LP: #1051941)

 -- Muharem Hrnjadovic <mh@foldr3.com>  Mon, 17 Sep 2012 14:52:12 +0200

python-oq-engine (0.8.2-3) precise; urgency=low

  * Insured loss probabilistic event based calculator (LP: #1045318)

 -- Muharem Hrnjadovic <mh@foldr3.com>  Wed, 05 Sep 2012 09:22:36 +0200

python-oq-engine (0.8.2-2) precise; urgency=low

  * remove namespace/module ambiguity

 -- Muharem Hrnjadovic <mh@foldr3.com>  Tue, 04 Sep 2012 17:08:17 +0200

python-oq-engine (0.8.2-1) precise; urgency=low

  * Upstream release (LP: #1045214)

 -- Muharem Hrnjadovic <mh@foldr3.com>  Tue, 04 Sep 2012 08:52:53 +0200

python-oq-engine (0.8.1-5) precise; urgency=low

  * rm threaded serialization patch (since it increases overall run time)

 -- Muharem Hrnjadovic <mh@foldr3.com>  Wed, 25 Jul 2012 17:01:32 +0200

python-oq-engine (0.8.1-4) precise; urgency=low

  * Try threaded serialization in order to fix performance regression
    (LP: #1027874)

 -- Muharem Hrnjadovic <mh@foldr3.com>  Mon, 23 Jul 2012 13:21:32 +0200

python-oq-engine (0.8.1-3) precise; urgency=low

  * Fix import exception when DJANGO_SETTINGS_MODULE is not set (LP: #1027776)

 -- Muharem Hrnjadovic <mh@foldr3.com>  Mon, 23 Jul 2012 09:08:01 +0200

python-oq-engine (0.8.1-2) precise; urgency=low

  * Fix for region discretization bug (LP: #1027041)

 -- Muharem Hrnjadovic <mh@foldr3.com>  Sun, 22 Jul 2012 10:12:25 +0200

python-oq-engine (0.8.1-1) precise; urgency=low

  * new upstream release (LP: #1027030)

 -- Muharem Hrnjadovic <mh@foldr3.com>  Fri, 20 Jul 2012 15:06:18 +0200

python-oq-engine (0.7.0-4) precise; urgency=low

  * fix typo in oq_restart script (LP: #994565)

 -- Muharem Hrnjadovic <mh@foldr3.com>  Fri, 04 May 2012 15:01:54 +0200

python-oq-engine (0.7.0-3) precise; urgency=low

  * Correct the version displayed by OpenQuake (on demand).

 -- Muharem Hrnjadovic <mh@foldr3.com>  Fri, 04 May 2012 08:20:18 +0200

python-oq-engine (0.7.0-2) oneiric; urgency=low

  * Fix bug in the classical PSHA calculator (LP: #984055)

 -- Muharem Hrnjadovic <mh@foldr3.com>  Wed, 02 May 2012 22:00:59 +0200

python-oq-engine (0.7.0-1) oneiric; urgency=low

  * Upstream release, rev. 0.7.0

 -- Muharem Hrnjadovic <mh@foldr3.com>  Wed, 02 May 2012 21:34:03 +0200

python-oq-engine (0.6.1-9) oneiric; urgency=low

  * Fix db router config for the oqmif schema (LP: #993256)

 -- Muharem Hrnjadovic <mh@foldr3.com>  Wed, 02 May 2012 15:23:40 +0200

python-oq-engine (0.6.1-8) oneiric; urgency=low

  * Re-apply fix for ERROR: role "oq_ged4gem" does not exist (LP: #968056)

 -- Muharem Hrnjadovic <mh@foldr3.com>  Wed, 02 May 2012 10:23:40 +0200

python-oq-engine (0.6.1-7) oneiric; urgency=low

  * delete obsolete .pyc files in /usr/openquake (LP: #984912)

 -- Muharem Hrnjadovic <mh@foldr3.com>  Thu, 19 Apr 2012 10:28:45 +0200

python-oq-engine (0.6.1-6) oneiric; urgency=low

  * Remove spurious 'oqmif' db user from settings.py (LP: #980769)

 -- Muharem Hrnjadovic <mh@foldr3.com>  Fri, 13 Apr 2012 14:35:54 +0200

python-oq-engine (0.6.1-5) oneiric; urgency=low

  * Pass the postgres port to the 'createlang' command as well.

 -- Muharem Hrnjadovic <mh@foldr3.com>  Fri, 13 Apr 2012 10:37:26 +0200

python-oq-engine (0.6.1-4) oneiric; urgency=low

  * Fix psql invocation.

 -- Muharem Hrnjadovic <mh@foldr3.com>  Fri, 13 Apr 2012 06:01:12 +0200

python-oq-engine (0.6.1-3) oneiric; urgency=low

  * Support machines with multiple postgres versions (LP: #979881)

 -- Muharem Hrnjadovic <mh@foldr3.com>  Fri, 13 Apr 2012 05:49:41 +0200

python-oq-engine (0.6.1-2) oneiric; urgency=low

  * Fix oq_restart_workers script so it uses the correct db table (oq_job)

 -- Muharem Hrnjadovic <mh@foldr3.com>  Wed, 04 Apr 2012 11:29:36 +0200

python-oq-engine (0.6.1-1) oneiric; urgency=low

  * OpenQuake 0.6.1 upstream release (LP: #971541)

 -- Muharem Hrnjadovic <mh@foldr3.com>  Tue, 03 Apr 2012 08:52:39 +0200

python-oq-engine (0.6.0-15) oneiric; urgency=low

  * Support machines with multiple postgres versions (LP: #979881)

 -- Muharem Hrnjadovic <mh@foldr3.com>  Thu, 12 Apr 2012 18:56:58 +0200

python-oq-engine (0.6.0-14) oneiric; urgency=low

  * Improved version string, post-installation actions

 -- Muharem Hrnjadovic <mh@foldr3.com>  Fri, 30 Mar 2012 17:21:40 +0200

python-oq-engine (0.6.0-13) oneiric; urgency=low

  * proper fix for GMF serialization problem (LP: #969014)

 -- Muharem Hrnjadovic <mh@foldr3.com>  Fri, 30 Mar 2012 15:14:41 +0200

python-oq-engine (0.6.0-12) oneiric; urgency=low

  * Fix GMF serialization in the hazard event based calculator (LP: #969014)

 -- Muharem Hrnjadovic <mh@foldr3.com>  Fri, 30 Mar 2012 12:15:44 +0200

python-oq-engine (0.6.0-11) oneiric; urgency=low

  * Fix ERROR: role "oq_ged4gem" does not exist (LP: #968056)

 -- Muharem Hrnjadovic <mh@foldr3.com>  Thu, 29 Mar 2012 10:44:23 +0200

python-oq-engine (0.6.0-10) oneiric; urgency=low

  * Fix BaseHazardCalculator, so self.calc gets initialized.

 -- Muharem Hrnjadovic <mh@foldr3.com>  Fri, 23 Mar 2012 07:20:47 +0100

python-oq-engine (0.6.0-9) oneiric; urgency=low

  * Turn off accidental worker-side logic tree processing (LP: #962788)

 -- Muharem Hrnjadovic <mh@foldr3.com>  Fri, 23 Mar 2012 06:27:36 +0100

python-oq-engine (0.6.0-8) oneiric; urgency=low

  * Package tested and ready for deployment.

 -- Muharem Hrnjadovic <mh@foldr3.com>  Tue, 20 Mar 2012 15:54:31 +0100

python-oq-engine (0.6.0-7) oneiric; urgency=low

  * All demos pass, rebuild this package

 -- Muharem Hrnjadovic <mh@foldr3.com>  Wed, 07 Mar 2012 18:12:26 +0100

python-oq-engine (0.6.0-6) oneiric; urgency=low

  * Another db user fix

 -- Muharem Hrnjadovic <mh@foldr3.com>  Wed, 07 Mar 2012 17:18:31 +0100

python-oq-engine (0.6.0-5) oneiric; urgency=low

  * Fix database users

 -- Muharem Hrnjadovic <mh@foldr3.com>  Wed, 07 Mar 2012 16:39:49 +0100

python-oq-engine (0.6.0-4) oneiric; urgency=low

  * Fix distro series

 -- Muharem Hrnjadovic <mh@foldr3.com>  Wed, 07 Mar 2012 09:25:57 +0100

python-oq-engine (0.6.0-3) precise; urgency=low

  * Added license file

 -- Muharem Hrnjadovic <mh@foldr3.com>  Wed, 07 Mar 2012 08:35:12 +0100

python-oq-engine (0.6.0-2) oneiric; urgency=low

  * added sample celeryconfig.py file

 -- Muharem Hrnjadovic <mh@foldr3.com>  Mon, 05 Mar 2012 20:07:23 +0100

python-oq-engine (0.6.0-1) oneiric; urgency=low

  * OpenQuake rev. 0.6.0 upstream release (LP: #946879)
  * add postgresql-plpython-9.1 dependency (LP: #929429)

 -- Muharem Hrnjadovic <mh@foldr3.com>  Mon, 05 Mar 2012 11:05:22 +0100

python-oq-engine (0.5.1-2) oneiric; urgency=low

  * add postrm script (LP: #906613)

 -- Muharem Hrnjadovic <mh@foldr3.com>  Thu, 02 Feb 2012 13:00:06 +0100

python-oq-engine (0.5.1-1) oneiric; urgency=low

  * 0.5.1 upstream release (LP: #925339)

 -- Muharem Hrnjadovic <mh@foldr3.com>  Thu, 02 Feb 2012 10:11:58 +0100

python-oq-engine (0.5.0-9) oneiric; urgency=low

  * Fix error resulting from backporting code.

 -- Muharem Hrnjadovic <mh@foldr3.com>  Wed, 25 Jan 2012 16:27:49 +0100

python-oq-engine (0.5.0-8) oneiric; urgency=low

  * Fix hazard map serialization failure (LP: #921604)

 -- Muharem Hrnjadovic <mh@foldr3.com>  Wed, 25 Jan 2012 16:06:54 +0100

python-oq-engine (0.5.0-7) oneiric; urgency=low

  * Remove one last 'sudo' from db setup script

 -- Muharem Hrnjadovic <mh@foldr3.com>  Wed, 25 Jan 2012 12:17:35 +0100

python-oq-engine (0.5.0-6) oneiric; urgency=low

  * NRML files are written only once (LP: #914614)
  * optimize parallel results collection (LP: #914613)
  * fix "current realization" progress counter value (LP: #914477)

 -- Muharem Hrnjadovic <mh@foldr3.com>  Thu, 19 Jan 2012 15:16:51 +0100

python-oq-engine (0.5.0-5) oneiric; urgency=low

  * Revert to the usual database user names.

 -- Muharem Hrnjadovic <mh@foldr3.com>  Tue, 10 Jan 2012 10:49:49 +0100

python-oq-engine (0.5.0-4) oneiric; urgency=low

  * Remove "sudo" from db setup script (LP: #914139)

 -- Muharem Hrnjadovic <mh@foldr3.com>  Tue, 10 Jan 2012 08:18:14 +0100

python-oq-engine (0.5.0-3) oneiric; urgency=low

  * Fix demo files.

 -- Muharem Hrnjadovic <mh@foldr3.com>  Mon, 09 Jan 2012 21:10:08 +0100

python-oq-engine (0.5.0-2) oneiric; urgency=low

  * Calculation and serialization are to be carried out in parallel
    (LP: #910985)

 -- Muharem Hrnjadovic <mh@foldr3.com>  Mon, 09 Jan 2012 15:53:05 +0100

python-oq-engine (0.5.0-1) oneiric; urgency=low

  * Prepare rel. 0.5.0 of python-oq-engine (LP: #913540)
  * set JAVA_HOME for celeryd (LP: #911697)

 -- Muharem Hrnjadovic <mh@foldr3.com>  Mon, 09 Jan 2012 07:15:31 +0100

python-oq-engine (0.4.6-11) oneiric; urgency=low

  * Facilitate java-side kvs connection caching
    (LP: #894261, #907760, #907993).

 -- Muharem Hrnjadovic <mh@foldr3.com>  Mon, 02 Jan 2012 13:42:42 +0100

python-oq-engine (0.4.6-10) oneiric; urgency=low

  * Only use one amqp log handler per celery worker (LP: #907360).

 -- Muharem Hrnjadovic <mh@foldr3.com>  Mon, 02 Jan 2012 13:10:50 +0100

python-oq-engine (0.4.6-9) oneiric; urgency=low

  * add a debian/preinst script that makes sure we have no garbage
    from previous package installation lying around (LP: #906613).

 -- Muharem Hrnjadovic <mh@foldr3.com>  Tue, 20 Dec 2011 10:43:12 +0100

python-oq-engine (0.4.6-8) oneiric; urgency=low

  * Repackage 0.4.6-6 (no asynchronous classical PSHA code)
    for oneiric (also fix the postgres-9.1 issues).

 -- Muharem Hrnjadovic <mh@foldr3.com>  Fri, 16 Dec 2011 11:34:47 +0100

python-oq-engine (0.4.6-6) oneiric; urgency=low

  * Make sure /var/lib/openquake/disagg-results exists and has an
    appropriate owner and permissions (LP: #904659)

 -- Muharem Hrnjadovic <mh@foldr3.com>  Thu, 15 Dec 2011 12:26:28 +0100

python-oq-engine (0.4.6-5) natty; urgency=low

  * Make sure the demos that were broken in 0.4.6 are not installed
    (LP: #901112)

 -- Muharem Hrnjadovic <mh@foldr3.com>  Fri, 09 Dec 2011 16:40:50 +0100

python-oq-engine (0.4.6-4) natty; urgency=low

  * Tolerate the failure of chown and/or chmod on /var/lib/openquake
    (LP: #902083)

 -- Muharem Hrnjadovic <mh@foldr3.com>  Fri, 09 Dec 2011 10:38:46 +0100

python-oq-engine (0.4.6-3) natty; urgency=low

  * Remove UHS changes in order to fix python-java-bridge failures
    (LP: #900617)

 -- Muharem Hrnjadovic <mh@foldr3.com>  Fri, 09 Dec 2011 07:51:19 +0100

python-oq-engine (0.4.6-2) oneiric; urgency=low

  * Add missing dependency, python-h5py (LP: #900300)

 -- Muharem Hrnjadovic <mh@foldr3.com>  Mon, 05 Dec 2011 15:09:37 +0100

python-oq-engine (0.4.6-1) oneiric; urgency=low

  * Upstream release (LP: #898634)
  * Make postgres dependencies less version dependent (LP: #898622)

 -- Muharem Hrnjadovic <mh@foldr3.com>  Mon, 05 Dec 2011 10:51:46 +0100

python-oq-engine (0.4.4-19) oneiric; urgency=low

  * Functions called from celery tasks should not make use of logic trees
    (LP: #880743)

 -- Muharem Hrnjadovic <mh@foldr3.com>  Mon, 24 Oct 2011 14:37:41 +0200

python-oq-engine (0.4.4-18) oneiric; urgency=low

  * Add python-setuptools as a python-oq-engine dependency (LP: #877915)

 -- Muharem Hrnjadovic <mh@foldr3.com>  Sun, 23 Oct 2011 18:29:41 +0200

python-oq-engine (0.4.4-17) oneiric; urgency=low

  * Refresh the demos and make sure the newest ones are always installed
    under /usr/openquake/demos

 -- Muharem Hrnjadovic <mh@foldr3.com>  Sun, 23 Oct 2011 18:12:59 +0200

python-oq-engine (0.4.4-16) oneiric; urgency=low

  * Remove superfluous OPENQUAKE_ROOT import.

 -- Muharem Hrnjadovic <mh@foldr3.com>  Sun, 23 Oct 2011 16:42:17 +0200

python-oq-engine (0.4.4-15) oneiric; urgency=low

  * Added the python code needed for the new logic tree implementation
    (LP: #879451)

 -- Muharem Hrnjadovic <mh@foldr3.com>  Sun, 23 Oct 2011 12:27:15 +0200

python-oq-engine (0.4.4-14) oneiric; urgency=low

  * leave exceptions raised by celery tasks alone (LP: #878736)

 -- Muharem Hrnjadovic <mh@foldr3.com>  Thu, 20 Oct 2011 12:30:50 +0200

python-oq-engine (0.4.4-13) oneiric; urgency=low

  * Avoid failures while reraising exceptions (LP: #877992)

 -- Muharem Hrnjadovic <mh@foldr3.com>  Wed, 19 Oct 2011 15:03:58 +0200

python-oq-engine (0.4.4-12) natty; urgency=low

  * Impose upper limit on JVM memory usage (LP: #821002)

 -- Muharem Hrnjadovic <mh@foldr3.com>  Mon, 17 Oct 2011 17:35:40 +0200

python-oq-engine (0.4.4-11) oneiric; urgency=low

  * add python-oq-engine_0.4.4.orig.tar.gz to upload

 -- Muharem Hrnjadovic <mh@foldr3.com>  Fri, 14 Oct 2011 11:57:11 +0200

python-oq-engine (0.4.4-10) oneiric; urgency=low

  * Ubuntu 11.10 upload.

 -- Muharem Hrnjadovic <mh@foldr3.com>  Fri, 14 Oct 2011 11:37:17 +0200

python-oq-engine (0.4.4-9) natty; urgency=low

  * 'new_in_this_release' files apply to latest upgrade (LP: #873205)

 -- Muharem Hrnjadovic <mh@foldr3.com>  Thu, 13 Oct 2011 10:36:04 +0200

python-oq-engine (0.4.4-8) natty; urgency=low

  * Make sure all demo files are unzipped (LP: #872816)

 -- Muharem Hrnjadovic <mh@foldr3.com>  Thu, 13 Oct 2011 10:17:08 +0200

python-oq-engine (0.4.4-7) natty; urgency=low

  * More robust detection of the 'openquake' system group (LP #872814)

 -- Muharem Hrnjadovic <mh@foldr3.com>  Wed, 12 Oct 2011 14:37:40 +0200

python-oq-engine (0.4.4-6) natty; urgency=low

  * make the demo files writable by owner *and* group.

 -- Muharem Hrnjadovic <mh@foldr3.com>  Tue, 11 Oct 2011 16:09:51 +0200

python-oq-engine (0.4.4-5) natty; urgency=low

  * Remove unneeded database users (LP #872277)
  * fix smoketests (add DEPTHTO1PT0KMPERSEC, VS30_TYPE parameter defaults)

 -- Muharem Hrnjadovic <mh@foldr3.com>  Tue, 11 Oct 2011 15:48:20 +0200

python-oq-engine (0.4.4-4) natty; urgency=low

  * turn off -x flag in debian/postinst
  * unzip the example files in /usr/openquake/demos

 -- Muharem Hrnjadovic <mh@foldr3.com>  Tue, 11 Oct 2011 14:55:30 +0200

python-oq-engine (0.4.4-3) natty; urgency=low

  * fix lintian warning

 -- Muharem Hrnjadovic <mh@foldr3.com>  Tue, 11 Oct 2011 14:26:25 +0200

python-oq-engine (0.4.4-2) natty; urgency=low

  * Use dh_installexamples to include the smoketests in the package.

 -- Muharem Hrnjadovic <mh@foldr3.com>  Tue, 11 Oct 2011 12:23:06 +0200

python-oq-engine (0.4.4-1) natty; urgency=low

  * fix permissions for config files in /etc/openquake (LP #850766)
  * be more intelligent about pg_hba.conf files (LP #848579)
  * add smoke tests to the package (LP #810982)

 -- Muharem Hrnjadovic <mh@foldr3.com>  Tue, 11 Oct 2011 11:47:30 +0200

python-oq-engine (0.4.3-21) natty; urgency=low

  * Remove unneeded dependency on fabric (LP: #852004)

 -- Muharem Hrnjadovic <mh@foldr3.com>  Fri, 16 Sep 2011 20:47:49 +0000

python-oq-engine (0.4.3-20) natty; urgency=low

  * Shut down celery prior to restarting postgres and setting up the database
    (LP: #846388)

 -- Muharem Hrnjadovic <mh@foldr3.com>  Sat, 10 Sep 2011 19:47:56 +0200

python-oq-engine (0.4.3-19) natty; urgency=low

  * Close all db connections in order to prevent package upgrade failures
   (LP: 846279)

 -- Muharem Hrnjadovic <mh@foldr3.com>  Sat, 10 Sep 2011 09:37:34 +0200

python-oq-engine (0.4.3-18) natty; urgency=low

  * declare the "include_defaults" flag in the openquake script (LP: #845994)

 -- Muharem Hrnjadovic <mh@foldr3.com>  Fri, 09 Sep 2011 22:38:40 +0200

python-oq-engine (0.4.3-17) natty; urgency=low

  * package the correct software revision (LP: #845583)

 -- Muharem Hrnjadovic <mh@foldr3.com>  Fri, 09 Sep 2011 15:00:05 +0200

python-oq-engine (0.4.3-16) natty; urgency=low

  * Add all required db users to pg_hba.conf (LP: #845461)

 -- Muharem Hrnjadovic <mh@foldr3.com>  Fri, 09 Sep 2011 11:25:41 +0200

python-oq-engine (0.4.3-15) natty; urgency=low

  * Remove obsolete dependency on python-geoalchemy (LP: #845439)

 -- Muharem Hrnjadovic <mh@foldr3.com>  Fri, 09 Sep 2011 10:25:25 +0200

python-oq-engine (0.4.3-14) natty; urgency=low

  * turn off 'set -x' in debian/postinst

 -- Muharem Hrnjadovic <mh@foldr3.com>  Fri, 09 Sep 2011 07:18:34 +0200

python-oq-engine (0.4.3-13) natty; urgency=low

  * Better detection of postgresql-8.4

 -- Muharem Hrnjadovic <mh@foldr3.com>  Fri, 09 Sep 2011 07:16:11 +0200

python-oq-engine (0.4.3-12) natty; urgency=low

  * detect the absence of the rabbitmq and postgres services and refrain
    from the corresponding initialization actions  (LP: #845344)

 -- Muharem Hrnjadovic <mh@foldr3.com>  Fri, 09 Sep 2011 06:47:32 +0200

python-oq-engine (0.4.3-11) natty; urgency=low

  * Fix logging sink configuration file and location.

 -- Muharem Hrnjadovic <mh@foldr3.com>  Wed, 07 Sep 2011 14:31:51 +0200

python-oq-engine (0.4.3-10) natty; urgency=low

  * Fix database user/permissions for admin schema.

 -- Muharem Hrnjadovic <mh@foldr3.com>  Wed, 07 Sep 2011 14:07:30 +0200

python-oq-engine (0.4.3-9) natty; urgency=low

  * turn off 'set -x' in debian/postinst

 -- Muharem Hrnjadovic <mh@foldr3.com>  Tue, 06 Sep 2011 17:44:37 +0200

python-oq-engine (0.4.3-8) natty; urgency=low

  * Fixed database (user) setup and general breakage (LP: #842472)

 -- Muharem Hrnjadovic <mh@foldr3.com>  Tue, 06 Sep 2011 17:42:51 +0200

python-oq-engine (0.4.3-7) natty; urgency=low

  * Fix database (user) setup (LP: #842472)
  * Copy configuration file to /etc/openquake (LP: #842468)

 -- Muharem Hrnjadovic <mh@foldr3.com>  Tue, 06 Sep 2011 15:34:17 +0200

python-oq-engine (0.4.3-6) natty; urgency=low

  * Delay the import of openquake.engine.job to allow the user to see the version
    and/or help without errors (LP: #842604)

 -- Muharem Hrnjadovic <mh@foldr3.com>  Tue, 06 Sep 2011 14:37:06 +0200

python-oq-engine (0.4.3-5) natty; urgency=low

  * Copy configuration file to /usr/openquake (LP: #842468)

 -- Muharem Hrnjadovic <mh@foldr3.com>  Tue, 06 Sep 2011 11:45:55 +0200

python-oq-engine (0.4.3-4) natty; urgency=low

  * Fix 'Architecture' field in debian/control.

 -- Muharem Hrnjadovic <mh@foldr3.com>  Mon, 05 Sep 2011 21:35:10 +0200

python-oq-engine (0.4.3-3) natty; urgency=low

  * Add Django as a dependency (LP: #830974)

 -- Muharem Hrnjadovic <mh@foldr3.com>  Mon, 05 Sep 2011 21:33:01 +0200

python-oq-engine (0.4.3-2) natty; urgency=low

  * Make db error detection smarter (LP: #819710)

 -- Muharem Hrnjadovic <mh@foldr3.com>  Mon, 05 Sep 2011 21:30:16 +0200

python-oq-engine (0.4.3-1) natty; urgency=low

  * Upstream release (LP: #839424)

 -- Muharem Hrnjadovic <mh@foldr3.com>  Mon, 05 Sep 2011 18:13:42 +0200

python-oq-engine (0.4.1-12) natty; urgency=low

  * Better error detection for schema creation output (LP #819710)
  * Remove unneeded python-guppy dependency (LP #826487)

 -- Muharem Hrnjadovic <mh@foldr3.com>  Mon, 15 Aug 2011 03:16:43 +0200

python-oq-engine (0.4.1-11) natty; urgency=low

  * Add the cache garbage collector script (LP #817541)

 -- Muharem Hrnjadovic <mh@foldr3.com>  Thu, 28 Jul 2011 16:56:33 +0200

python-oq-engine (0.4.1-10) natty; urgency=low

  * The name of the default db should be 'openquake'

 -- Muharem Hrnjadovic <mh@foldr3.com>  Tue, 26 Jul 2011 15:47:18 +0200

python-oq-engine (0.4.1-9) natty; urgency=low

  * postgresql reload after pg_hba.conf modification was missing

 -- Muharem Hrnjadovic <mh@foldr3.com>  Tue, 26 Jul 2011 15:28:52 +0200

python-oq-engine (0.4.1-8) natty; urgency=low

  * log4j.properties needs to live in the openquake source code tree
    (LP #816397)

 -- Muharem Hrnjadovic <mh@foldr3.com>  Tue, 26 Jul 2011 14:52:20 +0200

python-oq-engine (0.4.1-7) natty; urgency=low

  * Fix obsolete celeryconfig.py file.

 -- Muharem Hrnjadovic <mh@foldr3.com>  Tue, 26 Jul 2011 14:24:25 +0200

python-oq-engine (0.4.1-6) natty; urgency=low

  * Move xml schemas to the openquake source code tree (LP #816375)

 -- Muharem Hrnjadovic <mh@foldr3.com>  Tue, 26 Jul 2011 13:52:56 +0200

python-oq-engine (0.4.1-5) natty; urgency=low

  * Fix mistake in postinst (db init output in now redirected correctly)

 -- Muharem Hrnjadovic <mh@foldr3.com>  Tue, 26 Jul 2011 12:16:20 +0200

python-oq-engine (0.4.1-4) natty; urgency=low

  * database initialisation is now checked for errors

 -- Muharem Hrnjadovic <mh@foldr3.com>  Tue, 26 Jul 2011 11:25:18 +0200

python-oq-engine (0.4.1-3) natty; urgency=low

  * when invoked from postinst the sudo commands in the create_oq_schema
    script break it (since the latter is run by the postgres user)

 -- Muharem Hrnjadovic <mh@foldr3.com>  Tue, 26 Jul 2011 07:58:31 +0200

python-oq-engine (0.4.1-2) natty; urgency=low

  * get_uiapi_writer_session() has defaults (LP #815912)
  * moved the db-rooted source code tree under openquake (LP #816232)

 -- Muharem Hrnjadovic <mh@foldr3.com>  Tue, 26 Jul 2011 06:35:03 +0200

python-oq-engine (0.4.1-1) natty; urgency=low

  * OpenQuake 0.4.1 release
  * add postgresql-8.4 as a recommended package (LP #810953)
  * configure the OpenQuake database if postgres is installed (LP #810955)
  * add dependencies (LP #813961)
  * add the sticky bit to /usr/openquake (LP #810985)

 -- Muharem Hrnjadovic <mh@foldr3.com>  Thu, 21 Jul 2011 11:48:36 +0200

python-oq-engine (0.3.9-6) natty; urgency=low

  * The rabbitmq-server and redis-server packages should be merely recommended
    since we may want to install the openquake package on worker machines but
    deploy the two daemons in question elsewhere.

 -- Muharem Hrnjadovic <mh@foldr3.com>  Tue, 14 Jun 2011 20:12:50 +0200

python-oq-engine (0.3.9-5) natty; urgency=low

  * The number of celery tasks is based on the number of CPUs/cores
    (when the HAZARD_TASKS parameter is not set).

 -- Muharem Hrnjadovic <mh@foldr3.com>  Thu, 09 Jun 2011 15:15:54 +0200

python-oq-engine (0.3.9-4) natty; urgency=low

  * Create /usr/openquake in postinst

 -- Muharem Hrnjadovic <mh@foldr3.com>  Tue, 07 Jun 2011 16:43:24 +0200

python-oq-engine (0.3.9-3) natty; urgency=low

  * Added java-oq dependency

 -- Muharem Hrnjadovic <mh@foldr3.com>  Tue, 07 Jun 2011 14:58:44 +0200

python-oq-engine (0.3.9-2) natty; urgency=low

  * Added the python-geoalchemy dependency.

 -- Muharem Hrnjadovic <mh@foldr3.com>  Tue, 07 Jun 2011 10:30:02 +0200

python-oq-engine (0.3.9-1) natty; urgency=low

  * Upstream OpenQuake python sources.

 -- Muharem Hrnjadovic <mh@foldr3.com>  Mon, 06 Jun 2011 11:42:24 +0200<|MERGE_RESOLUTION|>--- conflicted
+++ resolved
@@ -1,15 +1,14 @@
+  [Michele Simionato]
+  * Now the combination uniform_hazard_spectra=true and mean_hazard_curves=false
+    is accepted again, as requested by Laurentiu Danciu
+
   [Daniele Viganò]
   * Support for Ubuntu Trusty is removed
   * Replaced supervisord with systemd in Ubuntu packages
 
   [Michele Simionato]
-<<<<<<< HEAD
-  * Now the combination uniform_hazard_spectra=true and mean_hazard_curves=false
-    is accepted again, as requested by Laurentiu Danciu
-=======
   * Changed the way the rupture geometries are stored to be consistent with
     the source geometries
->>>>>>> c17b8a1e
   * We are now saving information about the source geometries in the datastore
     (experimentally)
   * Fixed a bug in event based with sampling causing incorrect GMFs
