  [Michele Simionato]
<<<<<<< HEAD
  * When setting the event year, each stochastic event set is now considered
    independent
=======
  * Fixed a bug in the HMTK plotting libraries and added the ability to
    customize the figure size
>>>>>>> 5562c7eb
  * Fixed bug in the datastore: now we automatically look for the attributes
    in the parent dataset, if the dataset is missing in the child datastore
  * Extended extract_losses_by_asset to the event based risk calculator
  * Stored in source_info the number of events generated per source
  * Added a script utils/reduce_sm to reduce the source model of a calculation
    by removing all the sources not affecting the hazard
  * Deprecated `openquake.hazardlib.calc.stochastic.stochastic_event_set`
  * Fixed the export of ruptures with a GriddedSurface geometry
  * Added a check for wrong or missing `<occupancyPeriods>` in the exposure
  * Fixed the issue of slow tasks in event_based_risk from precomputed GMFs
    for sites without events
  * Now the engine automatically associates the exposure to a grid if
    `region_grid_spacing` is given and the sites are not specified otherwise
  * Extracting the site mesh from the exposure before looking at the site model
  * Added a check on probs_occur summing up to 1 in the SourceWriter
  * `oq show job_info` now shows the received data amount while the
    calculation is progressing

  [Daniele Viganò]
  * Removed support for Python 2 in `setup.py`
  * Removed files containing Python 2 dependencies
  * Added support for WebUI groups/permissions on the
    export outputs and datastore API endpoints

  [Michele Simionato]
  * Fixed `oq show` for multiuser with parent calculations
  * Fixed `get_spherical_bounding_box` for griddedSurfaces
  * Implemented disaggregation by source only for the case
    of a single realization in the logic tree (experimental)
  * Replaced celery with celery_zmq as distribution mechanism
  * Extended `oq info` to work on source model logic tree files
  * Added a check against duplicated fields in the exposure CSV
  * Implemented event based with mutex sources (experimental)
  * Add an utility to read XML shakemap files in hazardlib
  * Added a check on IMTs for GMFs read from CSV

  [Daniele Viganò]
  * Changed the default DbServer port in Linux packages from 1908 to 1907

  [Michele Simionato]
  * Logged rupture floating factor and rupture spinning factor
  * Added an extract API for losses_by_asset
  * Added a check against GMF csv files with more than one realization
  * Fixed the algorithm setting the event year for event based with sampling
  * Added a command `oq importcalc` to import a remote calculation in the
    local database
  * Stored avg_losses-stats in event based risk if there are multiple
    realizations
  * Better error message in case of overlapping sites in sites.csv
  * Added a an investigation time attribute to source models with
    nonparametric sources
  * Bug fix: in some cases the calculator `event_based_rupture` was generating
    too few tasks and the same happened for classical calculation with
    `optimize_same_id_sources=true
  * Changed the ordering of the epsilons in scenario_risk
  * Added the ability to use a pre-imported risk model
  * Very small result values in scenario_damage (< 1E-7) are clipped to zero,
    to hide numerical artifacts
  * Removed an obsolete PickleableSequence class
  * Fixed error in classical_risk when num_statistics > num_realizations
  * Fixed a TypeError when reading CSV exposures with occupancy periods
  * Extended the check on duplicated source IDs to models in format NRML 0.5
  * Added a warning when reading the sources if .count_ruptures() is
    suspiciously slow
  * Changed the splitting logic: now all sources are split upfront
  * Improved the splitting of complex fault sources
  * Added a script to renumber source models with non-unique source IDs
  * Made the datastore of calculations using GMPETables relocatable; in
    practice you can run the Canada model on a cluster, copy the .hdf5 on
    a laptop and do the postprocessing there, a feat previously impossible.

  [Valerio Poggi]
  * Included a method to export data directly from the Catalogue() object into
    standard HMTK format.

  [Michele Simionato]
  * Now the parameter `disagg_outputs` is honored, i.e. only the specified
    outputs are extracted from the disaggregation matrix and stored
  * Implemented statistical disaggregation outputs (experimental)
  * Fixed a small bug: we were reading the source model twice in disaggregation
  * Added a check to discard results coming from the wrong calculation
    for the distribution mode `celery_zmq`
  * Removed the long time deprecated commands
    `oq engine --run-hazard` and `oq engine --run-risk`
  * Added a distribution mode `celery_zmq`
  * Added the ability to use a preimported exposure in risk calculations
  * Substantial cleanup of the parallelization framework
  * Fixed a bug with nonparametric sources producing negative probabilities

python3-oq-engine (2.9.0-1~precise01) precise; urgency=low

  [Michele Simionato]
  * Deprecated the NRML format for the GMFs

  [Matteo Nastasi]
  * Debian package moved to Python 3.5

  [Graeme Weatherill]
  * Small bug fix for Derras et al (2014) GMPE when Rjb = 0.0

  [Michele Simionato]
  * Improved the .rst reports for classical calculations with tiling
  * Reduced the data transfer in the event based risk calculator by
    reading the event IDs directly from the workers
  * Integrated the gmf_ebrisk calculator inside the event based calculator
  * Improved the weighting algorithm for the sources in the event based
    rupture calculator
  * Improved error message for source model files declared as nrml/0.5 when
    they actually are nrml/0.4
  * Optimized the classical_bcr calculator for the case of many realizations
  * Extended the exposure CSV importer to manage the `retrofitted` field

  [Marco Pagani, Changlong Li]
  * Adds the Yu et al. (2013) GMPEs

  [Michele Simionato]
  * Fixed a bug in the hazard outputs: they were displayed in the WebUI even
    if they were missing
  * Implemented splitting of nonparametric sources

  [Marco Pagani]
  * Fixed the 'get_closest_points' method for the
    `openquake.hazardlib.geo.surface.gridded.GriddedSurface` class

  [Michele Simionato]
  * Now the source model paths are relative to the source model logic tree file
  * Fixed an international date line bug when using rtree for prefiltering
  * Deprecated `nrml.parse`, it is now called `nrml.to_python`
  * Improved the task distribution by splitting the AreaSources upfront
    and by improving the weighting algorithm

  [Daniele Viganò]
  * TMPDIR can be customized via the `openquake.cfg` file
  * Updated dependencies compatibility in setup.py

  [Michele Simionato]
  * If the hazard is precomputed, setting the `site_model_file`,
    `gsim_logic_tree_file` or `source_model_logic_tree_file` gives a warning
  * Removed the obsolete API `/extract/qgis-` and added `extract/hcurves`,
    `extract/hmaps`, `extract/uhs` for use with the QGIS plugin
  * Removed the deprecated GeoJSON exporters
  * Fixed a bug with `oq engine --run job.ini --exports npz`
  * Fixed the ordering of the IMTs in hazardlib
  * `oq engine --delete-calculation` now aborts the calculation first
  * Added some documentation about how to access the datastore
  * Introduced a minimum_distance for the GSIMs
  * Fixed several small issues with the UCERF calculators; now ucerf_hazard
    can be used as a precalculator of gmf_ebrisk
  * Initial support for disaggregation by source
  * Added the ability to import large exposures as CSV (experimental)
  * Changed the source weights to be proportional to the number of GSIMs
    relevant for the tectonic region type, thus improving the task distribution

  [Daniele Viganò]
  * The RPM python3-oq-engine package replaced python-oq-engine
  * RPM packages moved to Python 3.5

  [Michele Simionato]
  * Added the ability to dump a specific calculation
  * Changed the signature of the extract command to `oq extract what calc_id`,
    where `what` is a path info plus query string;

  [Graeme Weatherill]
  * Implements significant duration GMPEs of Bommer et al. (2009) and Afshari &
    Stewart (2016)
  * Adds significant duration IMT definitions to support IMTs

  [Michele Simionato]
  * Run the DbServer as a detached process
  * Improved the test coverage for event based with GMF correlation
  * Optimized the event based risk calculator from ruptures: now the ruptures
    are instantiated in the workers and not in the controller if possible
  * Exported the parameter `ses_per_logic_tree_path` in the ruptures.csv file
  * Improved the display names for the risk outputs
  * Added a /v1/:calc_id/abort route to the engine server and Abort buttons
    to the WebUI
  * Fixed the seeds properly in the case of vulnerability functions with PMFs:
    now even if the ground motion fields are all equal, the risk numbers
    will be different since there is a different seed per each field
  * Stored a rupture loss table in event based risk calculations
  * Made sure that the number of effective ruptures is stored in csm_info
  * Fixed the HMTK tests to work with numpy from 1.11 to 1.14
  * Added a command `oq shell` to open an embedded (I)Python shell
  * Turned the 'realizations' output into a dynamic output

  [Matteo Nastasi]
  * Split package from python-oq-engine to python-oq-engine,
    python-oq-engine-master and python-oq-engine-worker
  * Implemented an API `/v1/on_same_fs` to check filesystem accessibility
    between engine and a client application

  [Michele Simionato]
  * Reduced the data transfer when computing the hazard curves in postprocessing
  * Removed the FilteredSiteCollection class

  [Nick Ackerley]
  * Some improvements to the plotting routines of the HMTK

  [Michele Simionato]
  * Removed the ability to run `oq engine --run job_h.ini,job_r.ini`
  * Forbidden the site model in gmf_ebrisk calculations
  * When the option `--hc` is given the ruptures can now be read directly
    from the workers, thus saving some startup time
  * Optimized the storage of the ruptures: the site IDs are not saved anymore
  * Added a check for missing `risk_investigation_time`
  * Reduced the data transfer in the gmf_ebrisk calculator
  * Now the gmf_ebrisk calculator builds the aggregate loss curves too
  * Extended the gmf_ebrisk calculator to use the GMFs produced by an event
    based hazard calculation, both via CSV and via the --hc option
  * Fixed a performance bug in the computations of the aggregate loss curves
    by reading the full event loss table at once
  * Fixed `oq zip` to work with gmf_ebrisk calculations
  * Fixed a serious bug in the gmf_ebrisk calculator: the results were in most
    cases wrong and dependent on the number of spawned tasks
  * Now the `master_seed` controls the generation of the epsilons in all
    situations (before in event_based_risk without `asset_correlation` it was
    managed by `random_seed`)
  * Changed the management of the epsilons in the gmf_ebrisk calculator to
    be the same as in the event_based_risk calculator
  * Added a check on the input files: the listed paths must be relative paths
  * Fixed a bug when storing the disagg-bins in the case the lenghts of the
    arrays are not the same for all sites
  * In the case of a single tile the prefiltering was applied twice: fixed the
    problem and generally improved the filtering/weighting of the sources
  * Fixed the CSV exporter for disaggregation outputs when iml_disagg is set

  [Graeme Weatherill]
  * Fixed ASK14 GMPE behaviour to remove ValueError
  * Implements comprehensive suite of NGA East ground motion models for
    central and eastern United States
  * Minor modification of check_gsim functions to permit instantiated classes
    to be passed

 -- Matteo Nastasi (GEM Foundation) <nastasi@openquake.org>  Mon, 26 Feb 2018 08:53:58 +0100

python3-oq-engine (2.8.0-0~precise01) precise; urgency=low

  [Michele Simionato]
  * `iml_disagg` and `poes_disagg` cannot coexist in the job.ini file
  * Added a check on `conditional_loss_poes` in the event_based_risk calculator:
    now it requires `asset_loss_table` to be set

  [Anirudh Rao]
  * Sorted taxonomies before comparison in the BCR calculator

  [Michele Simionato]
  * Optimized the disaggregation calculation by performing the PMF extraction
    only once at the end of the calculation and not in the workers
  * Added an `oq zip` command
  * Avoided running an useless classical calculation if `iml_disagg` is given

  [Valerio Poggi]
  * Implemented subclasses for ZhaoEtAl2006Asc and AtkinsonBoore2006 to account
    for the distance filter used by SGS in their PSHA model for Saudi Arabia.
    Distance threshold is hard coded to 5km in this implementation.

  [Michele Simionato]
  * Added a warning if the aggregated probability of exceedence (poe_agg) in
    a disaggregation output is very dissimilar from poes_disagg
  * Removed the flag `split_sources`
  * Optimized the operation `arrange_data_in_bins` in the disaggregation
    calculator and reduced the data transfer by the number of tectonic
    region types
  * Improved the sending of the sources to the workers, especially for the
    MultiPointSources
  * Better error message if the user sets a wrong site_id in the sites.csv file
  * Now the distance and lon lat bins for disaggregation are built directly
    from the integration distance
  * Used uniform bins for disaggregation (before they were potentially
    different across realizations / source models)
  * Improved the error message if the user forgets both sites and sites.csv
    in a calculation starting from predetermined GMFs
  * Improved the error message if the user specifies a non-existing file in
    the job.ini
  * Change the ordering of the TRT bins in disaggregation: now they are
    ordered lexicographically
  * Added more validity checks on the job.ini file for disaggregation
  * Changed the .hdf5 format generated by `oq extract -1 hazard/rlzs`; you can
    still produce the old format by using `oq extract -1 qgis-hazard/rlzs`
  * Optimized the disaggregation calculator by instantiating
    `scipy.stats.truncnorm` only once per task and not once per rupture
  * Optimized the disaggregation calculator when `iml_disagg` is specified,
    by caching duplicated results
  * Made sure that `oq dbserver stop` also stops the zmq workers if the zmq
    distribution is enabled
  * Added a check when disaggregating for a PoE too big for the source model
  * If `iml_disagg` is given, forbid `intensity_measure_types_and_levels`
  * Fixed the disaggregation outputs when `iml_disagg` is given: the PoE has
    been removed by the name of the output and correct PoE is in the XML file
  * Fixed `oq export loss_curves/rlzs` for event_based_risk/case_master
  * Removed the obsolete parameter `loss_curve_resolution`
  * Fixed a Python 3 unicode error with `oq engine --run job.zip`
  * Added a command `oq abort <calc_id>`
  * Stored the avg_losses in classical risk in the same way as in
    event_based_risk and made them exportable with the same format
  * Removed the outputs losses_by_tag from the event based risk calculators
    and changed the default for the avg_losses flag to True
  * WebUI: now every job runs in its own process and has name oq-job-<ID>
  * Refactored the WebUI tests to use the DbServer and django.test.Client
  * Added an experimental feature `optimize_same_id_sources`
  * Fixed a bug in gmf_ebrisk when there are zero losses and added more
    validity checks on the CSV file
  * The parameter `number_of_ground_motion_fields` is back to being optional in
    scenario calculators reading the GMFs from a file, since it can be inferred
  * Removed the deprecated risk outputs dmg_by_tag, dmg_total,
    losses_by_tag, losses_total
  * Deprecated the .geojson exporters for hazard curves and maps
  * We now keep the realization weights in case of logic tree sampling (before
    they were rescaled to 1 / R and considered all equals)
  * Optimized sampling for extra-large logic trees
  * Added a check on missing `source_model_logic_tree`
  * Fix to the gmf_ebrisk calculator: the realization index in the event loss
    table was incorrect and too many rows were saved
  * Added a way to restrict the source logic model tree by setting a sm_lt_path
    variable in the job.ini (experimental)
  * Fixed the precedence order when reading openquake.cfd

 -- Matteo Nastasi (GEM Foundation) <nastasi@openquake.org>  Wed, 29 Nov 2017 14:33:05 +0100

python-oq-engine (2.7.0-0~precise01) precise; urgency=low

  [Michele Simionato]
  * Fixed the risk exporters for tags containing non-ASCII characters

  [Valerio Poggi]
  * Implemented the Pankow and Pechmann 2004 GMPE (not verified)

  [Graeme Weatherill]
  * Added Derras et al. (2014) GMPE
  * Implemented the Zhao et al. (2016) GMPE for active shallow crustal,
    subduction interface and subduction slab events
  * Adds 'rvolc' (volcanic path distance) to the distance context

  [Michele Simionato]
  * The outputs loss_curves-rlzs and loss_curves-stats are now visible again
    as engine outputs (before they were hidden)
  * Added a debug command `oq plot_assets` and fixed `oq plot_sites`
  * Added a flag `--multipoint` to the command `oq upgrade_nrml`
  * Deprecated several outputs: hcurves-rlzs, agg_loss_table, losses_total,
    dmg_by_tag, dmg_total, losses_by_tag, losses_by_tag-rlzs
  * Extended the command `oq extract job_id` to check the database
  * Optimized the scenario damage calculator by vectorizing the calculation
    of the damage states
  * Extended the FragilityFunctions to accept sequences/arrays of intensity
    levels, as requested by Hyeuk Ryu

  [Daniele Viganò]
  * Added support for groups in the WebUI/API server

  [Michele Simionato]
  * Added an experimental distribution mode of kind "zmq"
  * Implemented an API `/extract/agglosses/loss_type?tagname1=tagvalue1&...`
    with the ability to select all tagvalues (`*`) for a given tagname
  * Deprecated reading hazard curves from CSV, since it was an experimental
    features and nobody is using it
  * Changed the exporter of the event loss table to export all realizations
   into a single file

  [Graeme Weatherill]
  * Adds the Bindi et al. (2017) GMPEs for Joyner-Boore and Hypocentral
    Distance

  [Michele Simionato]
  * Made it mandatory to specify the sites for all calculators reading the
    GMFs from a CSV file
  * Tested also the case of calculators requiring a shared_dir
  * Improved the error checking when parsing vulnerability functions with PMF

  [Daniele Viganò]
  * Fixed a bug in `oq reset` command which was not stopping
    the DbServer properly

  [Michele Simionato]
  * Implemented an API `/extract/aggcurves/loss_type?tagname1=tagvalue1&...`
  * Implemented an API `/extract/aggdamages/loss_type?tagname1=tagvalue1&...`
  * Every time a new calculation starts, we check if there is a newer version
    of the engine available on GitHub
  * Changed the search logic for the configuration file `openquake.cfg`
  * Implemented an API `/extract/agglosses/loss_type?tagname1=tagvalue1&...`
  * Fixed several bugs in the gmf_ebrisk calculator, in particular in presence
    of asset correlation and missing values on some sites
  * Fixed a bug with logging configured a WARN level instead of INFO level
    if rtree was missing (affecting only `oq run`)
  * Changed the ScenarioDamage demo to use two GSIMs
  * Added a node `<tagNames>` in the exposure
  * Added a web API to extract the attributes of a datastore object
  * Fixed `oq to_shapefile` and `oq from_shapefile` to work with NRML 0.5
    (except MultiPointSources)
  * Added information about the loss units to the `agg_curve` outputs
  * `oq extract hazard/rlzs` now extracts one realization at the time
  * The rupture filtering is now applied during disaggregation
  * Changed the /extract wen API to return a compressed .npz file
  * Fixed a bug with multi-realization disaggregation, celery and no
    shared_dir: now the calculation does not hang anymore

 -- Matteo Nastasi (GEM Foundation) <nastasi@openquake.org>  Thu, 19 Oct 2017 13:53:08 +0200

python-oq-engine (2.6.0-0~precise01) precise; urgency=low

  [Michele Simionato]
  * Fixed the GMF .npz export when the GMFs are extracted from a file
  * Stored the number of nonzero losses per asset and realization in
    event_based_risk calculations with asset_loss_table=True

  [Daniele Viganò]
  * Fixed 'openquake' user creation in RPM when SELinux is in enforcing mode
  * Changed the behaviour during RPM upgrades:
    the old openquake.cfg configuration file is left untouched and the new one
    installed as openquake.cfg.rpmnew

  [Michele Simionato]
  * Added a check on `number_of_ground_motion_fields` when the GMFs are
    extracted from a NRML file
  * Added a command `oq extract` able to extract hazard outputs into HDF5 files
  * Fixed a bug when reading GMFs from a NRML file: the hazard sites were
    read from the exposure (incorrectly) and not from the GMFs
  * Fixed a bug in MultiMFDs of kind `arbitraryMFD`

  [Valerio Poggi]
  * Implemented the Atkinson (2010) GMPE as subclass `Atkinson2010Hawaii`
    of `BooreAtkinson2008`

  [Michele Simionato]
  * Used the new loss curves algorithm for the asset loss curves and loss maps
  * Added a generic `extract` functionality to the web API
  * Fixed a bug when computing the rjb distances with multidimensional meshes
  * Changed the GMF CSV exporter to export the sites too; unified it with the
    event based one

  [Daniele Viganò]
  * Changed the 'CTRL-C' behaviour to make sure that all children
    processes are killed when a calculation in interrupted

  [Michele Simionato]
  * Fixed a bug in the statistical loss curves exporter for classical_risk
  * Replaced the agg_curve outputs with losses by return period outputs
  * Turned the DbServer into a multi-threaded server
  * Used zmq in the DbServer
  * Fixed correct_complex_sources.py
  * Fixed `oq export hcurves-rlzs -e hdf5`
  * Changed the source weighting algorithm: now it is proportional to the
    the number of affected sites
  * Added a command `oq show dupl_sources` and enhances `oq info job.ini`
    to display information about the duplicated sources
  * Added a flag `split_sources` in the job.ini (default False)
  * Updated the demos to the format NRML 0.5

  [Valerio Poggi]
  * Implemented the Munson and Thurber 1997 (Volcanic) GMPE

  [Graeme Weatherill]
  * Adapts CoeffsTable to be instantiated with dictionaries as well as strings

  [Daniele Viganò]
  * Extended the 'oq reset' command to work on multi user installations

  [Michele Simionato]
  * Fixed a bug: if there are multiple realizations and no hazard stats,
    it is an error to set hazard_maps=true or uniform_hazard_spectra=true
  * Implemented aggregation by asset tag in the risk calculators
  * Fixed a small bug in the HMTK (in `get_depth_pmf`)
  * Extended the demo LogicTreeCase1ClassicalPSHA to two IMTs and points
  * Added a documentation page `oq-commands.md`
  * Removed the automatic gunzip functionality and added an automatic
    checksum functionality plus an `oq checksum` command
  * Made the demo LogicTreeCase2ClassicalPSHA faster
  * Fixed the export by realization of the hazard outputs
  * Changed the generation of loss_maps in event based risk, without the option
    `--hc`: now it is done in parallel, except when reading the loss ratios
  * Renamed `--version-db` to `--db-version`, to avoid
    confusions between `oq --version` and `oq engine -version`
  * Fixed bug in the exported outputs: a calculation cannot export the results
    of its parent
  * Extended the `sz` field in the rupture surface to 2 bytes, making it
    possible to use a smaller mesh spacing
  * Changed the ordering of the fields in the loss curves and loss maps
    generated by the event based risk calculator; now the insured fields
    are at the end, before they were intermixed with each loss type
  * Changed the format of array `all_loss_ratios/indices`
  * The size in bytes of the GMFs was saved incorrectly
  * Added an exporter gmf_scenario/rup-XXX working also for event based
  * First version of the calculator gmf_ebrisk
  * Implemented risk statistics for the classical_damage calculator
  * Added a .csv importer for the ground motion fields
  * Implemented risk statistics for the classical_bcr calculator

  [Armando Scarpati]
  * Show to the user the error message when deleting a calculation
    in the WebUI fails

  [Michele Simionato]
  * Better error message when running a risk file in absence of hazard
    calculation
  * Changed the sampling logic in event based calculators
  * Imported GMFs from external file into the datastore

  [Daniele Viganò]
  * Added the 'celery-status' script in 'utils' to check the
    task distribution in a multi-node celery setup

  [Michele Simionato]
  * Removed an excessive check from the WebUI: now if an output exists,
    it can be downloaded even if the calculation was not successful

  [Armando Scarpati]
  * Visualized the calculation_mode in the WebUI

  [Michele Simionato]
  * Made the upgrade_manager transactional again
  * Changed the storage of the GMFs; as a consequence the exported .csv
    has a different format

  [Daniele Viganò]
  * Fixed a bug introduced by a change in Django 1.10 that was causing
    the HTTP requests log to be caught by our logging system and
    then saved in the DbServer
  * Updated requirements to allow installation of Django 1.11 (LTS)

  [Michele Simionato]
  * Added two commands `oq dump` and `oq restore`
  * Added a check that on the number of intensity measure types when
    generating uniform hazard spectra (must be > 1)

 -- Matteo Nastasi (GEM Foundation) <nastasi@openquake.org>  Mon, 25 Sep 2017 15:05:45 +0200

python-oq-engine (2.5.0-0~precise01) precise; urgency=low

  [Armando Scarpati]
  * Added a confirmation dialog when trying to remove a calculation via the
    WebUI

  [Michele Simionato]
  * Hazard maps were not exposed to the engine in event based calculations
  * Fixed the check on the DbServer instance: it was failing in presence
    of symbolic links
  * Optimized MultiMFD objects for the case of homogeneous parameters
  * Added an .npz exporter for the scenario_damage output `dmg_by_asset`
  * Removed the pickled CompositeSourceModel from the datastore
  * Improved the error message when the rupture mesh spacing is too small
  * Unified the versions of baselib, hazardlib and engine
  * Raised a clear error if the user does not set the `calculation_mode`
  * Made it is possible to pass the hdf5 full path to the DataStore class
  * Made it possible to use CELERY_RESULT_BACKEND != 'rpc://'

  [Michele Simionato, Daniele Viganò]
  * Merged the `oq-hazardlib` repository into `oq-engine`.
    The `python-oq-hazardlib` package is now provided by `python-oq-engine`

  [Michele Simionato]
  * Added CSV exports for the agg_curve outputs
  * Fixed a bug in `oq export hcurves-rlzs --exports hdf5`
  * Restored the parameter sites_per_tile with a default of 20,000, i.e.
    tiling starts automatically if there are more than 20,000 sites
  * Better error message for invalid exposures
  * Removed the deprecated XML outputs of the risk calculators
  * Added an end point `v1/calc/XXX/oqparam` to extract the calculation
    parameters as a JSON dictionary
  * Fixed the excessive logic tree reduction in event based calculators
  * Improved the command `oq db`
  * Fixed an encoding bug when logging a filename with a non-ASCII character
  * Fixed a bug when exporting a GMF with `ruptureId=0`
  * Added a parameter `disagg_outputs` to specify the kind of disaggregation
    outputs to export
  * Raised an early error if the consequence model is missing some taxonomies
  * Restored the tiling functionality in the classical calculator; to enable
    it, set `num_tiles` in the job.ini file
  * If there are no statistical hazard curves to compute, do not transfer
    anything
  * Fixed a small bug in `oq plot` and added a test

  [Daniele Viganò]
  * Added `collectstatic` and `createsuperuser` subcommands to the
    `oq webui` command
  * Added a `local_settings.py.pam` template to use PAM as the authentication
    provider for API and WebUI
  * Now the command `oq webui start` tries to open a browser tab
    with the WebUI loaded

 -- Daniele Viganò (GEM Foundation) <daniele@openquake.org>  Wed, 14 Jun 2017 10:32:28 +0200

python-oq-engine (2.4.0-0~precise01) precise; urgency=low

  [Michele Simionato]
  * Now the command `oq export loss_curves/rlz-XXX` works both for the
    `classical_risk` calculator and the `event_based_risk` calculator

  [Daniele Viganò]
  * Remove the default 30 day-old view limit in the WebUI calculation list

  [Michele Simionato]
  * Fixed a broken import affecting the command `oq upgrade_nrml`
  * Made it possible to specify multiple file names in <uncertaintyValue/>
    in the source_model_logic_tree file
  * Reduced the data transfer in the object `RlzsAssoc` and improved the
    postprocessing of hazard curves when the option `--hc` is given
  * Changed the `ruptures.xml` exporter to export unique ruptures
  * Fixed a bug when downloading the outputs from the WebUI on Windows
  * Made `oq info --report` fast again by removing the rupture fine filtering
  * Improved the readibility of the CSV export `dmg_total`
  * Removed the column `eid` from the CSV export `ruptures`; also
    renamed the field `serial` to `rup_id` and reordered the fields
  * Changed the event loss table exporter: now it exports an additional
    column with the `rup_id`
  * Changed scenario npz export to export also the GMFs outside the maximum
    distance
  * Fixed scenario npz export when there is a single event
  * Replaced the event tags with numeric event IDs
  * The mean hazard curves are now generated by default
  * Improved the help message of the command `oq purge`
  * Added a `@reader` decorator to mark tasks reading directly from the
    file system
  * Removed the .txt exporter for the GMFs, used internally in the tests
  * Fixed a bug with relative costs which affected master for a long time,
    but not the release 2.3. The insured losses were wrong in that case.
  * Added an .hdf5 exporter for the asset loss table
  * Loss maps and aggregate losses are computed in parallel or sequentially
    depending if the calculation is a postprocessing calculation or not
  * Deprecated the XML risk exporters
  * Removed the .ext5 file
  * Restored the parameter `asset_loss_table` in the event based calculators
  * Added a full .hdf5 exporter for `hcurves-rlzs`
  * Removed the `individual_curves` flag: now by default only the statistical
    hazard outputs are exported
  * Saved *a lot* of memory in the computation of the hazard curves and stats
  * Renamed the parameter `all_losses` to `asset_loss_table`
  * Added an experimental version of the event based risk calculator which
    is able to use GMFs imported from an external file
  * Added a `max_curve` functionality to compute the upper limit of the
    hazard curves amongst realizations
  * Raised an error if the user specifies `quantile_loss_curves`
    or `conditional_loss_poes` in a classical_damage calculation
  * Added a CSV exporter for the benefit-cost-ratio calculator
  * The classical_risk calculator now reads directly the probability maps,
    not the hazard curves
  * Turned the loss curves into on-demand outputs
    for the event based risk calculator
  * The loss ratios are now stored in the datastore and not in an
    external .ext5 file
  * The engine outputs are now streamed by the WebUI
  * Used a temporary export directory in the tests, to avoid conflicts
    in multiuser situations
  * Added an .npz exporter for the loss maps
  * Raised an error early when using a complex logic tree in scenario
    calculations
  * Changed the CSV exporter for the loss curves: now it exports all the
    curves for a given site for the classical_risk calculator
  * Fixed the save_ruptures procedure when there are more than 256
    surfaces in the MultiSurface
  * Renamed the `csq_` outputs of the scenario_damage to `losses_`
  * Changed the way scenario_damage are stored internally to be more
    consistent with the other calculators
  * Removed the GSIM from the exported file name of the risk outputs
  * New CSV exporter for GMFs generated by the event based calculator
  * The event IDs are now unique and a constraint on the maximum
    number of source groups (65,536) has been added
  * Added an output `losses_by_event` to the scenario_risk calculator
  * Changed the output `ruptures.csv` to avoid duplications
  * Added an output `losses_by_taxon` to the scenario_risk calculator
  * Fixed a performance bug in `get_gmfs`: now the scenario risk and damage
    calculators are orders of magnitude faster for big arrays
  * Added an export test for the event loss table in the case of multiple TRTs
  * Removed the experimental `rup_data` output
  * Added an .npz export for the output `losses_by_asset`
  * Exported the scenario_risk aggregate losses in a nicer format

  [Daniele Viganò]
  * The 'oq webui' command now works on a multi-user installation
  * Splitted RPM packages into python-oq-engine (single node)and
    python-oq-engine-master/python-oq-engine-worker (multi-node)

  [Paolo Tormene]
  * The 'Continue' button in the Web UI is now available also for risk
    calculations

  [Michele Simionato]
  * Fixed a Python 3 bug in the WebUI when continuing a calculation: the
    hazard_calculation_id was passed as a string and not as an integer
  * Changed to rupture storage to use variable length-arrays, with a speedup
    of two orders of magnitude
  * Avoided storing twice the rupture events
  * Optimized the serialization of ruptures on HDF5 by using a `sids` output
  * Changed the Web UI button from "Run Risk" to "Continue"
  * The `avg` field in the loss curves is computed as the integral of the curve
    again, and it is not extracted from the avg_losses output anymore
  * Made the `fullreport` exportable
  * Fixed the `rup_data` export, since the boundary field was broken
  * Restored the output `losses_by_taxon` in the event_based_risk calculator
  * Fixed the calculator event based UCERF so that average losses can
    be stored

  [Daniele Viganò]
  * Added a check to verify that an 'oq' client is talking to the
    right DbServer instance
  * Introduced an optional argument for 'oq dbserver' command line
    to be able to override its default interface binding behaviour

  [Michele Simionato]
  * Optimized the event based calculators by reducing the number of calls
    to the GmfComputer and by using larger arrays
  * Added a check on missing vulnerability functions for some loss type
    for some taxonomy
  * Now we save the GMFs on the .ext5 file, not the datastore
  * Fixed bug in event_based_risk: it was impossible to use vulnerability
    functions with "PM" distribution
  * Fixed bug in event_based_risk: the ebrisk calculator is required as
    precalculator of event_based_risk, not others
  * Fixed bug in scenario_risk: the output `all_losses-rlzs` was aggregated
    incorrectly
  * Now the ucerf_risk calculators transfer only the events, not the ruptures,
    thus reducing the data transfer of several orders of magnitude
  * Added a view `get_available_gsims` to the WebUI and fixed the API docs
  * Introduced a configuration parameter `max_site_model_distance` with default
    of 5 km
  * Implemented sampling in the UCERF event based hazard calculator

  [Daniele Viganò]
  * Use threads instead of processes in DbServer because SQLite3
    isn't fork-safe on macOS Sierra

  [Michele Simionato]
  * Fixed a TypeError when deleting a calculation from the WebUI
  * Extended the command `oq to_hdf5` to manage source model files too
  * Improved significantly the performance of the event based calculator
    when computing the GMFs and not the hazard curves
  * Stored information about the mean ground motion in the datastore
  * Saved the rupture mesh with 32 floats instead of 64 bit floats
  * Raised the limit on the event IDs from 2^16 to 2^32 per task
  * Fixed classical_risk: there was an error when computing the statistics
    in the case of multiple assets of the same taxonomy on the same site
  * Changed the UCERF event based calculators to parallelize by SES
  * Fixed a site model bug: when the sites are extracted from the site model
    there is no need to perform geospatial queries to get the parameters
  * Added a command `oq normalize` to produce good `sites.csv` files
  * Introduced a `ses_seed` parameter to specify the seed used to generate
    the stochastic event sets; `random_seed` is used for the sampling only
  * Changed the `build_rcurves` procedure to read the loss ratios directly from
    the workers

 -- Matteo Nastasi (GEM Foundation) <nastasi@openquake.org>  Tue, 23 May 2017 10:46:56 +0200

python-oq-engine (2.3.0-0~precise01) precise; urgency=low

  [Michele Simionato]
  * `oq info --report` now filters the ruptures and reports the correct
    number of effective ruptures even for classical calculators
  * Stripped the TRT information from the event loss table CSV export
    and optimized its performance
  * Fixed a bug when storing the GMPE logic tree file in the datastore
  * Added a command `oq run_tiles` (experimental)
  * Fixed the event based calculator so that it can run UCERF ruptures
  * Fixed a bug in the scenario_risk calculator in case of multiple assets
    of the same taxonomy on the same site with no insurance losses
  * Now the event IDs are generated in the workers in the event based calculator
    and there is a limit of 65536 tasks with 65536 ruptures each
  * Changed the UCERF classical calculators to compute one branch at the time
  * Fixed the header `occupants:float32` in the CSV risk exports involving
    occupants
  * Fixed the name of the zipped files downloaded by the Web UI: there
    was a spurious dot
  * Fixed the UCERF classical calculator in the case of sampling
  * Reduced the size of the event tags in the event based calculators, thus
    saving GB of disk space in UCERF calculations
  * Fixed the name of the files downloaded by the Web UI: they must not
    contain slashes
  * Now deleting a calculation from the Web UI really deletes it, before
    if was only hiding it

  [Daniele Viganò]
  * Moved the OpenQuake Engine manual sources inside doc/manual

  [Michele Simionato]
  * Introduced an experimental classical time dependent UCERF calculator
  * Added a dynamic output for source group information
  * Changed the UCERF rupture calculator to fully store the ruptures
  * Fixed a bug in `combine_maps`: realizations with zero probability were
    discarded, thus breaking the computation of the statistics
  * Added a command `oq reset` to reset database and datastores
  * Reduced the data transfer back and disk space occupation for UCERF
    event based risk calculations
  * Tasks meant to be used with a shared directory are now marked with a
    boolean attribute `.shared_dir_on`
  * Added a warning when running event based risk calculations with sampling
  * Made sure that the openquake.cfg file is read only once

  [Daniele Viganò]
  * Moved the openquake.cfg config file inside the python package
    under openquake/engine/openquake.cfg
  * Removed support to OQ_LOCAL_CFG_PATH and OQ_SITE_CFG_PATH vars;
    only the OQ_CONFIG_FILE enviroment variable is read

  [Michele Simionato]
  * If there is a single realization, do not compute the statistics
  * Changed the separator from comma to tab for the output `ruptures`
  * If there are no conditional_loss_poes, the engine does not try to
    export the loss maps anymore
  * Fixed `oq engine --make-html-report` when using Python 3
  * Fixed bug when running `oq info job.ini` with NRML 0.5 source models

 -- Matteo Nastasi (GEM Foundation) <nastasi@openquake.org>  Thu, 23 Feb 2017 14:37:44 +0100

python-oq-engine (2.2.0-0~precise01) precise; urgency=low

  [Michele Simionato]
  * Fixed an HDF5 bug by not using a `vstr` array for the asset references
  * Fixed a wrong error message generated by `oq purge`
  * Added information about the rupture in the event loss table exports
  * Fixed a bug and added a test calculation with nonparametric sources
  * Fixed the classical UCERF calculator when there is more than one branch
  * Added .npz exporter for gmf_data for event based calculations

  [Daniele Viganò]
  * Port WebUI/API server to Django 1.9 and 1.10
  * Add dependencies to setup.py
  * Update Copyright to 2017

  [Michele Simionato]
  * Increased the splitting of ComplexFaultSources
  * Added a way to reuse the CompositeSourceModel from a previous computation
  * Turned the loss maps into dynamically generated outputs
  * Extended the source model writer to serialize the attributes
    src_interdep, rup_interdep, srcs_weights
  * Fixed a bug when exporting the uniform hazard spectra in presence of
    IMTs non spectral acceleration
  * Fixed a bug when computing the loss maps in presence of insurance,
    temporarily introduced in master
  * Made the datastore for event based risk calculations much lighter
    by computing the statistical outputs at export time
  * Now it is possible to post process event based risk outputs with the
    `--hc` option
  * Added a command `oq to_hdf5` to convert .npz files into .hdf5 files
  * Moved commonlib.parallel into baselib
  * Merged the experimental calculator ebrisk into event_based_risk and
    used correctly the random_seed for generating the GMFs (not the master_seed)
  * Added a flag `ignore_covs` to ignore the coefficients of variation
  * Changed the GMF scenario exporter to avoid generating composite arrays with
    a large number of fields
  * Exporting in .npz format rather than HDF5
  * Introduced a `shared_dir` parameter in openquake.cfg
  * Fixed a serialization bug for planar surfaces
  * Removed the flag `asset_loss_table`: the loss ratios are
    saved if and only if the `loss_ratios` dictionary is non-empty
  * Added a CSV exporter for the GMFs in the event based calculator
  * Added a CSV exporter for the rup_data output
  * Added a CSV exporter for the disaggregation output
  * Stored the disaggregation matrices directly (no pickle)
  * Turned the CompositeRiskModel into a HDF5-serializable object
  * Fixed all doctests for Python 3

  [Daniele Viganò]
  * Removed the 'oq-engine' wrapper (command already deprecated)

  [Michele Simionato]
  * Assigned a year label to each seismic event in the event based calculator
  * Now the ebrisk calculator supports the case of asset_correlation=1 too
  * Made it possible to export the losses generated by a specific event
  * Lowered the limit on the length of source IDs to 60 chars
  * Fixed excessive strictness when validating `consequenceFunction.id`
  * Added an `ucerf_rupture` calculator able to store seismic events and
    rupture data and reduced the data transfer

  [Daniele Viganò]
  * MANIFEST now includes all files, with any extension located in the
    tests folders. It is now possible to run tests from an installation
    made with packages

  [Michele Simionato]
  * Improved error message when the user gives a source model file instead of
    a source model logic tree file
  * Fixed the management of negative calculation IDs
  * Relaxed the tolerance so that the tests pass on Mac OS X
  * Implemented csv exporter for the ruptures
  * Optimized the epsilon generation in the ebrisk calculator for
    asset_correlation=0
  * Improved the performance of the scenario risk calculators
  * Now by default we do not save the ruptures anymore
  * Fixed a memory leak recently introduced in parallel.py
  * Simplified classical_risk (the numbers can be slightly different now)
  * Serialized the ruptures in the HDF5 properly (no pickle)
  * Introduced a parameter `iml_disagg` in the disaggregation calculator
  * Fixed `oq reduce` to preserve the NRML version
  * Fixed a bug when splitting the fault sources by magnitude

 -- Matteo Nastasi (GEM Foundation) <nastasi@openquake.org>  Mon, 23 Jan 2017 14:36:48 +0100

python-oq-engine (2.1.0-0~precise01) precise; urgency=low

  [Michele Simionato]
  * There is now a flag `save_ruptures` that can be turned off on demand;
    by default the ruptures are always saved in the event based calculators
  * Optimized the memory consumption when using a ProcessPoolExecutor (i.e
    fork before reading the source model) by means of a `wakeup` task
  * Reduced the splitting of the fault sources
  * Added a view `task_slowest` displaying info about the slowest task
    (only for classical calculations for the moment)
  * concurrent_tasks=0 disable the concurrency
  * Optimized the saving time of the GMFs
  * Changed the default number of concurrent tasks and increased the
    relative weight of point sources and area sources
  * Fixed the UCERF event loss table export and added a test for it
  * Optimized the computation of the event loss table
  * Introduced two new calculators ucerf_risk and ucerf_risk_fast

  [Paolo Tormene]
  * Added to the engine server the possibility to log in and out
    programmatically by means of HTTP POST requests

  [Michele Simionato]
  * Optimized the memory consumption of the event based risk calculators
  * Extended the `oq show` command to work in a multi-user environment
  * Improved the test coverage of the exports in the WebUI
  * Removed the SourceManager: now the sources are filtered in the workers
    and we do not split in tiles anymore
  * Made the full datastore downloadable from the WebUI
  * Added a command "oq db" to send commands the engine database
    (for internal usage)
  * By default the WebUI now displays only the last 100 calculations
  * Added more validity checks to the disaggregation parameters; split the
    sources even in the disaggregation phase
  * Added an optimized event based calculator computing the total losses by
    taxonomy and nothing else
  * Filtered the sources up front when there are few sites (<= 10)
  * Reduced the number of tasks generated when filter_sources is False
  * Saved engine_version and hazardlib_version as attributes of the datastore
  * Avoided saving the ruptures when ground_motion_fields is True
  * Finalized the HDF5 export for hazard curves, hazard maps and uniform
    hazard spectra
  * Restored a weight of 1 for each rupture in the event based calculator
  * Removed the MultiHazardCurveXMLWriter
  * Improved the saving of the ruptures in event based calculations
  * Reduced the data transfer due to the `rlzs_by_gsim` parameter
  * Added an HDF5 export for scenario GMFs
  * If `filter_sources` if false, the light sources are not filtered, but the
    heavy sources are always filtered
  * Now the dbserver can be stopped correctly with CTRL-C
  * Parallelized the splitting of heavy sources
  * Changed the event loss table exporter: now a single file per realization
    is exported, containing all the loss types
  * Removed the dependency from the Django ORM
  * Now the WebUI restarts the ProcessPoolExecutor at the end of each job,
    to conserve resources
  * Optimized the computation of hazard curves and statistics, especially
    for the memory consumption
  * Reduced the data transfer due to the `rlzs_assoc` and `oqparam` objects
  * Fixed a bug in the disaggregation calculator when a source group has
    been filtered away by the maximum distance criterium
  * Fixed an encoding error in the reports when the description contains a
    non-ASCII character
  * Changed the distribution framework: celery is supported in a way more
    consistent with the other approaches; moreover, ipyparallel is supported
  * Hazard maps are now a fake output, dynamically generated at export time
  * Made the number of produced tasks proportional to the number of tiles
  * Raised an error for event_based_risk producing no GMFs
  * Added a view for the slow sources
  * Transmitted the attributes of a SourceGroup to the underlying sources
  * Fixed the names of exported files for hazard maps in .geojson format
  * Added an header with metadata to the exported hazard curves and maps
  * Avoid storing filtered-away probability maps, thus fixing a bug
  * Restored the precalculation consistency check that was disabled during the
    transition to engine 2.0
  * Fixed a bug with `oq engine --delete-calculation`
  * Hazard curves/maps/uniform spectra can now be recomputed
  * Restored the early check on missing taxonomies
  * Raise an early error if an user forget the `rupture_mesh_spacing` parameter
  * Fixed a bug while deleting jobs from the db in Ubuntu 12.04
  * Ported the shapefile converter from the nrml_converters
  * Added source model information in the file `realizations.csv`
  * `oq engine --run job.ini --exports csv` now also exports the realizations
  * Introduced the format NRML 0.5 for source models
  * Added a check on the version in case of export errors
  * Extended `oq purge` to remove calculations from the database too
  * Fixed `--make-html-report`: the view task_info was not registered
  * Stored several strings as HDF5-variable-length strings
  * Fixed an export bug for the hazard curves in .geojson format
  * Removed the array cost_types from the datastore
  * Taxonomies with chars not in the range a-z0-9 were incorrectly rejected
  * Improved the XML parsing utilities in speed, memory, portability and
    easy of use
  * Forbidden the reuse of exposure because is was fragile and error prone
  * Fixed a bug with the `realizations` array, which in hazard calculations
    was empty in the datastore

 -- Matteo Nastasi (GEM Foundation) <nastasi@openquake.org>  Fri, 14 Oct 2016 11:07:26 +0200

python-oq-engine (2.0.0-0~precise01) precise; urgency=low

  [Michele Simionato]
  * Quoted the taxonomies in the CSV exports
  * Fixed a bug in classical_damage and added a master test for it
  * Fixed the escaping of the taxonomies in the datastore
  * Fixed the names of the exported risk files
  * Fixed a segfault in the WebUI when exporting files with h5py >= 2.4
  * Added a command `oq dbserver` to start/stop the database server
  * The engine exports the hazard curves one file per IMT
  * Exported lon and lat with 5 digits after the decimal point
  * Added a command `oq info --build-reports`
  * Introduced experimental support for exporting .hdf5 files

  [Daniele Viganò]
  * Reworked substantially the engine documentation: removed obsolete pages,
    updated to engine 2.0 and added instructions for Windows and Mac OS X
  * Remove oq_create_db script, db is created by the DbServer
  * Move oq_reset_db into utils and clean old code

  [Michele Simionato]
  * Now the DbServer automatically upgrades the database if needed
  * Renamed oq-lite -> oq and added a subcommand `oq engine`
  * Added a CSV reader for the hazard curves
  * Having time_event=None in the hazard part of a calculation is now valid
  * Added an exporter for the rupture data, including the occurrence rate
  * Refactored the CSV exporters
  * Moved celeryconfig.py; now celery must be started with
    `celery worker --config openquake.engine.celeryconfig`
  * Added a default location `~/oqdata/dbserver.log` for the DbServer log
  * Added an early check on the SA periods supported by the GSIMs
  * Now the gsim_logic_tree file is parsed only once
  * Added a document about the architecture of the engine
  * The realizations are now exported as a CSV file
  * Escaped taxonomies in the datastore
  * The Web UI log tool is now escaping the HTML
  * Moved openquake.commonlib.commands -> openquake.commands and
    openquake.commonlib.valid -> openquake.risklib.valid to have a
    linear tower of internal dependencies
  * Supported all versions of Django >= 1.5
  * Provided a better error message in the absence of openquake.cfg
  * Removed the check on the export_dir when using the WebUI
  * Reduce the data transfer of the realization association object
  * If uniform_hazard_spectra is true, the UHS curves are generated
    even if hazard_maps is false; the hazard maps are not exported
  * Optimized the filtering of PointSources
  * Initial work on the UCERF event based hazard calculator
  * Added a test calculation crossing the International Date Line (Alaska)

  [Daniele Viganò]
  * Remove the dependency from the python 'pwd' package which is not
    available on Windows
  * Supervisord init scripts are now provided for the dbserver, celery
    and the webui. Celery is not started by default, other two are.

  [Michele Simionato]
  * Another export fix: made sure it is run by the current user
  * Fixed the export: if the export directory does not exists, it is created
  * Introduced the configuration variable `multi_user`, false for source
    installations and true for package installations
  * Fixed the WebUI export
  * Removed the .txt outputs from the WebUI page engine/<output_id>/outputs
    (they are useful only internally)
  * Fixed the export: first the xml exporter is tried and then the csv exporter;
    if both are available, only the first is used, not both of them
  * Optimized the case when the epsilons are not required, i.e. all the
    covariance coefficients are zero in the vulnerability functions
  * Added another test for event based risk (`case_miriam`)
  * Revisited the distribution mechanism and refined the weight of the
    ruptures in the event based calculators to avoid generating slow tasks
  * Added an automatic help for the subcommands of oq-lite and managed
    --version correctly
  * The event based risk calculator now use different seeds for different
    realizations; also, the performance has been substantially improved
  * Improved the .rst reports with data transfer information
  * Removed the RlzsAssoc object from the datastore
  * Fixed the number of tasks generated by the risk calculators
  * Refactored the serialization of CompositionInfo instances to HDF5
  * Used exponential notation with 5 decimal digits in most exported XML files
  * Refactored the sampling mechanics in the event based calculators
  * The event_based_risk calculator infers the minimum intensity of the GMFs
    from the vulnerability functions (if not specified in the job.ini)
  * Fixed the `avg_losses-stats`: they were not generated in absence of
    loss curves
  * Added a command `oq-lite info --exports`
  * Added filtering on the mininum intensity also in the event based
    hazard calculator; improved the performance and memory occupation
  * Added a view displaying the calculation times by source typology
  * Fixed the test of GMPETable after the correction in hazardlib
  * Optimized the saving of the asset loss table
  * Optimized the case of multiple assets of the same taxonomy on the
    same point and introduced a datastore view `assets_by_site`
  * Fixed HDF5 segmentation faults in the tests for Ubuntu 16.04

  [Daniele Viganò]
  * Add support for Ubuntu 16.04 (xenial) packages
  * Removed the openquake_worker.cfg file because it is not used anymore

  [Michele Simionato]
  * Replaced PostgreSQL with SQLite
  * Introduced a dbserver to mediate the interaction with the database
  * Restored the signal handler to manage properly `kill` signals so that
    the workers are revoked when a process is killed manually
  * Fixed in a more robust way the duplicated log bug
  * Made more robust the killing of processes by patching concurrent.futures
  * Fixed a critical bug with celery not being used even when `use_celery`
    was true.
  * Improved the validation of NRML files
  * Added a command `oq-engine --show-log <job_id>`

  [Daniele Viganò]
  * Use the 'postgresql' meta package as dependency of the .deb
    package to support newer versions of Postgres; this makes
    Trusty package installable on Ubuntu 16.04 and Debian 8

  [Daniele Viganò, Michele Simionato]
  * Fixed a bug in `oq-engine --export-outputs`

  [Daniele Viganò, Matteo Nastasi]
  * Allow installation of the binary package on Ubuntu derivatives

  [Matteo Nastasi]
  * Backport of libhdf5 and h5py for ubuntu 'precise' serie

  [Michele Simionato]
  * Removed openquake/engine/settings.py
  * Made the dependency on celery required only in cluster installations
  * Integrated the authentication database in the engine server database
  * Fixed the description in the Web UI (before it was temporarily set to
    the string "A job").
  * Introduced filtering on the minimum intensity of the ground shaking
  * Solved the issue of serializing large SES collections, over the HDF5 limit
  * The loss maps and curves XML exporters now export the coordinates
    of the assets, not the coordinates of the closest hazard site
  * Stored the job.ini parameters into a table in the datastore
  * Added a check on the IMTs coming from the risk models
  * Changed the aggregate loss table exporter to export the event tags,
    not the event IDs
  * Fixed a bug with the CSV export of the ground motion fields
  * Fixed a bug with the export of UHS curves with `--exports=xml`
  * Reduced substantially the data transfer and the memory occupation
    for event based calculations with a large number of assets: we
    can run the California exposure with half million assets now
  * Fixed a bug in the SESCollection exporter
  * Changed the asset<->epsilons association: before for a given taxonomy the
    assets were ordered by `asset_ref`, now they are ordered by `id`. This
    has a minor impact on the numbers sensitive to the epsilons, akin to a
    change of seeds
  * Added a test on the ordering of the epsilons
  * Accepted `.` and `|` as valid characters for source IDs
  * Changed the GMF calculator to use a single seed per unique rupture
  * Changed the SESCollection exporter: now a single file is exported, before
    we were exporting one file per source model path per tectonic region model
  * Changed the event based calculators to avoid duplicating ruptures
    occurring more than once
  * Changed the risk calculators to work in blocks of assets on the same site
  * Made it possible to set different integration distances for different
    tectonic region types
  * Optimized the aggregation by asset in the event based risk calculator
  * Reporting the source_id when the filtering fails

 -- Matteo Nastasi (GEM Foundation) <nastasi@openquake.org>  Tue, 21 Jun 2016 14:17:03 +0200

python-oq-engine (1.9.1-0~precise01) precise; urgency=low

  [Michele Simionato]
  * Fixed a bug in the Web UI when running a risk calculation starting
    from a previous calculation

 -- Matteo Nastasi (GEM Foundation) <nastasi@openquake.org>  Mon, 07 Mar 2016 11:11:59 +0100

python-oq-engine (1.9.0-0~precise01) precise; urgency=low

  [Michele Simionato]
  * Fixed a bug such that in some circumstances the logging stream handler
    was instantiated twice, resulting in duplicated logs
  * Changed the default job status to 'executing' (was 'pre_executing')
  * Fixed the ordering of the logs in the Web UI
  * Removed the dependency from PostGIS
  * Restored the monitoring which was accidentally removed
  * Removed the obsolete option `--hazard-output-id`
  * Printed the names of the files exported by the engine, even when there
    are multiple files for a single output
  * Introduced four new tables job, output, log, performance: all the other
    60+ database tables are not used anymore

 -- Matteo Nastasi (GEM Foundation) <nastasi@openquake.org>  Wed, 02 Mar 2016 14:33:38 +0100

python-oq-engine (1.8.0-0~precise01) precise; urgency=low

  [Michele Simionato]
  * Removed two `oq-engine` switches (`--export-stats` and `--list-inputs`)
    and fixed `--show-view`; unified `--delete-hazard-calculation` and
    `--delete-risk-calculation` into a single `--delete-calculation`
  * Updated `make_html_report.py` to extract the full report from the
    datastore
  * If `use_celery` is true, use celery to determine a good default for
    the parameter `concurrent_tasks`
  * Made celery required only in cluster situations
  * Fixed the duplication of exported result in the classical_damage
    calculator when there is more than one realization
  * Removed several obsolete or deprecated switches from the `oq-engine` command
  * Replaced all classical calculators with their lite counterparts
  * Fixed the site-ordering in the UHS exporter (by lon-lat)

  [Paolo Tormene]
  * Added API to validate NRML

  [Michele Simionato]
  * The engine can now zip files larger than 2 GB (used in the export)
  * Now the loss maps and curves are exported with a fixed ordering: first
    by lon-lat, then by asset ID
  * Replaced the old disaggregation calculator with the oq-lite one

 -- Matteo Nastasi (GEM Foundation) <nastasi@openquake.org>  Mon, 15 Feb 2016 12:06:54 +0100

python-oq-engine (1.7.0-0~precise01) precise; urgency=low

  [Michele Simionato]
  * Fixed an encoding bug in --lhc
  * Fixed an export bug: it is now possible to export the outputs generated
    by another user, if the read permissions are set correctly

 -- Matteo Nastasi (GEM Foundation) <nastasi@openquake.org>  Mon, 14 Dec 2015 10:40:26 +0100

python-oq-engine (1.6.0-0~precise01) precise; urgency=low

  [Daniele Viganò]
  * Added the oq_reset_db script. It removes and recreates the database and
    the datastore

  [Matteo Nastasi]
  * Demos moved to /usr/share/openquake/risklib

  [Michele Simionato]
  * Removed the 'view' button from the Web UI
  * Removed the epsilon_sampling configuration parameter
  * Made customizable the display_name of datastore outputs (before it was
    identical to the datastore key)
  * The zip files generated for internal use of the Web UI are now hidden
  * Made visible to the engine only the exportable outputs of the datastore
  * Closed explicitly the datastore after each calculation
  * Replaced the old scenario calculators with the HDF5-based calculators
  * Fixed a very subtle bug in the association queries: some sites outside
    of the region constraint were not discarded in some situations
  * Removed the self-termination feature `terminate_job_when_celery_is_down`
  * Removed the epsilon sampling "feature" from the scenario_risk calculator
  * Replaced the event based calculators based on Postgres with the new ones
    based on the HDF5 technology

 -- Matteo Nastasi (GEM Foundation) <nastasi@openquake.org>  Tue, 17 Nov 2015 11:29:47 +0100

python-oq-engine (1.5.1-0~precise01) precise; urgency=low

  [Michele Simionato]
  * Fixed a bug affecting exposures with multiple assets on the same site

 -- Matteo Nastasi (GEM Foundation) <nastasi@openquake.org>  Fri, 25 Sep 2015 14:22:08 +0200

python-oq-engine (1.5.0-0~precise01) precise; urgency=low

  [Michele Simionato]
  * The event based calculators in the engine are now officially deprecated
    and they raise a warning when used
  * Optimization: we do not generate the full epsilon matrix if all
    coefficients of variation are zero
  * Fixed two subtle bugs in the management of the epsilons: it means that
    all event based risk calculations with nonzero coefficients of variations
    will produce slightly different numbers with respect to before
  * Removed excessive checking on the exposure attributes 'deductible' and
    'insuredLimit' that made it impossible to run legitimate calculations
  * Changed the meaning of 'average_loss' for the aggregated curves: now it
    is the sum of the aggregated losses in the event loss table,
    before it was extracted from the aggregated loss curve
  * Changed the way the average losses (and insured average losses) are
    computed by the event based risk calculator: now they are extracted
    from the event loss table, before they were extracted from the loss curves
  * Set to NULL the stddev_losses and stddev_insured_losses for the event based
    risk calculator, since they were computed incorrectly
  * Introduced a new experimental command
    'oq-engine --show-view CALCULATION_ID VIEW_NAME'; the only view available
    for the moment is 'mean_avg_losses'
  * Negative calculation IDs are interpreted in a Pythonic way, i.e. -1
    means the last calculation, -2 the calculation before the last one, etc.
  * If a site parameter is more distant than 5 kilometers from its closest
    site, a warning is logged
  * Changed the splitting of fault sources to reduce the number of generated
    sources and avoid data transfer failures if rupture_mesh_spacing is too
    small
  * Changed the event loss table export: now the CSV file does not contain
    the magnitude and the rows are ordered by rupture tag first and loss second
  * Removed the calculator EventBasedBCR
  * Longitude and latitude are now rounded to 5 digits
  * Fixed a very subtle bug in the vulnerability functions, potentially
    affecting calculations with nonzero coefficients of variation and nonzero
    minIML; the numbers produced by the engine were incorrect; see
    https://bugs.launchpad.net/oq-engine/+bug/1459926
  * 'investigation_time' has been replaced by 'risk_investigation_time' in
    risk configuration files
  * Initial support for Django 1.7

  [Daniele Viganò]
  * Removed the bin/openquake wrapper: now only bin/oq-engine is
    available

  [Michele Simionato]
  * Added parameter parallel_source_splitting in openquake.cfg

  [Daniele Viganò]
  * setup.py improvements
  * Added MANIFEST.in
  * celeryconfig.py moved from /usr/openquake/engine to
    /usr/share/openquake/engine

  [Matteo Nastasi]
  * Packaging system improvement

 -- Matteo Nastasi (GEM Foundation) <nastasi@openquake.org>  Wed, 23 Sep 2015 15:48:01 +0200

python-oq-engine (1.4.1-0~precise01) precise; urgency=low

  [Michele Simionato]
  * Added a new 'ebr' hazard/risk calculator
  * Fixed the engine core export: now it can export datastore outputs as
    zip files
  * Now the parameter concurrent_tasks is read from the .ini file
  * Parallelized the source splitting procedure
  * Fixed a bug in the hazard calculators which were not using the parameter
    concurrent_tasks from the configuration file

 -- Matteo Nastasi (GEM Foundation) <nastasi@openquake.org>  Fri, 15 May 2015 10:06:26 +0200

python-oq-engine (1.4.0-2~precise01) precise; urgency=low

  [Daniele Viganò]
  * Fixed debian/control: add missing lsb-release to build deps

 -- Matteo Nastasi (GEM Foundation) <nastasi@openquake.org>  Fri, 08 May 2015 14:33:26 +0200

python-oq-engine (1.4.0-1~precise01) precise; urgency=low

  [Matteo Nastasi, Daniele Viganò]
  * Fixed dependencies version management

 -- Matteo Nastasi (GEM Foundation) <nastasi@openquake.org>  Thu, 07 May 2015 14:14:09 +0200

python-oq-engine (1.4.0-0~precise01) precise; urgency=low

  [Matteo Nastasi, Daniele Viganò]
  * Add binary package support for both Ubuntu 12.04 (Precise)
    and Ubuntu 14.04 (Trusty)

  [Michele Simionato]
  * Removed the SiteModel table: now the association between the sites and the
    site model is done by using hazardlib.geo.geodetic.min_distance

  [Daniele Viganò]
  * added authentication support to the 'engineweb' and the 'engineserver'

  [Michele Simionato]
  * the aggregate loss curves can be exported in CSV format

  [Matteo Nastasi]
  * added 'outtypes' attribute with list of possible output types for
    each output item in outputs list API command
  * added '/v1/calc/<id>/status' API command
  * added 'engineweb' django application as local web client for oq-engine

  [Michele Simionato]
  * Renamed the maximum_distance parameter of the risk calculators to
    asset_hazard_distance, to avoid confusion with the maximum_distance
    parameter of the hazard calculators, which has a different meaning;
    is it an error to set the maximum_distance in a job_risk.ini file
  * Added to the API an URL /v1/calc/:calc_id/remove to hide jobs
  * A new key is_running is added to the list of dictionaries returned by
    the URL /v1/calc/list
  * Replaced the mock tests for the engine server with real functional tests
  * Added a resource /v1/calc/:calc_id/traceback to get the traceback of a
    failed calculation
  * Now the logs are stored also in the database, both for the controller node
    and the worker nodes
  * Bypassed Django when deleting calculations from the database: this avoids
    running out of memory for large calculations
  * Fixed an issue in the scenario calculator: the GMFs were not filtered
    according to the distance to the rupture
  * Now critical errors appear in the log file
  * Added a --run command to run hazard and risk together
  * Fixed bug in the event based calculator; in the case
    number_of_logic_tree_samples > 0 it was generating incorrect hazard curves.
    Also improved (a lot) the performance in this case.
  * Fixed a tricky bug happening when some tectonic region type are filtered
    away.
  * The event based risk calculator now save only the non-zero losses in
    the table event_loss_asset.
  * Added a CSV exporter for the Stochastic Event Sets, for debugging purposes.
  * The GMF CSV exporter now sorts the output by rupture tag.

  [Matteo Nastasi]
  * Each pull request must be accompanied by an update of the debian
    changelog now.

 -- Matteo Nastasi (GEM Foundation) <nastasi@openquake.org>  Thu, 07 May 2015 11:33:24 +0200

python-oq-engine (1.3.0-1) precise; urgency=low

  [Matteo Nastasi]
  * gunzip xml demos files after copied into /usr/openquake/engine directory

 -- Matteo Nastasi (GEM Foundation) <nastasi@openquake.org>  Thu, 26 Feb 2015 16:35:20 +0100

python-oq-engine (1.3.0-0) precise; urgency=low

  [Michele Simionato]
  * Updated python-django dependency >= 1.6.1, (our repository already
    includes a backported version for Ubuntu 'precise' 12.04); this change
    makes unnecessary "standard_conforming_strings" postgresql configuration
    variable setting
  * The event based risk calculator is able to disaggregate the event loss
    table per asset. To enable this feature, just list the assets you are
    interested in in the job.ini file: "specific_assets = a1 a2 a3"
  * We have a new hazard calculator, which can be invoked by setting in the
    job.ini file: "calculation_mode = classical_tiling"
    This calculators is the same as the classical calculator (i.e. you will
    get the same numbers) but instead of considering all the hazard sites at
    once, it splits them in tiles and compute the hazard curves for each tile
    sequentially. The intended usage is for very large calculations that
    exceed the available memory. It is especially convenient when you have
    very large logic trees and you are interested only in the statistics (i.e.
    mean curves and quantile curves). In that case you should use it with the
    option individual_curves=false. Notice that this calculator is still in
    an experimental stage and at the moment is does not support UHS curves.
    Hazard maps and hazard curves are supported.
  * We have a new risk calculator, which can be invoked by setting in the
    job.ini file: "calculation_mode = classical_damage"
    This calculator is able to compute the damage distribution for each asset
    starting from the hazard curves produced by the classical
    (or classical_tiling) calculator and a set of fragility functions. Also
    this calculator should be considered in experimental stage.
  * A significant change has been made when the parameter
    number_of_logic_tree_samples is set to a non-zero value. Now, if a branch
    of the source model logic tree is sampled twice we will generate the
    ruptures twice; before the ruptures were generated once and counted twice.
    For the classical calculator there is no effect on the numbers (sampling
    the same branch twice will produce two copies of identical ruptures);
    however, for the event based calculator, sampling the same branch twice
    will produce different ruptures. For instance, in the case of a simple
    source model with a single tectonic region type, before we would have
    generated a single file with the stochastic event sets, now we generate
    number_of_logic_tree_samples files with different stochastic event sets.
    The previous behavior was an optimization-induced bug.
  * Better validation of the input files (fragility models, job.ini)
  * The ability to extract the sites from the site_model.xml file
  * Several missing QA tests have been added
  * The export mechanism has been enhanced and more outputs are being exported
    in CSV format
  * New parameter complex_fault_mesh_spacing
  * Some error messages have been improved
  * A lot of functionality has been ported from the engine to oq-lite,
    i.e.  a lite version of the engine that does not depend on
    PostgreSQL/PostGIS/Django nor from RabbitMQ/Celery. This version is
    much easier to install than the regular engine and it is meant for
    small/medium computation that do not require a cluster. The engine
    demos, have been moved to the oq-risklib repository, so that they can
    be run via the oq-lite command without installing the full engine.
  * Currently the following calculators have been ported (all are to be
    intended as experimental): classical hazard, classical tiling, event
    based hazard, scenario hazard, classical risk, scenario damage,
    classical damage.

 -- Matteo Nastasi (GEM Foundation) <nastasi@openquake.org>  Thu, 26 Feb 2015 10:44:03 +0100

python-oq-engine (1.2.2-0) precise; urgency=low

  * consistency in version management between debian/ubuntu package and
    library from git sources

 -- Matteo Nastasi (GEM Foundation) <nastasi@openquake.org>  Thu, 18 Dec 2014 16:25:05 +0100

python-oq-engine (1.2.1-2) precise; urgency=low

  * Fixed custom dependencies versions (again)

 -- Matteo Nastasi (GEM Foundation) <nastasi@openquake.org>  Tue, 16 Dec 2014 10:48:19 +0100

python-oq-engine (1.2.1-1) precise; urgency=low

  * Fixed custom dependencies versions

 -- Matteo Nastasi (GEM Foundation) <nastasi@openquake.org>  Tue, 16 Dec 2014 09:48:19 +0100

python-oq-engine (1.2.1-0) precise; urgency=low

  * Fixed the logging handler

 -- Matteo Nastasi (GEM Foundation) <nastasi@openquake.org>  Mon, 15 Dec 2014 10:17:30 +0100

python-oq-engine (1.2.0-3) precise; urgency=low

  * Add constraint on python-django dependency version

 -- Matteo Nastasi (GEM Foundation) <nastasi@openquake.org>  Thu, 11 Dec 2014 10:04:45 +0100

python-oq-engine (1.2.0-2) precise; urgency=low

  * More precise exception message

 -- Matteo Nastasi (GEM Foundation) <nastasi@openquake.org>  Wed, 10 Dec 2014 16:21:06 +0100

python-oq-engine (1.2.0-1) precise; urgency=low

  * Bugs fixed in 1.2 release: http://goo.gl/GjbF2r
  * Replace a reference to the 'openquake' command with 'oq-engine'
  * Moved the expected outputs of the ScenarioDamage QA tests in qa_tests_data
  * Moved the logic tree realizations into commonlib
  * It is now possible to compute the uniform spectra even when
    individual_curves is false
  * Reduced the precision when exporting GMFs to XML
  * Fixed test_job_from_file
  * Delayed the OqParam validation
  * Simplified the monitoring
  * Extract the QA tests data from the engine
  * Renamed commonlib.general -> baselib.general
  * Removed the dependency from oq-commonlib
  * Avoid warning no XML exporter for event_loss
  * Update packager and postinst to use the openquake2 db (new default one)
  * Use shallow-clone to improve CI builds speed
  * Download calculation results as files
  * Added an API to retrieve the engine version
  * Unified the export framework for hazard and risk
  * Fast export of the GMFs
  * Fast scenario export
  * Fixed test_is_readable_all_files_lack_permissions when run as root
  * Now 'test_script_lower_than_current_version' does not require an Internet
    connection
  * Warn the user if she asks for statistical outputs but using a single hazard
    output
  * Move the calculation of input/output weights into commonlib
  * Changed the export_dir in several tests
  * Now the packagers makes a HTML report with the performances of the demos
  * Remove hardcoded references to openquake2 in oq_create_db
  * Move JobStats creation inside job_from_file
  * Fixed precision
  * Align openquake_worker.cfg with openquake.cfg
  * Implement memory hard limit control
  * Using commonlib.readinput.get_source_models
  * Check that the hazard calculation mode is consistent with risk calculation
    mode
  * Rollback only if a transaction is on
  * Fixed a bug in export_risk
  * Daily html report
  * Reflected the API change in commonlib.readinput.get_oqparam
  * Updated the engine to cope with the changes in risklib and commonlib
  * Fixed the name of the SES file
  * Changed some hard-coded weights in general.py
  * Changed the import of the calc module
  * Drop risk calculation table
  * Simplified the risk calculators
  * Reflected the API change in hazardlib.calc.gmf.GmfComputer
  * Added a test for duplicated tags in import_gmf_scenario.py
  * Implemented losses per event per asset
  * Dependency check
  * Removed more risk unit tests
  * Removed another couple of redundant tests
  * Remove check on setup.py version since now it's taken from init
  * Fixed _calc_to_response_data
  * Fixed bug when running risk calculations from the platform
  * openquake wrapper script
  * Changed version number in setup.py too
  * Updated version to 1.2
  * Renamed nrml_version->commonlib_version
  * Fixed a bug in the engine server (wrong calculation_id)
  * Fix oq-engine command name in output list
  * Removed the dependency from nrmllib
  * Fixed two merge errors
  * Important fixes pre-2.0 copied from the better-risk branch
  * Renamed the command openquake->oq-engine
  * Change ses collection
  * Fixed the migration script 0007
  * Fixed a bug with the quantile_hazard_curves attribute
  * Removed EventBasedHazardCalculatorTestCase
  * Remove the hazard_calculation table
  * correct complex source for wrong order in edges points
  * missing file open fixed
  * Removed routing tests
  * Added the script correct_complex_sources
  * Complex surf validation
  * Insert the IMT in the db, if not already there
  * The intensity measure types are now sorted also in the scenario calculator
  * Simplified the QA test scenario_damage/case_4
  * Enable 'set -x' when $GEM_SET_DEBUG is true
  * Remove a try finally in engine server task.py
  * Simplification because now the maximum_distance is mandatory
  * Fixed a wrong source model used in the Event Based export test
  * Fixed the what_if_I_upgrade check
  * Added a table imt_taxonomy
  * Fixed the management of missing db upgrades
  * Now the engine is using the new validation mechanism for the hazard sources
  * Fixed the name of a field (risk_job_id->job_id)
  * Special case when the hazard is known at the exact sites of the assets
  * Moved the epsilons from the getters to the database
  * Update the database name in openquake_worker.cfg
  * Removed the old validation mechanism
  * The parameter concurrent_tasks must be available to the workers too
  * Solved the problem with UHS
  * Fixed master https://ci.openquake.org/job/master_oq-engine/1208
  * If individual_curves is set, multi-imt curves must not be generated
  * --what-if-I-upgrade functionality
  * Stats only
  * Short output summary
  * Removed task_no
  * Hazard curves from gmfs
  * Fixed a critical bug with --hazard-output-id
  * Fix the test check_limits_event_based
  * Changed the output_weight for the event based calculator
  * Introduced --hazard-job-id and made it possible to reuse exposures imported
    in the hazard part of the computation
  * Replaced the ScenarioGetter with the GroundMotionFieldGetter
  * Return loss matrix
  * Removed --schema-path from oq_create_db
  * Calculation limits
  * Fixed a bug on tablespace permissions
  * Make the event based calculator more debuggable
  * Added the column uniq_ruptures to the table source_info
  * Db migrations
  * Db migrations 2
  * Saved more sources in source_info
  * Perform means and quantiles in memory
  * Parallel filtering
  * Reintroduce the 'terminate_job_when_celery_is_down' config option
  * Fix risk disaggregation
  * Ordering the sources after filtering-splitting
  * Source ordering
  * Gmf from ruptures
  * Fixed a stupid bug with OQ_TERMINATE_JOB_WHEN_CELERY_IS_DOWN
  * Introduced a variable OQ_TERMINATE_JOB_WHEN_CELERY_IS_DOWN
  * The random seeds have now a default value of 42
  * Added a check for invalid quantile computations
  * Now hazard calculations can be deleted safely
  * Add a file openquake_worker.cfg to be read in the workers
  * Simplified the LOG_FORMAT by removing the name
  * Avoid an ugly error when no tasks are spawned
  * Added a view on the event loss table for convenience of analysis
  * Epsilon sampling feature
  * Distribute-by-rupture phase 2
  * Restored distribution-by-rupture in the event based calculator
  * Provide a good error message when a source model contains GSIMs not in the
    file gsim_logic_tree
  * Moved parse_config from the engine to commonlib
  * Added a test checking the existence of the __init__.py files and fixed the
    QA test classical/case_15
  * Refactored initialize_realizations and added a warning when
    num_samples > num_realizations
  * Fixed a missing import
  * Saving the rupture hypocenter fully into the database
  * Removed an offending ALTER OWNER
  * Source info table
  * Added a test for sampling a large source model logic tree
  * Hazard curves from gmfs
  * Removed num_sites and num_sources from job_stats
  * Removed redundant tests
  * Retrieved the correct output directly, not via an order by
  * Making use of commonlib.parallel in the engine
  * Enhanced qatest_1, so that it subsumes regression_1 and regression_2
  * Taking advantage of the new riskloaders in commonlib
  * Added a missing integer cast
  * Changed disagg/case_1 to use full enumeration
  * Fixed the ordering of the ruptures in the event based calculator
  * Fixed a bug in the GroundMotionValuesGetter
  * Reflected the API change in refactor-risk-model
  * Sent the tectonic region types with less sources first, and fixed
    an ordering bug in a QA test
  * Turn AMQPChannelExceptions into warnings
  * Hide the SES output from a scenario calculator
  * Add a debug flag to enable set -x in packager.sh
  * Better task spawning
  * Reflected the changes to the GmfComputer in hazardlib
  * Fixed the bug in the risk event based calculator with multiple realizations
  * Fix gmf duplication
  * Removed the need for logictree.enumerate_paths
  * Fixed a small bug
  * Removed a commonlib dependency breaking the oqcreate script
  * Now the indices of the filtered sites are stored in the
    ProbabilisticRupture table
  * Fixed another import
  * Fixed a wrong import
  * Moved logictree to commonlib and fixed all the tests
  * Removed the obsolete table hzrdr.ses and small refactoring
  * Tasks with fewer assets are submitted first
  * Better parallelization of the risk calculators
  * Reducing the celery timeout from 30s to 3s
  * Fixed a tricky bug in the scenario calculator with duplicate imts
  * Fixed the ScenarioExportTestCase by changing the position of the points
  * The scenario calculator is now block-size independent
  * Use only the relevant tectonic region types to build the GMPE logic tree
  * Fixed a broadcasting in the classical calculator
  * Saving memory on the controller node
  * Restored the source model sampling feature
  * Complex logic tree test
  * Solved the block size dependence in the risk calculators
  * Fixed a critical ordering bug
  * Changed the _do_run_calc signature
  * Avoid returning duplicated data in the classical calculator
  * Changed the order of the statements in 01-remove-cnode_stats.sql
  * Added a cache on the GSIMs for the probabilities of no exceedence in the
    classical calculator
  * Fix the export of GmfSets in the case of multiple source models
  * Fixed underflow error in postgres
  * Fixed a bug with celery ping
  * Avoid errors on signals when the engine is run through the server
  * Errors in a task are converted into a RuntimeError
  * Remove calculation unit
  * The IML must be extrapolated to zero for large poes
  * Log a warning when more than 80% of the memory is used
  * Refactored the hazard getters
  * Removed the SES table
  * Added a nice error message for far away sources
  * Add support in the engine for a local_settings.py
  * Send the site collection via rabbitmq, not via the database
  * Improvements to the CeleryNodeMonitor
  * Minimal tweaks to the risk calculators
  * Save the number of sites in JobStats as soon as it is available
  * Fix branch var to be compliant within the new CI git plugin
  * Restored the lost fine monitoring on the hazard getters
  * Cluster monitor
  * Celery check
  * Removed the obsolete table uiapi.cnode_stats
  * Make use of the light site collection introduced in hazardlib
  * Optimize the disaggregation calculator
  * Fix a memory leak of celery
  * Remove python-gdal and fix issue with postinst
  * Manual pickling/unpickling
  * Updates Copyright to 2014
  * The rupture tag must be unique
  * Turn SIGTERM into SIGINT
  * Remove another engine-server test script from pylint
  * Removed the dependency on the current working directory from
    utils_config_test
  * Replace README.txt with README.md in the packager script
  * Increase the tolerance in the disaggregation test
  * Readme merge
  * Avoid storing copies of the ruptures
  * Untrapped exceptions in oqtask give ugly error messages
  * Support for posting zipfiles to the engine-server
  * Using iter_native in celery
  * Added test for the loss_fraction exporter
  * Fixed a missing loss_type in export_loss_fraction_xml
  * Merging the engine server inside the engine repository
  * Removing ruptures phase 2
  * Restored qatest 1
  * Added tests for failing computations
  * Removed the progress handler from the engine
  * Better error and logging management
  * Exclude tests folder from pylint check
  * Fixing the build master_oq-engine #790
  * Ruptures are not read from the database anymore, only written
  * In development mode celery is automatically started/stopped together with
    the engine server
  * Remove common directory from risk demos
  * Remove duplication hazard risk
  * Removing the duplication run_hazard/run_risk in engine.py
  * Renamed directories and packages to be consistent with GEM conventions
  * Fixed test_initialize_sources
  * Getting a more uniform distribution of the tasks
  * Remove celery
  * Remove time_span from disaggregation calculator
  * Return the traceback from celery to the controller node
  * If there are no GMVs within the maximum distance for the given assets, the
    computation should not fail with an ugly error but print a warning
  * Better error management
  * Fixed a stupid error in compute_hazard_curves
  * Support for non-parametric sources
  * Fixed the issue of slow sources
  * Fixed the two upgrade scripts breaking the migration from 1.0 to 1.1
  * Add --export-hazard-outputs and --export-risk-outputs switches; also add
    geojson export for hazard curves
  * Light monitor
  * Set CELERY_MAX_CACHED_RESULTS = 1
  * Changed from relative path to full path
  * Fix the feature "import gmf scenario data from file"
  * version: remove warning for pkg install + git program installed case
  * Remove block_size and point_source_block_size
  * Move the unit tests inside the openquake.engine directory
  * Version visualization improvement
  * Added missing CASCADE on a DB migration script
  * Raised the tolerance in ClassicalHazardCase13TestCase
  * In the event based calculator split by ruptures, not by SES
  * BROKER_POOL_LIMIT is causing problem so set it to none
  * Split area sources
  * Force BROKER_POOL_LIMIT to 10
  * Fixed an upgrade script
  * Prefiltering sources in all calculators
  * Savaged the easy part of the work on the decouple-logic-trees branch
  * Changed the way hazard map are interpolated
  * Fixed a bug with static urls
  * Remove database related code
  * Removed hazard curve progress
  * Improved the IMT management in the engine by leveraging the new
    functionality in hazardlib
  * Configuration file for storing oq-platform connection parameters
  * Add loss type to risk outputs
  * Remove parsed source
  * Fix remove demos symlinks
  * gmf.lt_realization_id can be NULL
  * Fixed the _prep_geometry feature of Risk and Hazard calculations
  * Remove a reference to the removed view hzrdr.gmf_family
  * Engine-Server: support for multiple platform installations
  * Removed the complete_logic_tree flags
  * Fixed setup.py
  * Removed the SourceProgress table
  * New risk demos
  * Run a risk calculation
  * Remove validation on site models
  * Removed the rest of the stuff related to the supervisor
  * Removed the supervisor, redis, kombu and related stuff
  * Removed a wrong import
  * An import ordering issue is breaking Jenkins
  * Various small fixes for oq_create_db script
  * Do not register a progress handler if it is not passed
  * Engine Unit test fix
  * Geonode integration
  * Progress Bar support
  * Finally fixed the dependency from the blocksize in the event based
    calculator
  * A simple fix for engine_test.py
  * Replace numpy arrays with postgres array fields in output tables
  * Dump and restore Stochastic Event Set
  * Removed the old distribution and used parallelize as default distribution
    mechanism everywhere
  * Change the distribution in the risk calculators
  * Save in job_stats how much the database increased during the current
    computation
  * Removed calc_num task properly
  * Change dist classical
  * Improve the table job_stats
  * Now the CacheImporter infers the fields from the database, in the right
    order
  * Removed parsed_rupture_model from the db
  * The revoke command should not terminate the workers
  * Remove JobCompletedError
  * Override hazard investigation time in risk event based calculator
  * Companion of https://github.com/gem/oq-engine/pull/1298/
  * Companion of https://github.com/gem/oq-nrmllib/pull/116
  * Simplify schema
  * Filter the sources before storing them in the database
  * Improve the parallelize distribution
  * Fix disaggregation
  * Changed the distance in hazardlib
  * Improve memory consumption in the GMF calculation
  * The file with the exported disagg matrix must contain the poe in the name
  * The multiple sites QA test (classical/case_13) broke
  * Solve the dependency from the parameter concurrent_tasks
  * QA test for multiple sites
  * Cross domain ajax fix for view methods [r=matley] [f=*1234765]
  * Tweaks to make platform calcs work [r=matley] [f=*1234765]
  * Create job and calculation objects in a transaction
  * Make test fixtures optional
  * Get the list of the available magnitude scaling relationships at runtime
  * Save memory when exporting the GMF
  * Fixed a typo in an ordering query
  * Insured loss curves statistics
  * When exporting the GMF, we need to export the rupture tags, not the ids
  * Hazard Curve Parser import update [r=micheles] [f=*trivial]
  * To save space in the db and to avoid running into the text field size
    limit, change model_content.raw_content to store gzipped content
  * Add a tag to the ruptures
  * Change the dump/restore procedures to work with directories, not tarfiles
  * Fix risk QA tests fixtures
  * Documentation for the REST API
  * Fix hazard_curve_multi export path
  * Revise insured losses algorithm
  * Post-calculation migration
  * Correction of baseline DB revision
  * Review Risk demos
  * A couple of fixes to scenario tests
  * Compute standard deviation of losses
  * Validate time_event
  * Add 404 responses in the case of non-existent artifacts
  * Run calcs, part 2
  * Minor loss map export fix
  * Fix for installing source code via pip/git
  * Remove cache from HazardCurveGetterPerAsset
  * Changed an import from nrmllib
  * Pyflakes fixes to the calculators and engine module
  * Reading logic trees from DB - follow up (fix for a careless refactoring
    error)
  * Raise an error when no gmvs are available in a scenario computation
  * Small fix in dump_hazards.py: the filenames list contained duplicates
  * Add 'engine' functionality to disable the job supervisor
  * Read logic trees from DB (instead of the filesystem)
  * Extend forms.CharField to allow null values
  * Small fixes to the script restore_hazards.py
  * Update test fixtures used for risk scenario calculations
  * Trivial: Some small tweaks/cleanups
  * File parsing fix
  * Risk BaseCalculator refactoring
  * Run calculations via REST API (initial sketch)
  * Better input loading (update to 'engine' API)
  * Update Risk Event Based QA test
  * Fixed a very subtle bug with the ordering of sites
  * Added index to hzrdi.hazard_site
  * Updated tests to the new interface
    of 'openquake.engine.db.models.SiteCollection'
  * Compute ground motion values from Stochastic Event Set
    in a risk calculation
  * "List calc results" views
  * Misc. engine fixes to stabilize the build
  * Record all OQ software versions in oq_job
  * Export to path or file (not just path)
  * Minor fix to risk QA test collection
  * Engine API improvements
  * Hazard map GeoJSON export
  * Refactoring: moved risk calculation logic to risklib
  * GeoJSON loss map support
  * GeoJSON export prep
  * Include API version in URLs
  * 'calc info' views
  * Rough sketch of the 'list calculations' views
  * Export loss_fraction quantile fix
  * Fix 'hazard_curve_multi' export
  * Fix Risk QA test collection (nosetests)
  * Remove site_collection column from the database
  * Pack and risk demos LP: #1197737
  * Added more monitoring to the hazard calculators

 -- Matteo Nastasi (GEM Foundation) <nastasi@openquake.org>  Wed, 10 Dec 2014 11:17:03 +0100

python-oq-engine (1.0.0-1) precise; urgency=low

  * 'occupants' is now a float
  * Hazard curve import tool: updated NRML hazard curve parser
  * Made sure that the task_ids are stored in the performance table soon enough
    (LP: #1180271)
  * Added fixtures for risk tests
  * Some support to compute avg and std for the GMFs (LP: #1192413)
  * Renamed the GMF tables (LP: #1192512)
  * Kill running celery tasks on job failure (LP: #1180271)
  * Removed 'patches' folder
  * Event loss csv: fix delimiting character (LP: #1192179)
  * Fixed restore_hazards_test.py (LP: #1189772)
  * Fix restore hazards (LP: #1189772)
  * Fix risk/classical/case_3 (LP: #1190569)
  * Fix get_asset_chunk unit test
  * Added dumping of ses_collection/ses/ses_rupture (LP: #1189750)
  * Fixed the issue with sequences in restore_hazards.py (LP: #1189772)
  * Risk Probabilistic Event Based Calculator - QA Test
  * Fix the GMF export and tables (LP: #1169078,#1187413)
  * Some work to fix qa_tests/risk/event_based_bcr (LP: #1188497)
  * Run risk demos to test the package (LP: #1188117)
  * Update risk demos
  * renamed units -> number_of_units. Support for asset_category == "population"
    (LP: #1188104)
  * Fixed the z1pt0<->z2pt5 inversion problem (LP: #1186490)
  * Removed the special case for gmf_scenario
  * Exposure DB schema update (LP: #1185488)
  * Fix the site_data table to store one site per row; change gmf_agg to point
    to site_data (LP: #1184603)
  * Fix export of Benefit Cost Ratio calculator outputs. (LP: #1181182)
  * Inserted the GMFs with the CacheInserter instead of the BulkInserter
    (LP: #1184624)
  * Added better instrumentation to the hazard getters
  * Make the engine smart enough to infer the right block size (LP: #1183329)
  * New risk demos (LP: #1180698,#1181182)
  * Time event validation fix (LP: #1181235)
  * Unicode list cast fix
  * Implement distribution by SES in the event based hazard calculator
    (LP: #1040141)
  * Remove gmf scenario (LP: #1170628)
  * Purge gmf table (LP: #1170632)
  * Parallelize the queries of kind "insert into gmf agg" by using the standard
    mechanism (LP: #1178054)
  * Skipped hazard/event_based/case_4/test.py (LP: #1181908)
  * Remove the dependency from the gmf/gmf_set tables in the XML export
    procedure (LP: #1169078)
  * Saved memory in the hazard getters by returning only the distinct GMFs
    (LP: #1175941)
  * Fixed the case of no gmfcollections and cleaned up the post processing
    mechanism (LP: #1176887)
  * Filter the ruptures according to the maximum_distance criterium
    (LP: #1178571)
  * New hazard demos (LP: #1168756)
  * Parallelize insert into gmf_agg table (LP: #1178054)
  * Removed some verbose logs in debug mode (LP: #1170938)
  * lxc sandbox - improved CI with sandboxed source tests (LP: #1177319)
  * Report "calculation", not the job (LP: #1178583)
  * Fix performance_monitor_test.py on Mac OS X (LP: #1177403)
  * Remove config.gem files from demos
  * Vulnerability functions for contents, occupants and non-structural damage
    (LP: #1174231)
  * Improved the memory profiling (LP: #1175941)
  * Cleanup of the hazard getters and small improvements to help the performance
    analysis of risk calculators (LP: #1175941)
  * Add a facility to import hazard_curves from XML files (LP: #1175452)
  * Refactoring of risk calculators (LP: #1175702)
  * Added references to RiskCalculation model
  * --config-file option (LP: #1174316)
  * Update calls to risklib to the latest interface (LP: #1174301)
  * Event-Based Hazard: Better hazard curve / GMF validation (LP: #1167302)
  * Improved hazard doc
  * CONTRIBUTORS.txt
  * DB cleanup
  * --optimize-source-model pre-processing option (LP: #1096867)
  * Relax validation rules on interest rate for benefit-cost ratio analysis
    (LP: #1172324)
  * Support non-unique taxonomy -> IMT association across different
    vulnerability files (LP: #1171782)
  * Point source block size (LP: #1096867)
  * Use "hazard curve multi imt" also when all the realizations are considered
    (LP: #1171389)
  * Fix aggregate loss curve computation (LP: #1171361)
  * Add instrumentation via the EnginePerformanceMonitor to all the calculators
    (LP: #1171060)
  * Replaced run_job_sp with run_hazard_job (LP: #1153512)
  * Cleanup input reuse
  * Simplify hazard getter query
  * Add a forgotten constrain ON DELETE CASCADE on the table gmf_agg
    (LP: #1170637)
  * Mean loss curve computation updated (LP: #1168454,#1169886,#1170630)
  * Changed the generation of hazard_curves to use the gmf_agg table
    (LP: #1169703)
  * Add geospatial index on gmf_agg
  * Fix hazard map and UHS export filenames (include PoE) (LP: #1169988)
  * Lower the parameter ses_per_logic_tree_path in the event_based QA tests to
    make them much faster (LP: #1169883)
  * Fix Event based mean loss curve computation (LP: #1168454)
  * An attempt to solve the memory occupation issue for the event_based risk
    calculator (LP: #1169577)
  * Update event based mean/quantile loss curve computation (LP: #1168454)
  * Fix disagg export file name (LP: #1163276)
  * Include 'investigation_time' in exported UHS XML (LP: #1169106)
  * Raise warnings when invalid/unknown/unnecessary params are specified
    (LP: #1164324)
  * Fix characteristic fault rupture serialization (LP: #1169069)
  * Fixed a bug in event_based/core_test.py due to the version of mock used
    (LP: #1167310)
  * Make sure the generated XML are valid according to NRML (LP: #1169106)
  * Fix the tests of the event_based depending on random number details
    (LP: #1167310)
  * Scenario risk is using "default" connection on a cluster (LP: #1167969)
  * Add a mechanism to populate the db from CSV files, without the need to run
    a fake calculation (LP: #1167310,#1167693)
  * Source model NRML to hazardlib conversion now throws useful error messages
    (LP: #1154512)
  * Organization of hazard exports (LP: #1163276)
  * Some trivial optimizations in Risk Event Based calculator
  * Do not use 'default' user on raw cursors. (LP: #1167776)
  * Removed a bunch of old test fixtures
  * release updated
  * hazard curves in multiple imts (LP: #1160427)
  * Critical fix to disaggregation interpolation (LP: #1167245)
  * Fix setup.py version number
  * Fix char source logic tree validation (LP: #1166756)
  * Update version to 1.0
  * Reflect latest interface changes in risklib (LP: #1166252)
  * Event base performance (LP: #1168233)
  * Fix a "reproducibility" issue when getting hazard sites from exposure
    (LP: #1163818)
  * Disaggregation in event based risk calculator (LP: #1160993)
  * Read 'sites' from 'sites_csv' (LP: #1097618)
  * add debconf tool to manage postgresql.conf file modification
  * Issue 1160993 (LP: #1160993,#1160845)
  * Importing GMF from XML: step 2 (LP: #1160398)
  * Disaggregation of losses by taxonomy (LP: #1160845)
  * Vulnerability model validation (LP: #1157072)
  * Big docs cleanup
  * Mean and quantile Loss map support (LP: #1159865)
  * Event-Based Hazard: Save multi-surface ruptures (LP: #1144225)
  * Fix loss curve export (LP: #1157072)
  * Fix an incorrect parameter in event-based hazard QA tests, cases 2 and 4
  * end-to-end qa tests for Scenario Risk and Scenario Damage
  * Trivial fix for setup.py
  * New E2E regression tests
  * Updated QA tests due to change in risklib
  * Engine cleanup
  * Characteristic source logic tree support (LP: #1144225)
  * Added a script to dump the hazard outputs needed for the risk (LP: #1156998)
  * Remove complete logic tree flags when redundant (LP: #1155904)
  * Do not read risk inputs from fylesystem but from ModelContent
  * Remove --force-inputs feature (LP: #1154552)
  * UHS Export (LP: #1082312)
  * UHS post-processing (LP: #1082312)
  * Fragility model using structure dependent IMT (LP: #1154549)
  * Correct bin/openquake help string for --log-level
  * Hazard post-processing code cleanup (LP: #1082312)
  * Allow Event-Based hazard post-processing to run without celery
  * More event-based hazard QA tests (LP: #1088864)
  * Real errors are masked in the qa_test since the real computation runs in a
    subprocess (LP: #1153512)
  * Minor simplification of the hazard_getter query
  * Correlation model qa tests (LP: #1097646)
  * Vulnerability model using structure dependent intensity measure types
    (LP: #1149270)
  * Fix a broken scenario hazard export test
  * Support for Characteristic Fault Sources (LP: #1144225)
  * Added a missing KILOMETERS_TO_METERS conversion in the hazard_getters
  * Average Losses (LP: #1152237)
  * Improved the error message for unavailable gsims
  * Companion changes to https://github.com/gem/oq-risklib/pull/38
  * Fix 1144741 (LP: #1144741)
  * Fix 1144388 (LP: #1144388)
  * Fixed ordering bug in the XML export of gmf_scenario (LP: #1152172)
  * Don't save hazard curves to the DB which are all zeros (LP: #1096926)
  * Add hazard nose attribute to the hazard QA test
  * Avoid fully qualified name in the XML <uncertaintyModel> tag (LP: #1116398)
  * Fix Scenario Risk calculator
  * New CLI functionality: delete old calculations (LP: #1117052)
  * DB security cleanup (LP: #1117052)
  * Event-Based Hazard Spatial Correlation QA tests (LP: #1099467)
  * Correct OQ engine version in db script
  * Preloaded exposure (LP: #1132902)
  * 1132708 and 1132731 (LP: #1132731)
  * Stabilize classical hazard QA test case 11
  * DB schema bootstrap script now runs silently by default
  * Fix aggregate loss export test
  * Fix a broken disagg/core test
  * Easy hazard getters optimization (LP: #1132708)
  * Fix progress risk
  * Event loss tables (LP: #1132699)
  * Fix the memory occupation issue for the scenario_risk calculator
    (LP: #1132018,#1132017)
  * Performance monitor to measure times and memory occupation of bottleneck
    code (LP: #1132017)
  * Scenario insured losses
  * Version fix (already present fix in master, add a test to verify it)
  * Classical Hazard QA test, SA IMT case (LP: #1073591)
  * Optimize hazard curve insertion (LP: #1100332)
  * updates due to the latest risklib api changes
  * Fixed the bug introduced by change the location field from Geometry to
    Geography
  * "openquake --version broked" fix
  * Fixed bug in the distribution of the realizations logic
  * Simplified the hazard getters so that they are pickleable without effort
  * Update to disaggregation equation (LP: #1116262)
  * Scenario Aggregated Loss
  * Risk maximum distance (LP: #1095582)
  * Add timestamps to calculation summary output (LP: #1129271)
  * More efficient hazard curve update transactions. (LP: #1121825)
  * Scenario risk tests
  * Added parameter taxonomies_from_fragility_model (LP: #1122817)
  * Add a check for missing taxonomies in the scenario_damage calculator
    (LP: #1122817)
  * Add '_update_progress' for clearer profiling (LP: #1121825)
  * Removed many global dictionaries and adopted a convention-over-configuration
    approach
  * Generation of ground motion fields only within a certain distance from the
    rupture (LP: #1121940)
  * Link between Rupture / Stochastic Event Set and Ground motion field outputs
    (LP: #1119553)
  * Fixed the qa_test for scenario_damage
  * Fix HazardCalculation.get_imts()
  * Donot save absolute losses (LP: #1096881)
  * Scenario hazard: fix a reference to the site collection
  * Fixes scenario hazard correlation
  * Scenario risk
  * Changed DmgState to have a foreign key to OqJob, not to Output; also removed
    the CollapseMap special treatment (LP: #1100371)
  * Drop upload table
  * Remove several global dictionaries from the engine
  * Mean and quantile Loss curve computation (LP: #1101270)
  * Cache the SiteCollection to avoid redundant recreation (LP: #1096915)
  * Scenario hazard correlation model (LP: #1097646)

 -- Matteo Nastasi (GEM Foundation) <nastasi@openquake.org>  Mon, 24 Jun 2013 17:39:07 +0200

python-oq-engine (0.9.1-1) precise; urgency=low

  * upstream release

 -- Matteo Nastasi (GEM Foundation) <nastasi@openquake.org>  Mon, 11 Feb 2013 11:00:54 +0100

python-oq-engine (0.8.3-3) precise; urgency=low

  * Add missing monitor.py source

 -- Muharem Hrnjadovic <mh@foldr3.com>  Tue, 23 Oct 2012 10:16:18 +0200

python-oq-engine (0.8.3-2) precise; urgency=low

  * Use arch-independent JAVA_HOME env. variable values (LP: #1069804)

 -- Muharem Hrnjadovic <mh@foldr3.com>  Mon, 22 Oct 2012 15:30:39 +0200

python-oq-engine (0.8.3-1) precise; urgency=low

  * upstream release

 -- Muharem Hrnjadovic <mh@foldr3.com>  Fri, 19 Oct 2012 19:53:00 +0200

python-oq-engine (0.8.2-5) precise; urgency=low

  * Make sure the vs30_type param is capitalized (LP: #1050792)

 -- Muharem Hrnjadovic <mh@foldr3.com>  Fri, 21 Sep 2012 12:01:34 +0200

python-oq-engine (0.8.2-4) precise; urgency=low

  * fix JAVA_HOME value so it works in ubuntu 12.04 LTS (LP: #1051941)

 -- Muharem Hrnjadovic <mh@foldr3.com>  Mon, 17 Sep 2012 14:52:12 +0200

python-oq-engine (0.8.2-3) precise; urgency=low

  * Insured loss probabilistic event based calculator (LP: #1045318)

 -- Muharem Hrnjadovic <mh@foldr3.com>  Wed, 05 Sep 2012 09:22:36 +0200

python-oq-engine (0.8.2-2) precise; urgency=low

  * remove namespace/module ambiguity

 -- Muharem Hrnjadovic <mh@foldr3.com>  Tue, 04 Sep 2012 17:08:17 +0200

python-oq-engine (0.8.2-1) precise; urgency=low

  * Upstream release (LP: #1045214)

 -- Muharem Hrnjadovic <mh@foldr3.com>  Tue, 04 Sep 2012 08:52:53 +0200

python-oq-engine (0.8.1-5) precise; urgency=low

  * rm threaded serialization patch (since it increases overall run time)

 -- Muharem Hrnjadovic <mh@foldr3.com>  Wed, 25 Jul 2012 17:01:32 +0200

python-oq-engine (0.8.1-4) precise; urgency=low

  * Try threaded serialization in order to fix performance regression
    (LP: #1027874)

 -- Muharem Hrnjadovic <mh@foldr3.com>  Mon, 23 Jul 2012 13:21:32 +0200

python-oq-engine (0.8.1-3) precise; urgency=low

  * Fix import exception when DJANGO_SETTINGS_MODULE is not set (LP: #1027776)

 -- Muharem Hrnjadovic <mh@foldr3.com>  Mon, 23 Jul 2012 09:08:01 +0200

python-oq-engine (0.8.1-2) precise; urgency=low

  * Fix for region discretization bug (LP: #1027041)

 -- Muharem Hrnjadovic <mh@foldr3.com>  Sun, 22 Jul 2012 10:12:25 +0200

python-oq-engine (0.8.1-1) precise; urgency=low

  * new upstream release (LP: #1027030)

 -- Muharem Hrnjadovic <mh@foldr3.com>  Fri, 20 Jul 2012 15:06:18 +0200

python-oq-engine (0.7.0-4) precise; urgency=low

  * fix typo in oq_restart script (LP: #994565)

 -- Muharem Hrnjadovic <mh@foldr3.com>  Fri, 04 May 2012 15:01:54 +0200

python-oq-engine (0.7.0-3) precise; urgency=low

  * Correct the version displayed by OpenQuake (on demand).

 -- Muharem Hrnjadovic <mh@foldr3.com>  Fri, 04 May 2012 08:20:18 +0200

python-oq-engine (0.7.0-2) oneiric; urgency=low

  * Fix bug in the classical PSHA calculator (LP: #984055)

 -- Muharem Hrnjadovic <mh@foldr3.com>  Wed, 02 May 2012 22:00:59 +0200

python-oq-engine (0.7.0-1) oneiric; urgency=low

  * Upstream release, rev. 0.7.0

 -- Muharem Hrnjadovic <mh@foldr3.com>  Wed, 02 May 2012 21:34:03 +0200

python-oq-engine (0.6.1-9) oneiric; urgency=low

  * Fix db router config for the oqmif schema (LP: #993256)

 -- Muharem Hrnjadovic <mh@foldr3.com>  Wed, 02 May 2012 15:23:40 +0200

python-oq-engine (0.6.1-8) oneiric; urgency=low

  * Re-apply fix for ERROR: role "oq_ged4gem" does not exist (LP: #968056)

 -- Muharem Hrnjadovic <mh@foldr3.com>  Wed, 02 May 2012 10:23:40 +0200

python-oq-engine (0.6.1-7) oneiric; urgency=low

  * delete obsolete .pyc files in /usr/openquake (LP: #984912)

 -- Muharem Hrnjadovic <mh@foldr3.com>  Thu, 19 Apr 2012 10:28:45 +0200

python-oq-engine (0.6.1-6) oneiric; urgency=low

  * Remove spurious 'oqmif' db user from settings.py (LP: #980769)

 -- Muharem Hrnjadovic <mh@foldr3.com>  Fri, 13 Apr 2012 14:35:54 +0200

python-oq-engine (0.6.1-5) oneiric; urgency=low

  * Pass the postgres port to the 'createlang' command as well.

 -- Muharem Hrnjadovic <mh@foldr3.com>  Fri, 13 Apr 2012 10:37:26 +0200

python-oq-engine (0.6.1-4) oneiric; urgency=low

  * Fix psql invocation.

 -- Muharem Hrnjadovic <mh@foldr3.com>  Fri, 13 Apr 2012 06:01:12 +0200

python-oq-engine (0.6.1-3) oneiric; urgency=low

  * Support machines with multiple postgres versions (LP: #979881)

 -- Muharem Hrnjadovic <mh@foldr3.com>  Fri, 13 Apr 2012 05:49:41 +0200

python-oq-engine (0.6.1-2) oneiric; urgency=low

  * Fix oq_restart_workers script so it uses the correct db table (oq_job)

 -- Muharem Hrnjadovic <mh@foldr3.com>  Wed, 04 Apr 2012 11:29:36 +0200

python-oq-engine (0.6.1-1) oneiric; urgency=low

  * OpenQuake 0.6.1 upstream release (LP: #971541)

 -- Muharem Hrnjadovic <mh@foldr3.com>  Tue, 03 Apr 2012 08:52:39 +0200

python-oq-engine (0.6.0-15) oneiric; urgency=low

  * Support machines with multiple postgres versions (LP: #979881)

 -- Muharem Hrnjadovic <mh@foldr3.com>  Thu, 12 Apr 2012 18:56:58 +0200

python-oq-engine (0.6.0-14) oneiric; urgency=low

  * Improved version string, post-installation actions

 -- Muharem Hrnjadovic <mh@foldr3.com>  Fri, 30 Mar 2012 17:21:40 +0200

python-oq-engine (0.6.0-13) oneiric; urgency=low

  * proper fix for GMF serialization problem (LP: #969014)

 -- Muharem Hrnjadovic <mh@foldr3.com>  Fri, 30 Mar 2012 15:14:41 +0200

python-oq-engine (0.6.0-12) oneiric; urgency=low

  * Fix GMF serialization in the hazard event based calculator (LP: #969014)

 -- Muharem Hrnjadovic <mh@foldr3.com>  Fri, 30 Mar 2012 12:15:44 +0200

python-oq-engine (0.6.0-11) oneiric; urgency=low

  * Fix ERROR: role "oq_ged4gem" does not exist (LP: #968056)

 -- Muharem Hrnjadovic <mh@foldr3.com>  Thu, 29 Mar 2012 10:44:23 +0200

python-oq-engine (0.6.0-10) oneiric; urgency=low

  * Fix BaseHazardCalculator, so self.calc gets initialized.

 -- Muharem Hrnjadovic <mh@foldr3.com>  Fri, 23 Mar 2012 07:20:47 +0100

python-oq-engine (0.6.0-9) oneiric; urgency=low

  * Turn off accidental worker-side logic tree processing (LP: #962788)

 -- Muharem Hrnjadovic <mh@foldr3.com>  Fri, 23 Mar 2012 06:27:36 +0100

python-oq-engine (0.6.0-8) oneiric; urgency=low

  * Package tested and ready for deployment.

 -- Muharem Hrnjadovic <mh@foldr3.com>  Tue, 20 Mar 2012 15:54:31 +0100

python-oq-engine (0.6.0-7) oneiric; urgency=low

  * All demos pass, rebuild this package

 -- Muharem Hrnjadovic <mh@foldr3.com>  Wed, 07 Mar 2012 18:12:26 +0100

python-oq-engine (0.6.0-6) oneiric; urgency=low

  * Another db user fix

 -- Muharem Hrnjadovic <mh@foldr3.com>  Wed, 07 Mar 2012 17:18:31 +0100

python-oq-engine (0.6.0-5) oneiric; urgency=low

  * Fix database users

 -- Muharem Hrnjadovic <mh@foldr3.com>  Wed, 07 Mar 2012 16:39:49 +0100

python-oq-engine (0.6.0-4) oneiric; urgency=low

  * Fix distro series

 -- Muharem Hrnjadovic <mh@foldr3.com>  Wed, 07 Mar 2012 09:25:57 +0100

python-oq-engine (0.6.0-3) precise; urgency=low

  * Added license file

 -- Muharem Hrnjadovic <mh@foldr3.com>  Wed, 07 Mar 2012 08:35:12 +0100

python-oq-engine (0.6.0-2) oneiric; urgency=low

  * added sample celeryconfig.py file

 -- Muharem Hrnjadovic <mh@foldr3.com>  Mon, 05 Mar 2012 20:07:23 +0100

python-oq-engine (0.6.0-1) oneiric; urgency=low

  * OpenQuake rev. 0.6.0 upstream release (LP: #946879)
  * add postgresql-plpython-9.1 dependency (LP: #929429)

 -- Muharem Hrnjadovic <mh@foldr3.com>  Mon, 05 Mar 2012 11:05:22 +0100

python-oq-engine (0.5.1-2) oneiric; urgency=low

  * add postrm script (LP: #906613)

 -- Muharem Hrnjadovic <mh@foldr3.com>  Thu, 02 Feb 2012 13:00:06 +0100

python-oq-engine (0.5.1-1) oneiric; urgency=low

  * 0.5.1 upstream release (LP: #925339)

 -- Muharem Hrnjadovic <mh@foldr3.com>  Thu, 02 Feb 2012 10:11:58 +0100

python-oq-engine (0.5.0-9) oneiric; urgency=low

  * Fix error resulting from backporting code.

 -- Muharem Hrnjadovic <mh@foldr3.com>  Wed, 25 Jan 2012 16:27:49 +0100

python-oq-engine (0.5.0-8) oneiric; urgency=low

  * Fix hazard map serialization failure (LP: #921604)

 -- Muharem Hrnjadovic <mh@foldr3.com>  Wed, 25 Jan 2012 16:06:54 +0100

python-oq-engine (0.5.0-7) oneiric; urgency=low

  * Remove one last 'sudo' from db setup script

 -- Muharem Hrnjadovic <mh@foldr3.com>  Wed, 25 Jan 2012 12:17:35 +0100

python-oq-engine (0.5.0-6) oneiric; urgency=low

  * NRML files are written only once (LP: #914614)
  * optimize parallel results collection (LP: #914613)
  * fix "current realization" progress counter value (LP: #914477)

 -- Muharem Hrnjadovic <mh@foldr3.com>  Thu, 19 Jan 2012 15:16:51 +0100

python-oq-engine (0.5.0-5) oneiric; urgency=low

  * Revert to the usual database user names.

 -- Muharem Hrnjadovic <mh@foldr3.com>  Tue, 10 Jan 2012 10:49:49 +0100

python-oq-engine (0.5.0-4) oneiric; urgency=low

  * Remove "sudo" from db setup script (LP: #914139)

 -- Muharem Hrnjadovic <mh@foldr3.com>  Tue, 10 Jan 2012 08:18:14 +0100

python-oq-engine (0.5.0-3) oneiric; urgency=low

  * Fix demo files.

 -- Muharem Hrnjadovic <mh@foldr3.com>  Mon, 09 Jan 2012 21:10:08 +0100

python-oq-engine (0.5.0-2) oneiric; urgency=low

  * Calculation and serialization are to be carried out in parallel
    (LP: #910985)

 -- Muharem Hrnjadovic <mh@foldr3.com>  Mon, 09 Jan 2012 15:53:05 +0100

python-oq-engine (0.5.0-1) oneiric; urgency=low

  * Prepare rel. 0.5.0 of python-oq-engine (LP: #913540)
  * set JAVA_HOME for celeryd (LP: #911697)

 -- Muharem Hrnjadovic <mh@foldr3.com>  Mon, 09 Jan 2012 07:15:31 +0100

python-oq-engine (0.4.6-11) oneiric; urgency=low

  * Facilitate java-side kvs connection caching
    (LP: #894261, #907760, #907993).

 -- Muharem Hrnjadovic <mh@foldr3.com>  Mon, 02 Jan 2012 13:42:42 +0100

python-oq-engine (0.4.6-10) oneiric; urgency=low

  * Only use one amqp log handler per celery worker (LP: #907360).

 -- Muharem Hrnjadovic <mh@foldr3.com>  Mon, 02 Jan 2012 13:10:50 +0100

python-oq-engine (0.4.6-9) oneiric; urgency=low

  * add a debian/preinst script that makes sure we have no garbage
    from previous package installation lying around (LP: #906613).

 -- Muharem Hrnjadovic <mh@foldr3.com>  Tue, 20 Dec 2011 10:43:12 +0100

python-oq-engine (0.4.6-8) oneiric; urgency=low

  * Repackage 0.4.6-6 (no asynchronous classical PSHA code)
    for oneiric (also fix the postgres-9.1 issues).

 -- Muharem Hrnjadovic <mh@foldr3.com>  Fri, 16 Dec 2011 11:34:47 +0100

python-oq-engine (0.4.6-6) oneiric; urgency=low

  * Make sure /var/lib/openquake/disagg-results exists and has an
    appropriate owner and permissions (LP: #904659)

 -- Muharem Hrnjadovic <mh@foldr3.com>  Thu, 15 Dec 2011 12:26:28 +0100

python-oq-engine (0.4.6-5) natty; urgency=low

  * Make sure the demos that were broken in 0.4.6 are not installed
    (LP: #901112)

 -- Muharem Hrnjadovic <mh@foldr3.com>  Fri, 09 Dec 2011 16:40:50 +0100

python-oq-engine (0.4.6-4) natty; urgency=low

  * Tolerate the failure of chown and/or chmod on /var/lib/openquake
    (LP: #902083)

 -- Muharem Hrnjadovic <mh@foldr3.com>  Fri, 09 Dec 2011 10:38:46 +0100

python-oq-engine (0.4.6-3) natty; urgency=low

  * Remove UHS changes in order to fix python-java-bridge failures
    (LP: #900617)

 -- Muharem Hrnjadovic <mh@foldr3.com>  Fri, 09 Dec 2011 07:51:19 +0100

python-oq-engine (0.4.6-2) oneiric; urgency=low

  * Add missing dependency, python-h5py (LP: #900300)

 -- Muharem Hrnjadovic <mh@foldr3.com>  Mon, 05 Dec 2011 15:09:37 +0100

python-oq-engine (0.4.6-1) oneiric; urgency=low

  * Upstream release (LP: #898634)
  * Make postgres dependencies less version dependent (LP: #898622)

 -- Muharem Hrnjadovic <mh@foldr3.com>  Mon, 05 Dec 2011 10:51:46 +0100

python-oq-engine (0.4.4-19) oneiric; urgency=low

  * Functions called from celery tasks should not make use of logic trees
    (LP: #880743)

 -- Muharem Hrnjadovic <mh@foldr3.com>  Mon, 24 Oct 2011 14:37:41 +0200

python-oq-engine (0.4.4-18) oneiric; urgency=low

  * Add python-setuptools as a python-oq-engine dependency (LP: #877915)

 -- Muharem Hrnjadovic <mh@foldr3.com>  Sun, 23 Oct 2011 18:29:41 +0200

python-oq-engine (0.4.4-17) oneiric; urgency=low

  * Refresh the demos and make sure the newest ones are always installed
    under /usr/openquake/demos

 -- Muharem Hrnjadovic <mh@foldr3.com>  Sun, 23 Oct 2011 18:12:59 +0200

python-oq-engine (0.4.4-16) oneiric; urgency=low

  * Remove superfluous OPENQUAKE_ROOT import.

 -- Muharem Hrnjadovic <mh@foldr3.com>  Sun, 23 Oct 2011 16:42:17 +0200

python-oq-engine (0.4.4-15) oneiric; urgency=low

  * Added the python code needed for the new logic tree implementation
    (LP: #879451)

 -- Muharem Hrnjadovic <mh@foldr3.com>  Sun, 23 Oct 2011 12:27:15 +0200

python-oq-engine (0.4.4-14) oneiric; urgency=low

  * leave exceptions raised by celery tasks alone (LP: #878736)

 -- Muharem Hrnjadovic <mh@foldr3.com>  Thu, 20 Oct 2011 12:30:50 +0200

python-oq-engine (0.4.4-13) oneiric; urgency=low

  * Avoid failures while reraising exceptions (LP: #877992)

 -- Muharem Hrnjadovic <mh@foldr3.com>  Wed, 19 Oct 2011 15:03:58 +0200

python-oq-engine (0.4.4-12) natty; urgency=low

  * Impose upper limit on JVM memory usage (LP: #821002)

 -- Muharem Hrnjadovic <mh@foldr3.com>  Mon, 17 Oct 2011 17:35:40 +0200

python-oq-engine (0.4.4-11) oneiric; urgency=low

  * add python-oq-engine_0.4.4.orig.tar.gz to upload

 -- Muharem Hrnjadovic <mh@foldr3.com>  Fri, 14 Oct 2011 11:57:11 +0200

python-oq-engine (0.4.4-10) oneiric; urgency=low

  * Ubuntu 11.10 upload.

 -- Muharem Hrnjadovic <mh@foldr3.com>  Fri, 14 Oct 2011 11:37:17 +0200

python-oq-engine (0.4.4-9) natty; urgency=low

  * 'new_in_this_release' files apply to latest upgrade (LP: #873205)

 -- Muharem Hrnjadovic <mh@foldr3.com>  Thu, 13 Oct 2011 10:36:04 +0200

python-oq-engine (0.4.4-8) natty; urgency=low

  * Make sure all demo files are unzipped (LP: #872816)

 -- Muharem Hrnjadovic <mh@foldr3.com>  Thu, 13 Oct 2011 10:17:08 +0200

python-oq-engine (0.4.4-7) natty; urgency=low

  * More robust detection of the 'openquake' system group (LP #872814)

 -- Muharem Hrnjadovic <mh@foldr3.com>  Wed, 12 Oct 2011 14:37:40 +0200

python-oq-engine (0.4.4-6) natty; urgency=low

  * make the demo files writable by owner *and* group.

 -- Muharem Hrnjadovic <mh@foldr3.com>  Tue, 11 Oct 2011 16:09:51 +0200

python-oq-engine (0.4.4-5) natty; urgency=low

  * Remove unneeded database users (LP #872277)
  * fix smoketests (add DEPTHTO1PT0KMPERSEC, VS30_TYPE parameter defaults)

 -- Muharem Hrnjadovic <mh@foldr3.com>  Tue, 11 Oct 2011 15:48:20 +0200

python-oq-engine (0.4.4-4) natty; urgency=low

  * turn off -x flag in debian/postinst
  * unzip the example files in /usr/openquake/demos

 -- Muharem Hrnjadovic <mh@foldr3.com>  Tue, 11 Oct 2011 14:55:30 +0200

python-oq-engine (0.4.4-3) natty; urgency=low

  * fix lintian warning

 -- Muharem Hrnjadovic <mh@foldr3.com>  Tue, 11 Oct 2011 14:26:25 +0200

python-oq-engine (0.4.4-2) natty; urgency=low

  * Use dh_installexamples to include the smoketests in the package.

 -- Muharem Hrnjadovic <mh@foldr3.com>  Tue, 11 Oct 2011 12:23:06 +0200

python-oq-engine (0.4.4-1) natty; urgency=low

  * fix permissions for config files in /etc/openquake (LP #850766)
  * be more intelligent about pg_hba.conf files (LP #848579)
  * add smoke tests to the package (LP #810982)

 -- Muharem Hrnjadovic <mh@foldr3.com>  Tue, 11 Oct 2011 11:47:30 +0200

python-oq-engine (0.4.3-21) natty; urgency=low

  * Remove unneeded dependency on fabric (LP: #852004)

 -- Muharem Hrnjadovic <mh@foldr3.com>  Fri, 16 Sep 2011 20:47:49 +0000

python-oq-engine (0.4.3-20) natty; urgency=low

  * Shut down celery prior to restarting postgres and setting up the database
    (LP: #846388)

 -- Muharem Hrnjadovic <mh@foldr3.com>  Sat, 10 Sep 2011 19:47:56 +0200

python-oq-engine (0.4.3-19) natty; urgency=low

  * Close all db connections in order to prevent package upgrade failures
   (LP: 846279)

 -- Muharem Hrnjadovic <mh@foldr3.com>  Sat, 10 Sep 2011 09:37:34 +0200

python-oq-engine (0.4.3-18) natty; urgency=low

  * declare the "include_defaults" flag in the openquake script (LP: #845994)

 -- Muharem Hrnjadovic <mh@foldr3.com>  Fri, 09 Sep 2011 22:38:40 +0200

python-oq-engine (0.4.3-17) natty; urgency=low

  * package the correct software revision (LP: #845583)

 -- Muharem Hrnjadovic <mh@foldr3.com>  Fri, 09 Sep 2011 15:00:05 +0200

python-oq-engine (0.4.3-16) natty; urgency=low

  * Add all required db users to pg_hba.conf (LP: #845461)

 -- Muharem Hrnjadovic <mh@foldr3.com>  Fri, 09 Sep 2011 11:25:41 +0200

python-oq-engine (0.4.3-15) natty; urgency=low

  * Remove obsolete dependency on python-geoalchemy (LP: #845439)

 -- Muharem Hrnjadovic <mh@foldr3.com>  Fri, 09 Sep 2011 10:25:25 +0200

python-oq-engine (0.4.3-14) natty; urgency=low

  * turn off 'set -x' in debian/postinst

 -- Muharem Hrnjadovic <mh@foldr3.com>  Fri, 09 Sep 2011 07:18:34 +0200

python-oq-engine (0.4.3-13) natty; urgency=low

  * Better detection of postgresql-8.4

 -- Muharem Hrnjadovic <mh@foldr3.com>  Fri, 09 Sep 2011 07:16:11 +0200

python-oq-engine (0.4.3-12) natty; urgency=low

  * detect the absence of the rabbitmq and postgres services and refrain
    from the corresponding initialization actions  (LP: #845344)

 -- Muharem Hrnjadovic <mh@foldr3.com>  Fri, 09 Sep 2011 06:47:32 +0200

python-oq-engine (0.4.3-11) natty; urgency=low

  * Fix logging sink configuration file and location.

 -- Muharem Hrnjadovic <mh@foldr3.com>  Wed, 07 Sep 2011 14:31:51 +0200

python-oq-engine (0.4.3-10) natty; urgency=low

  * Fix database user/permissions for admin schema.

 -- Muharem Hrnjadovic <mh@foldr3.com>  Wed, 07 Sep 2011 14:07:30 +0200

python-oq-engine (0.4.3-9) natty; urgency=low

  * turn off 'set -x' in debian/postinst

 -- Muharem Hrnjadovic <mh@foldr3.com>  Tue, 06 Sep 2011 17:44:37 +0200

python-oq-engine (0.4.3-8) natty; urgency=low

  * Fixed database (user) setup and general breakage (LP: #842472)

 -- Muharem Hrnjadovic <mh@foldr3.com>  Tue, 06 Sep 2011 17:42:51 +0200

python-oq-engine (0.4.3-7) natty; urgency=low

  * Fix database (user) setup (LP: #842472)
  * Copy configuration file to /etc/openquake (LP: #842468)

 -- Muharem Hrnjadovic <mh@foldr3.com>  Tue, 06 Sep 2011 15:34:17 +0200

python-oq-engine (0.4.3-6) natty; urgency=low

  * Delay the import of openquake.engine.job to allow the user to see the version
    and/or help without errors (LP: #842604)

 -- Muharem Hrnjadovic <mh@foldr3.com>  Tue, 06 Sep 2011 14:37:06 +0200

python-oq-engine (0.4.3-5) natty; urgency=low

  * Copy configuration file to /usr/openquake (LP: #842468)

 -- Muharem Hrnjadovic <mh@foldr3.com>  Tue, 06 Sep 2011 11:45:55 +0200

python-oq-engine (0.4.3-4) natty; urgency=low

  * Fix 'Architecture' field in debian/control.

 -- Muharem Hrnjadovic <mh@foldr3.com>  Mon, 05 Sep 2011 21:35:10 +0200

python-oq-engine (0.4.3-3) natty; urgency=low

  * Add Django as a dependency (LP: #830974)

 -- Muharem Hrnjadovic <mh@foldr3.com>  Mon, 05 Sep 2011 21:33:01 +0200

python-oq-engine (0.4.3-2) natty; urgency=low

  * Make db error detection smarter (LP: #819710)

 -- Muharem Hrnjadovic <mh@foldr3.com>  Mon, 05 Sep 2011 21:30:16 +0200

python-oq-engine (0.4.3-1) natty; urgency=low

  * Upstream release (LP: #839424)

 -- Muharem Hrnjadovic <mh@foldr3.com>  Mon, 05 Sep 2011 18:13:42 +0200

python-oq-engine (0.4.1-12) natty; urgency=low

  * Better error detection for schema creation output (LP #819710)
  * Remove unneeded python-guppy dependency (LP #826487)

 -- Muharem Hrnjadovic <mh@foldr3.com>  Mon, 15 Aug 2011 03:16:43 +0200

python-oq-engine (0.4.1-11) natty; urgency=low

  * Add the cache garbage collector script (LP #817541)

 -- Muharem Hrnjadovic <mh@foldr3.com>  Thu, 28 Jul 2011 16:56:33 +0200

python-oq-engine (0.4.1-10) natty; urgency=low

  * The name of the default db should be 'openquake'

 -- Muharem Hrnjadovic <mh@foldr3.com>  Tue, 26 Jul 2011 15:47:18 +0200

python-oq-engine (0.4.1-9) natty; urgency=low

  * postgresql reload after pg_hba.conf modification was missing

 -- Muharem Hrnjadovic <mh@foldr3.com>  Tue, 26 Jul 2011 15:28:52 +0200

python-oq-engine (0.4.1-8) natty; urgency=low

  * log4j.properties needs to live in the openquake source code tree
    (LP #816397)

 -- Muharem Hrnjadovic <mh@foldr3.com>  Tue, 26 Jul 2011 14:52:20 +0200

python-oq-engine (0.4.1-7) natty; urgency=low

  * Fix obsolete celeryconfig.py file.

 -- Muharem Hrnjadovic <mh@foldr3.com>  Tue, 26 Jul 2011 14:24:25 +0200

python-oq-engine (0.4.1-6) natty; urgency=low

  * Move xml schemas to the openquake source code tree (LP #816375)

 -- Muharem Hrnjadovic <mh@foldr3.com>  Tue, 26 Jul 2011 13:52:56 +0200

python-oq-engine (0.4.1-5) natty; urgency=low

  * Fix mistake in postinst (db init output in now redirected correctly)

 -- Muharem Hrnjadovic <mh@foldr3.com>  Tue, 26 Jul 2011 12:16:20 +0200

python-oq-engine (0.4.1-4) natty; urgency=low

  * database initialisation is now checked for errors

 -- Muharem Hrnjadovic <mh@foldr3.com>  Tue, 26 Jul 2011 11:25:18 +0200

python-oq-engine (0.4.1-3) natty; urgency=low

  * when invoked from postinst the sudo commands in the create_oq_schema
    script break it (since the latter is run by the postgres user)

 -- Muharem Hrnjadovic <mh@foldr3.com>  Tue, 26 Jul 2011 07:58:31 +0200

python-oq-engine (0.4.1-2) natty; urgency=low

  * get_uiapi_writer_session() has defaults (LP #815912)
  * moved the db-rooted source code tree under openquake (LP #816232)

 -- Muharem Hrnjadovic <mh@foldr3.com>  Tue, 26 Jul 2011 06:35:03 +0200

python-oq-engine (0.4.1-1) natty; urgency=low

  * OpenQuake 0.4.1 release
  * add postgresql-8.4 as a recommended package (LP #810953)
  * configure the OpenQuake database if postgres is installed (LP #810955)
  * add dependencies (LP #813961)
  * add the sticky bit to /usr/openquake (LP #810985)

 -- Muharem Hrnjadovic <mh@foldr3.com>  Thu, 21 Jul 2011 11:48:36 +0200

python-oq-engine (0.3.9-6) natty; urgency=low

  * The rabbitmq-server and redis-server packages should be merely recommended
    since we may want to install the openquake package on worker machines but
    deploy the two daemons in question elsewhere.

 -- Muharem Hrnjadovic <mh@foldr3.com>  Tue, 14 Jun 2011 20:12:50 +0200

python-oq-engine (0.3.9-5) natty; urgency=low

  * The number of celery tasks is based on the number of CPUs/cores
    (when the HAZARD_TASKS parameter is not set).

 -- Muharem Hrnjadovic <mh@foldr3.com>  Thu, 09 Jun 2011 15:15:54 +0200

python-oq-engine (0.3.9-4) natty; urgency=low

  * Create /usr/openquake in postinst

 -- Muharem Hrnjadovic <mh@foldr3.com>  Tue, 07 Jun 2011 16:43:24 +0200

python-oq-engine (0.3.9-3) natty; urgency=low

  * Added java-oq dependency

 -- Muharem Hrnjadovic <mh@foldr3.com>  Tue, 07 Jun 2011 14:58:44 +0200

python-oq-engine (0.3.9-2) natty; urgency=low

  * Added the python-geoalchemy dependency.

 -- Muharem Hrnjadovic <mh@foldr3.com>  Tue, 07 Jun 2011 10:30:02 +0200

python-oq-engine (0.3.9-1) natty; urgency=low

  * Upstream OpenQuake python sources.

 -- Muharem Hrnjadovic <mh@foldr3.com>  Mon, 06 Jun 2011 11:42:24 +0200<|MERGE_RESOLUTION|>--- conflicted
+++ resolved
@@ -1,11 +1,8 @@
   [Michele Simionato]
-<<<<<<< HEAD
   * When setting the event year, each stochastic event set is now considered
     independent
-=======
   * Fixed a bug in the HMTK plotting libraries and added the ability to
     customize the figure size
->>>>>>> 5562c7eb
   * Fixed bug in the datastore: now we automatically look for the attributes
     in the parent dataset, if the dataset is missing in the child datastore
   * Extended extract_losses_by_asset to the event based risk calculator
