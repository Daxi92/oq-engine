--- conflicted
+++ resolved
@@ -1,9 +1,6 @@
   [Michele Simionato]
-<<<<<<< HEAD
-  * Added a command "oq db" to send commands the engine database
-=======
+  * Added a command "oq db" to send commands the engine database (for internal usage)
   * By default the WebUI now displays only the last 100 calculations
->>>>>>> b5dedb88
   * Added more validity checks to the disaggregation parameters; split the
     sources even in the disaggregation phase
   * Added an optimized event based calculator computing the total losses by
