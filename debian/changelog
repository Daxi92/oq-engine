  [Michele Simionato]
<<<<<<< HEAD
=======
  * Worked around the OverflowError: cannot serialize a bytes object larger
    than 4 GiB in event based calculations
>>>>>>> cb6b2b8b
  * Started using Python 3.6 features
  * Fixed the check on vulnerability function ID uniqueness for NRML 0.5
  * Ruptures and GMFs are now computed concurrently, thus mitigating the
    issue of slow tasks
  * Changed the name of the files containing the disaggregation outputs:
    instead of longitude and latitude they contain the site ID now
  * If a worker runs close to out of memory, now a warning appears in the
    main log
  * 'lons' and 'lats' are now spelled 'lon' and 'lat' in
    the REQUIRES_SITES_PARAMETERS to be consistent with site_model.xml

  [Daniele Viganò]
  * Fixed a bug about 'The openquake master lost its controlling terminal'
    when running with 'nohup' from command line

  [Michele Simionato]
  * The `export_dir` is now created recursively, i.e. subdirectories are
    automatically created if needed
  * Fixed a bug with the minimum_magnitude feature and extended it to be
    tectonic region type dependent
  * Changed the rupture generation to yield bunches of ruptures, thus avoiding
    the 4GB pickle limit
  * Parallelized the splitting of the sources, thus making the preprocessing
    faster

  [Marco Pagani]
  * Implemented two additional versions of the Silva et al. 2002 GMPE
  * Added the possibility of setting rake to 'undefined'
  * Added first 'modified GMPE' implementing the site term for Canada 2015 model
  * Fixed a bug in the disaggregation calculation due to wrong binning of magnitudes

  [Michele Simionato]
  * Now the combination uniform_hazard_spectra=true and mean_hazard_curves=false
    is accepted again, as requested by Laurentiu Danciu

  [Daniele Viganò]
  * Support for Ubuntu Trusty is removed
  * Replaced supervisord with systemd in Ubuntu packages

  [Michele Simionato]
  * Changed the way the rupture geometries are stored to be consistent with
    the source geometries
  * We are now saving information about the source geometries in the datastore
    (experimentally)
  * Fixed a bug in event based with sampling causing incorrect GMFs
  * Unified all distribution mechanisms to returns the outputs via zmq
  * Added a check for inconsistent IMTs between hazard and risk
  * Replaced the forking processpool with a spawning processpool

python3-oq-engine (3.2.0-1~xenial01) xenial; urgency=low

  [Kendra Johnson]
  * Implemented a version of Munson and Thurber (1997) for use with the
    USGS Hawaii hazard model
  * Implemented PGA for Campbell (1997)

  [Matteo Nastasi]
  * specified 'amd64' as the only architecture supported by ubuntu packages

  [Michele Simionato]
  * Changed the source writer: now the `srcs_weights` are written in the XML
    file only if they are nontrivial
  * Changed the algorithm assigning the seeds: they are now generated before
    the source splitting; also, a seed-related bug in the splitting was fixed
  * For event based, moved the rupture generation in the prefiltering phase

  [Daniele Viganò]
  * Fixed a bug with CTRL-C when using the `processpool` distribution

  [Robin Gee]
  * Raised the source ID length limit in the validation from 60 to 75 characters
    to allow sources with longer IDs

  [Michele Simionato]
  * Introduced a `multi_node` flag in `openquake.cfg` and used it to
    fully parallelize the prefiltering in a cluster
  * Used the rupture seed as rupture ID in event based calculations
  * Changed the deprecation mechanism of GSIMs to use a class attribute
    `superseded_by=NewGsimClass`
  * Solved the pickling bug in event based hazard by using generator tasks
  * Improved the distribution of the risk tasks by changing the weight

  [Pablo Heresi]
  * Contributed the HM2018CorrelationModel

  [Michele Simionato]
  * Restored the `individual_curves` flag that for the moment is used for the
    risk curves
  * Introduced two experimental new parameters `floating_distance` and
    `spinning_distance` to reduce hypocenter distributions and nodal plane
    distributions of ruptures over the corresponding distances
  * Optimized the parsing of the logic tree when there is no "applyToSources"
  * Made the IMT classes extensible in client code
  * Reduced the hazard maps from 64 to 32 bit, to be consistent with the
    hazard curves and to reduce by half the download time

  [Graeme Weatherill]
  * Implements a fix of Montalva et al (2016) for new coefficients (now
    Montalva et al. (2017))

  [Michele Simionato]
  * Parallelized the reading of the source models
  * Optimized `oq info --report` by not splitting the sources in that case
  * Speedup the download of the hazard curves, maps and uhs
  * Honored `concurrent_tasks` in the prefiltering phase too
  * It is now legal to compute uniform hazard spectra for a single period
  * Added command `oq plot_memory`
  * Introduced a MultiGMPE concept
  * Saved the size of the datastore in the database and used it in the WebUI

  [Graeme Weatherill]
  * Adds geotechnical related IMTs

  [Michele Simionato]
  * Renamed /extract/agglosses -> /extract/agg_losses and same for aggdamages
  * Supported equivalent epicentral distance with a `reqv_hdf5` file
  * Fixed the risk from ShakeMap feature in the case of missing IMTs
  * Changed the way gmf_data/indices and ruptures are stored
  * Added experimental support for dask
  * Added 11 new site parameters for geotechnic hazard
  * Changed the SiteCollection to store only the parameters required by the
    GSIMs

  [Robin Gee]
  * The number of sites is now an argument in the method _get_stddevs()
    in the GMPE of Kanno, 2006

  [Michele Simionato]
  * Changed the serialization of ruptures to HDF5: the geometries are now
    stored in a different dataset
  * Bug fix: the asset->site association was performed even when not needed
  * Made it possible to serialize to .hdf5 multipoint sources and
    nonparametric gridded sources
  * Added a check on source model logic tree files: the uncertaintyModel
    values cannot be repeated in the same branchset
  * Added a flag `std_hazard_curves`; by setting it to `true` the user can
    compute the standard deviation of the hazard curves across realizations

  [Marco Pagani]
  * Added Thingbaijam et al. (2017) magnitude-scaling relationship

  [Michele Simionato]
  * Added an /extract/ API for event_based_mfd
  * Fixed a bug in the classical_damage calculators: multiple loss types
    were not treated correctly

  [Marco Pagani]
  * Adding tests to the method computing decimal time

  [Michele Simionato]
  * Removed the event_based_rupture calculator and three others
  * Added a field `size_mb` to the `output` table in the database and made
    it visible in the WebUI as a tooltip
  * Added a command `oq check_input job.ini` to check the input files
  * Made the loss curves and maps outputs from an event based risk calculation
    visible to the engine and the WebUI (only the stats)
  * Added a check on duplicated branchIDs in GMPE logic trees

  [Daniele Viganò]
  * Fixed a bug when reading exposure with utf8 names on systems with non-utf8
    terminals (Windows)
  * Changed the openquake.cfg file and added a dbserver.listen parameter
  * Added the hostname in the WebUI page. It can be customize by the user
    via the `local_settings.py` file

  [Michele Simionato]
  * Added a Content-Length to the outputs downloadable from the WebUI
  * Fixed a bug when extracting gmf_data from a hazard calculation with a
    filtered site collection
  * Stored an attributed `events.max_gmf_size`
  * Added a check on exposures with missing loss types
  * Added a LargeExposureGrid error to protect the user by tricky exposures
    (i.e. France with assets in the Antilles)
  * Changed the event_based_risk calculator to compute the loss curves and
    maps directly; removed the asset_loss_table
  * Changed the event_based_risk calculator to distribute by GMFs always
  * Optimized the memory consumption in the UCERF classical calculator
  * Added a parameter `minimum_magnitude` in the job.ini
  * Added an utility `utils/combine_mean_curves.py`

 -- Matteo Nastasi (GEM Foundation) <nastasi@openquake.org>  Thu, 06 Sep 2018 12:27:53 +0000

python3-oq-engine (3.1.0-1~xenial01) xenial; urgency=low

  [Marco Pagani and Changlong Li]
  * Added a version of the Yu et al. (2013) GMPE supporting Mw

  [Michele Simionato]
  * Reduced the data transfer in the UCERF calculators
  * Stored the zipped input files in the datastore for reproducibility
  * Fixed a regression when reading GMFs from an XML in absence of a sites.csv
    file

  [Robin Gee]
  * Extend `oq to_shapefile` method to also work with `YoungsCoppersmithMFD`
    and `arbitraryMFD` MFD typologies.

  [Michele Simionato]
  * Now the hazard statistics can be computed efficiently even in a single
    calculation, i.e. without the `--hc` option
  * Added a check on the Python version in the `oq` command
  * Reduced the data transfer when sending the site collection
  * Changed the default `filter_distance`

  [Daniele Viganò]
  * Fixed a bug where the PID was not saved into the database
    when using the command line interface
  * Made it impossible to fire  multiple `CTRL-C` in sequence
    to allow processes teardown and tasks revocation when Celery is used

  [Michele Simionato]
  * Used `scipy.spatial.distance.cdist` in `Mesh.get_min_distance`
  * Prefiltered sites and assets in scenario calculations
  * Made it possible to specify the `filter_distance` in the `job.ini`
  * Made rtree optional again and disabled it in macOS
  * Optimized the SiteCollection class and doubled the speed of distance
    calculations in most continental scale calculations
  * Fixed an ordering bug in event based risk from GMFs when using a
    vulnerability function with PMF
  * Replaced Rtree with KDtree except in the source filtering
  * Parallelized the source prefiltering
  * Removed the tiling feature from the classical calculator
  * Undeprecated `hazardlib.calc.stochastic.stochastic_event_set` and
    made its signature right
  * Removed the source typology from the ruptures and reduced the rupture
    hierarchy
  * Removed the mesh spacing from PlanarSurfaces
  * Optimized the instantiation of the rtree index
  * Replaced the old prefiltering mechanism with the new one

  [Daniele Viganò]
  * Managed the case of a dead controlling terminal (SIGHUP)

  [Michele Simionato]
  * Removed Decimal numbers from the PMF distribution in hazardlib
  * Fixed another tricky bug with rtree filtering across the international
    date line
  * Added a parameter `prefilter_sources` with values `rtree|numpy|no`
  * Removed the prefiltering on the workers, resulting in a huge speedup
    for gridded ruptures at the cost of a larger data transfer
  * Changed the `losses_by_event` output to export a single .csv file with
    all realizations
  * Added a `cross_correlation` parameter used when working with shakemaps
  * Now sites and exposure can be set at the same time in the job.ini
  * Introduced a `preclassical` calculator
  * Extended the scenario_damage calculator to export `dmg_by_event`
    outputs as well as `losses_by_event` outputs if there is a consequence
    model
  * Unified `region` and `region_constraint` parameters in the job.ini
  * Added a check to forbid duplicated GSIMs in the logic tree
  * Introduced some changes to the `realizations` exporter (renamed field
    `uid` -> `branch_path` and removed the `model` field)
  * Added a command `oq celery inspect`
  * Reduced the check on too many realizations to a warning, except for
    event based calculations
  * Improved the hazard exporter to exports only data for the filtered
    site collection and not the full site collection
  * Extended the BCR exporter to export the asset tags

  [Catalina Yepes]
  * Revised/enhanced the risk demos

  [Michele Simionato]
  * Added a warning about the option `optimize_same_id_sources` when the user
    should take advantage of it

  [Daniele Viganò]
  * `celery-status` script converted into `oq celery status` command
  * Removed Django < 1.10 backward compatibility
  * Updated Python dependices (numpy 1.14, scipy 1.0.1,
    Django 1.10+, Celery 4+)

  [Michele Simionato]
  * Implemented scenario_risk/scenario_damage from shakemap calculators
  * Exported the asset tags in the asset based risk outputs
  * Fixed a numeric issue for nonparametric sources causing the hazard curves
    to saturate at high intensities
  * Added an utility to download shakemaps
  * Added an XML exporter for the site model
  * Slight change to the correlation module to fix a bug in the SMTK
  * Added a distribution mechanism `threadpool`

 -- Matteo Nastasi (GEM Foundation) <nastasi@openquake.org>  Fri, 01 Jun 2018 09:02:01 +0000

python3-oq-engine (3.0.0-1~precise01) precise; urgency=low

  [Michele Simionato]
  * Fixed a bug with newlines in the logic tree path breaking the CSV exporter
    for the realizations output
  * When setting the event year, each stochastic event set is now considered
    independent
  * Fixed a bug in the HMTK plotting libraries and added the ability to
    customize the figure size
  * Fixed bug in the datastore: now we automatically look for the attributes
    in the parent dataset, if the dataset is missing in the child datastore
  * Extended extract_losses_by_asset to the event based risk calculator
  * Stored in source_info the number of events generated per source
  * Added a script utils/reduce_sm to reduce the source model of a calculation
    by removing all the sources not affecting the hazard
  * Deprecated `openquake.hazardlib.calc.stochastic.stochastic_event_set`
  * Fixed the export of ruptures with a GriddedSurface geometry
  * Added a check for wrong or missing `<occupancyPeriods>` in the exposure
  * Fixed the issue of slow tasks in event_based_risk from precomputed GMFs
    for sites without events
  * Now the engine automatically associates the exposure to a grid if
    `region_grid_spacing` is given and the sites are not specified otherwise
  * Extracting the site mesh from the exposure before looking at the site model
  * Added a check on probs_occur summing up to 1 in the SourceWriter
  * `oq show job_info` now shows the received data amount while the
    calculation is progressing

  [Daniele Viganò]
  * Removed support for Python 2 in `setup.py`
  * Removed files containing Python 2 dependencies
  * Added support for WebUI groups/permissions on the
    export outputs and datastore API endpoints

  [Michele Simionato]
  * Fixed `oq show` for multiuser with parent calculations
  * Fixed `get_spherical_bounding_box` for griddedSurfaces
  * Implemented disaggregation by source only for the case
    of a single realization in the logic tree (experimental)
  * Replaced celery with celery_zmq as distribution mechanism
  * Extended `oq info` to work on source model logic tree files
  * Added a check against duplicated fields in the exposure CSV
  * Implemented event based with mutex sources (experimental)
  * Add an utility to read XML shakemap files in hazardlib
  * Added a check on IMTs for GMFs read from CSV

  [Daniele Viganò]
  * Changed the default DbServer port in Linux packages from 1908 to 1907

  [Michele Simionato]
  * Logged rupture floating factor and rupture spinning factor
  * Added an extract API for losses_by_asset
  * Added a check against GMF csv files with more than one realization
  * Fixed the algorithm setting the event year for event based with sampling
  * Added a command `oq importcalc` to import a remote calculation in the
    local database
  * Stored avg_losses-stats in event based risk if there are multiple
    realizations
  * Better error message in case of overlapping sites in sites.csv
  * Added a an investigation time attribute to source models with
    nonparametric sources
  * Bug fix: in some cases the calculator `event_based_rupture` was generating
    too few tasks and the same happened for classical calculation with
    `optimize_same_id_sources=true
  * Changed the ordering of the epsilons in scenario_risk
  * Added the ability to use a pre-imported risk model
  * Very small result values in scenario_damage (< 1E-7) are clipped to zero,
    to hide numerical artifacts
  * Removed an obsolete PickleableSequence class
  * Fixed error in classical_risk when num_statistics > num_realizations
  * Fixed a TypeError when reading CSV exposures with occupancy periods
  * Extended the check on duplicated source IDs to models in format NRML 0.5
  * Added a warning when reading the sources if .count_ruptures() is
    suspiciously slow
  * Changed the splitting logic: now all sources are split upfront
  * Improved the splitting of complex fault sources
  * Added a script to renumber source models with non-unique source IDs
  * Made the datastore of calculations using GMPETables relocatable; in
    practice you can run the Canada model on a cluster, copy the .hdf5 on
    a laptop and do the postprocessing there, a feat previously impossible.

  [Valerio Poggi]
  * Included a method to export data directly from the Catalogue() object into
    standard HMTK format.

  [Michele Simionato]
  * Now the parameter `disagg_outputs` is honored, i.e. only the specified
    outputs are extracted from the disaggregation matrix and stored
  * Implemented statistical disaggregation outputs (experimental)
  * Fixed a small bug: we were reading the source model twice in disaggregation
  * Added a check to discard results coming from the wrong calculation
    for the distribution mode `celery_zmq`
  * Removed the long time deprecated commands
    `oq engine --run-hazard` and `oq engine --run-risk`
  * Added a distribution mode `celery_zmq`
  * Added the ability to use a preimported exposure in risk calculations
  * Substantial cleanup of the parallelization framework
  * Fixed a bug with nonparametric sources producing negative probabilities

 -- Matteo Nastasi (GEM Foundation) <nastasi@openquake.org>  Mon, 09 Apr 2018 09:52:32 +0200

python3-oq-engine (2.9.0-1~precise01) precise; urgency=low

  [Michele Simionato]
  * Deprecated the NRML format for the GMFs

  [Matteo Nastasi]
  * Debian package moved to Python 3.5

  [Graeme Weatherill]
  * Small bug fix for Derras et al (2014) GMPE when Rjb = 0.0

  [Michele Simionato]
  * Improved the .rst reports for classical calculations with tiling
  * Reduced the data transfer in the event based risk calculator by
    reading the event IDs directly from the workers
  * Integrated the gmf_ebrisk calculator inside the event based calculator
  * Improved the weighting algorithm for the sources in the event based
    rupture calculator
  * Improved error message for source model files declared as nrml/0.5 when
    they actually are nrml/0.4
  * Optimized the classical_bcr calculator for the case of many realizations
  * Extended the exposure CSV importer to manage the `retrofitted` field

  [Marco Pagani, Changlong Li]
  * Adds the Yu et al. (2013) GMPEs

  [Michele Simionato]
  * Fixed a bug in the hazard outputs: they were displayed in the WebUI even
    if they were missing
  * Implemented splitting of nonparametric sources

  [Marco Pagani]
  * Fixed the 'get_closest_points' method for the
    `openquake.hazardlib.geo.surface.gridded.GriddedSurface` class

  [Michele Simionato]
  * Now the source model paths are relative to the source model logic tree file
  * Fixed an international date line bug when using rtree for prefiltering
  * Deprecated `nrml.parse`, it is now called `nrml.to_python`
  * Improved the task distribution by splitting the AreaSources upfront
    and by improving the weighting algorithm

  [Daniele Viganò]
  * TMPDIR can be customized via the `openquake.cfg` file
  * Updated dependencies compatibility in setup.py

  [Michele Simionato]
  * If the hazard is precomputed, setting the `site_model_file`,
    `gsim_logic_tree_file` or `source_model_logic_tree_file` gives a warning
  * Removed the obsolete API `/extract/qgis-` and added `extract/hcurves`,
    `extract/hmaps`, `extract/uhs` for use with the QGIS plugin
  * Removed the deprecated GeoJSON exporters
  * Fixed a bug with `oq engine --run job.ini --exports npz`
  * Fixed the ordering of the IMTs in hazardlib
  * `oq engine --delete-calculation` now aborts the calculation first
  * Added some documentation about how to access the datastore
  * Introduced a minimum_distance for the GSIMs
  * Fixed several small issues with the UCERF calculators; now ucerf_hazard
    can be used as a precalculator of gmf_ebrisk
  * Initial support for disaggregation by source
  * Added the ability to import large exposures as CSV (experimental)
  * Changed the source weights to be proportional to the number of GSIMs
    relevant for the tectonic region type, thus improving the task distribution

  [Daniele Viganò]
  * The RPM python3-oq-engine package replaced python-oq-engine
  * RPM packages moved to Python 3.5

  [Michele Simionato]
  * Added the ability to dump a specific calculation
  * Changed the signature of the extract command to `oq extract what calc_id`,
    where `what` is a path info plus query string;

  [Graeme Weatherill]
  * Implements significant duration GMPEs of Bommer et al. (2009) and Afshari &
    Stewart (2016)
  * Adds significant duration IMT definitions to support IMTs

  [Michele Simionato]
  * Run the DbServer as a detached process
  * Improved the test coverage for event based with GMF correlation
  * Optimized the event based risk calculator from ruptures: now the ruptures
    are instantiated in the workers and not in the controller if possible
  * Exported the parameter `ses_per_logic_tree_path` in the ruptures.csv file
  * Improved the display names for the risk outputs
  * Added a /v1/:calc_id/abort route to the engine server and Abort buttons
    to the WebUI
  * Fixed the seeds properly in the case of vulnerability functions with PMFs:
    now even if the ground motion fields are all equal, the risk numbers
    will be different since there is a different seed per each field
  * Stored a rupture loss table in event based risk calculations
  * Made sure that the number of effective ruptures is stored in csm_info
  * Fixed the HMTK tests to work with numpy from 1.11 to 1.14
  * Added a command `oq shell` to open an embedded (I)Python shell
  * Turned the 'realizations' output into a dynamic output

  [Matteo Nastasi]
  * Split package from python-oq-engine to python-oq-engine,
    python-oq-engine-master and python-oq-engine-worker
  * Implemented an API `/v1/on_same_fs` to check filesystem accessibility
    between engine and a client application

  [Michele Simionato]
  * Reduced the data transfer when computing the hazard curves in postprocessing
  * Removed the FilteredSiteCollection class

  [Nick Ackerley]
  * Some improvements to the plotting routines of the HMTK

  [Michele Simionato]
  * Removed the ability to run `oq engine --run job_h.ini,job_r.ini`
  * Forbidden the site model in gmf_ebrisk calculations
  * When the option `--hc` is given the ruptures can now be read directly
    from the workers, thus saving some startup time
  * Optimized the storage of the ruptures: the site IDs are not saved anymore
  * Added a check for missing `risk_investigation_time`
  * Reduced the data transfer in the gmf_ebrisk calculator
  * Now the gmf_ebrisk calculator builds the aggregate loss curves too
  * Extended the gmf_ebrisk calculator to use the GMFs produced by an event
    based hazard calculation, both via CSV and via the --hc option
  * Fixed a performance bug in the computations of the aggregate loss curves
    by reading the full event loss table at once
  * Fixed `oq zip` to work with gmf_ebrisk calculations
  * Fixed a serious bug in the gmf_ebrisk calculator: the results were in most
    cases wrong and dependent on the number of spawned tasks
  * Now the `master_seed` controls the generation of the epsilons in all
    situations (before in event_based_risk without `asset_correlation` it was
    managed by `random_seed`)
  * Changed the management of the epsilons in the gmf_ebrisk calculator to
    be the same as in the event_based_risk calculator
  * Added a check on the input files: the listed paths must be relative paths
  * Fixed a bug when storing the disagg-bins in the case the lenghts of the
    arrays are not the same for all sites
  * In the case of a single tile the prefiltering was applied twice: fixed the
    problem and generally improved the filtering/weighting of the sources
  * Fixed the CSV exporter for disaggregation outputs when iml_disagg is set

  [Graeme Weatherill]
  * Fixed ASK14 GMPE behaviour to remove ValueError
  * Implements comprehensive suite of NGA East ground motion models for
    central and eastern United States
  * Minor modification of check_gsim functions to permit instantiated classes
    to be passed

 -- Matteo Nastasi (GEM Foundation) <nastasi@openquake.org>  Mon, 26 Feb 2018 08:53:58 +0100

python3-oq-engine (2.8.0-0~precise01) precise; urgency=low

  [Michele Simionato]
  * `iml_disagg` and `poes_disagg` cannot coexist in the job.ini file
  * Added a check on `conditional_loss_poes` in the event_based_risk calculator:
    now it requires `asset_loss_table` to be set

  [Anirudh Rao]
  * Sorted taxonomies before comparison in the BCR calculator

  [Michele Simionato]
  * Optimized the disaggregation calculation by performing the PMF extraction
    only once at the end of the calculation and not in the workers
  * Added an `oq zip` command
  * Avoided running an useless classical calculation if `iml_disagg` is given

  [Valerio Poggi]
  * Implemented subclasses for ZhaoEtAl2006Asc and AtkinsonBoore2006 to account
    for the distance filter used by SGS in their PSHA model for Saudi Arabia.
    Distance threshold is hard coded to 5km in this implementation.

  [Michele Simionato]
  * Added a warning if the aggregated probability of exceedence (poe_agg) in
    a disaggregation output is very dissimilar from poes_disagg
  * Removed the flag `split_sources`
  * Optimized the operation `arrange_data_in_bins` in the disaggregation
    calculator and reduced the data transfer by the number of tectonic
    region types
  * Improved the sending of the sources to the workers, especially for the
    MultiPointSources
  * Better error message if the user sets a wrong site_id in the sites.csv file
  * Now the distance and lon lat bins for disaggregation are built directly
    from the integration distance
  * Used uniform bins for disaggregation (before they were potentially
    different across realizations / source models)
  * Improved the error message if the user forgets both sites and sites.csv
    in a calculation starting from predetermined GMFs
  * Improved the error message if the user specifies a non-existing file in
    the job.ini
  * Change the ordering of the TRT bins in disaggregation: now they are
    ordered lexicographically
  * Added more validity checks on the job.ini file for disaggregation
  * Changed the .hdf5 format generated by `oq extract -1 hazard/rlzs`; you can
    still produce the old format by using `oq extract -1 qgis-hazard/rlzs`
  * Optimized the disaggregation calculator by instantiating
    `scipy.stats.truncnorm` only once per task and not once per rupture
  * Optimized the disaggregation calculator when `iml_disagg` is specified,
    by caching duplicated results
  * Made sure that `oq dbserver stop` also stops the zmq workers if the zmq
    distribution is enabled
  * Added a check when disaggregating for a PoE too big for the source model
  * If `iml_disagg` is given, forbid `intensity_measure_types_and_levels`
  * Fixed the disaggregation outputs when `iml_disagg` is given: the PoE has
    been removed by the name of the output and correct PoE is in the XML file
  * Fixed `oq export loss_curves/rlzs` for event_based_risk/case_master
  * Removed the obsolete parameter `loss_curve_resolution`
  * Fixed a Python 3 unicode error with `oq engine --run job.zip`
  * Added a command `oq abort <calc_id>`
  * Stored the avg_losses in classical risk in the same way as in
    event_based_risk and made them exportable with the same format
  * Removed the outputs losses_by_tag from the event based risk calculators
    and changed the default for the avg_losses flag to True
  * WebUI: now every job runs in its own process and has name oq-job-<ID>
  * Refactored the WebUI tests to use the DbServer and django.test.Client
  * Added an experimental feature `optimize_same_id_sources`
  * Fixed a bug in gmf_ebrisk when there are zero losses and added more
    validity checks on the CSV file
  * The parameter `number_of_ground_motion_fields` is back to being optional in
    scenario calculators reading the GMFs from a file, since it can be inferred
  * Removed the deprecated risk outputs dmg_by_tag, dmg_total,
    losses_by_tag, losses_total
  * Deprecated the .geojson exporters for hazard curves and maps
  * We now keep the realization weights in case of logic tree sampling (before
    they were rescaled to 1 / R and considered all equals)
  * Optimized sampling for extra-large logic trees
  * Added a check on missing `source_model_logic_tree`
  * Fix to the gmf_ebrisk calculator: the realization index in the event loss
    table was incorrect and too many rows were saved
  * Added a way to restrict the source logic model tree by setting a sm_lt_path
    variable in the job.ini (experimental)
  * Fixed the precedence order when reading openquake.cfd

 -- Matteo Nastasi (GEM Foundation) <nastasi@openquake.org>  Wed, 29 Nov 2017 14:33:05 +0100

python-oq-engine (2.7.0-0~precise01) precise; urgency=low

  [Michele Simionato]
  * Fixed the risk exporters for tags containing non-ASCII characters

  [Valerio Poggi]
  * Implemented the Pankow and Pechmann 2004 GMPE (not verified)

  [Graeme Weatherill]
  * Added Derras et al. (2014) GMPE
  * Implemented the Zhao et al. (2016) GMPE for active shallow crustal,
    subduction interface and subduction slab events
  * Adds 'rvolc' (volcanic path distance) to the distance context

  [Michele Simionato]
  * The outputs loss_curves-rlzs and loss_curves-stats are now visible again
    as engine outputs (before they were hidden)
  * Added a debug command `oq plot_assets` and fixed `oq plot_sites`
  * Added a flag `--multipoint` to the command `oq upgrade_nrml`
  * Deprecated several outputs: hcurves-rlzs, agg_loss_table, losses_total,
    dmg_by_tag, dmg_total, losses_by_tag, losses_by_tag-rlzs
  * Extended the command `oq extract job_id` to check the database
  * Optimized the scenario damage calculator by vectorizing the calculation
    of the damage states
  * Extended the FragilityFunctions to accept sequences/arrays of intensity
    levels, as requested by Hyeuk Ryu

  [Daniele Viganò]
  * Added support for groups in the WebUI/API server

  [Michele Simionato]
  * Added an experimental distribution mode of kind "zmq"
  * Implemented an API `/extract/agglosses/loss_type?tagname1=tagvalue1&...`
    with the ability to select all tagvalues (`*`) for a given tagname
  * Deprecated reading hazard curves from CSV, since it was an experimental
    features and nobody is using it
  * Changed the exporter of the event loss table to export all realizations
   into a single file

  [Graeme Weatherill]
  * Adds the Bindi et al. (2017) GMPEs for Joyner-Boore and Hypocentral
    Distance

  [Michele Simionato]
  * Made it mandatory to specify the sites for all calculators reading the
    GMFs from a CSV file
  * Tested also the case of calculators requiring a shared_dir
  * Improved the error checking when parsing vulnerability functions with PMF

  [Daniele Viganò]
  * Fixed a bug in `oq reset` command which was not stopping
    the DbServer properly

  [Michele Simionato]
  * Implemented an API `/extract/aggcurves/loss_type?tagname1=tagvalue1&...`
  * Implemented an API `/extract/aggdamages/loss_type?tagname1=tagvalue1&...`
  * Every time a new calculation starts, we check if there is a newer version
    of the engine available on GitHub
  * Changed the search logic for the configuration file `openquake.cfg`
  * Implemented an API `/extract/agglosses/loss_type?tagname1=tagvalue1&...`
  * Fixed several bugs in the gmf_ebrisk calculator, in particular in presence
    of asset correlation and missing values on some sites
  * Fixed a bug with logging configured a WARN level instead of INFO level
    if rtree was missing (affecting only `oq run`)
  * Changed the ScenarioDamage demo to use two GSIMs
  * Added a node `<tagNames>` in the exposure
  * Added a web API to extract the attributes of a datastore object
  * Fixed `oq to_shapefile` and `oq from_shapefile` to work with NRML 0.5
    (except MultiPointSources)
  * Added information about the loss units to the `agg_curve` outputs
  * `oq extract hazard/rlzs` now extracts one realization at the time
  * The rupture filtering is now applied during disaggregation
  * Changed the /extract wen API to return a compressed .npz file
  * Fixed a bug with multi-realization disaggregation, celery and no
    shared_dir: now the calculation does not hang anymore

 -- Matteo Nastasi (GEM Foundation) <nastasi@openquake.org>  Thu, 19 Oct 2017 13:53:08 +0200

python-oq-engine (2.6.0-0~precise01) precise; urgency=low

  [Michele Simionato]
  * Fixed the GMF .npz export when the GMFs are extracted from a file
  * Stored the number of nonzero losses per asset and realization in
    event_based_risk calculations with asset_loss_table=True

  [Daniele Viganò]
  * Fixed 'openquake' user creation in RPM when SELinux is in enforcing mode
  * Changed the behaviour during RPM upgrades:
    the old openquake.cfg configuration file is left untouched and the new one
    installed as openquake.cfg.rpmnew

  [Michele Simionato]
  * Added a check on `number_of_ground_motion_fields` when the GMFs are
    extracted from a NRML file
  * Added a command `oq extract` able to extract hazard outputs into HDF5 files
  * Fixed a bug when reading GMFs from a NRML file: the hazard sites were
    read from the exposure (incorrectly) and not from the GMFs
  * Fixed a bug in MultiMFDs of kind `arbitraryMFD`

  [Valerio Poggi]
  * Implemented the Atkinson (2010) GMPE as subclass `Atkinson2010Hawaii`
    of `BooreAtkinson2008`

  [Michele Simionato]
  * Used the new loss curves algorithm for the asset loss curves and loss maps
  * Added a generic `extract` functionality to the web API
  * Fixed a bug when computing the rjb distances with multidimensional meshes
  * Changed the GMF CSV exporter to export the sites too; unified it with the
    event based one

  [Daniele Viganò]
  * Changed the 'CTRL-C' behaviour to make sure that all children
    processes are killed when a calculation in interrupted

  [Michele Simionato]
  * Fixed a bug in the statistical loss curves exporter for classical_risk
  * Replaced the agg_curve outputs with losses by return period outputs
  * Turned the DbServer into a multi-threaded server
  * Used zmq in the DbServer
  * Fixed correct_complex_sources.py
  * Fixed `oq export hcurves-rlzs -e hdf5`
  * Changed the source weighting algorithm: now it is proportional to the
    the number of affected sites
  * Added a command `oq show dupl_sources` and enhances `oq info job.ini`
    to display information about the duplicated sources
  * Added a flag `split_sources` in the job.ini (default False)
  * Updated the demos to the format NRML 0.5

  [Valerio Poggi]
  * Implemented the Munson and Thurber 1997 (Volcanic) GMPE

  [Graeme Weatherill]
  * Adapts CoeffsTable to be instantiated with dictionaries as well as strings

  [Daniele Viganò]
  * Extended the 'oq reset' command to work on multi user installations

  [Michele Simionato]
  * Fixed a bug: if there are multiple realizations and no hazard stats,
    it is an error to set hazard_maps=true or uniform_hazard_spectra=true
  * Implemented aggregation by asset tag in the risk calculators
  * Fixed a small bug in the HMTK (in `get_depth_pmf`)
  * Extended the demo LogicTreeCase1ClassicalPSHA to two IMTs and points
  * Added a documentation page `oq-commands.md`
  * Removed the automatic gunzip functionality and added an automatic
    checksum functionality plus an `oq checksum` command
  * Made the demo LogicTreeCase2ClassicalPSHA faster
  * Fixed the export by realization of the hazard outputs
  * Changed the generation of loss_maps in event based risk, without the option
    `--hc`: now it is done in parallel, except when reading the loss ratios
  * Renamed `--version-db` to `--db-version`, to avoid
    confusions between `oq --version` and `oq engine -version`
  * Fixed bug in the exported outputs: a calculation cannot export the results
    of its parent
  * Extended the `sz` field in the rupture surface to 2 bytes, making it
    possible to use a smaller mesh spacing
  * Changed the ordering of the fields in the loss curves and loss maps
    generated by the event based risk calculator; now the insured fields
    are at the end, before they were intermixed with each loss type
  * Changed the format of array `all_loss_ratios/indices`
  * The size in bytes of the GMFs was saved incorrectly
  * Added an exporter gmf_scenario/rup-XXX working also for event based
  * First version of the calculator gmf_ebrisk
  * Implemented risk statistics for the classical_damage calculator
  * Added a .csv importer for the ground motion fields
  * Implemented risk statistics for the classical_bcr calculator

  [Armando Scarpati]
  * Show to the user the error message when deleting a calculation
    in the WebUI fails

  [Michele Simionato]
  * Better error message when running a risk file in absence of hazard
    calculation
  * Changed the sampling logic in event based calculators
  * Imported GMFs from external file into the datastore

  [Daniele Viganò]
  * Added the 'celery-status' script in 'utils' to check the
    task distribution in a multi-node celery setup

  [Michele Simionato]
  * Removed an excessive check from the WebUI: now if an output exists,
    it can be downloaded even if the calculation was not successful

  [Armando Scarpati]
  * Visualized the calculation_mode in the WebUI

  [Michele Simionato]
  * Made the upgrade_manager transactional again
  * Changed the storage of the GMFs; as a consequence the exported .csv
    has a different format

  [Daniele Viganò]
  * Fixed a bug introduced by a change in Django 1.10 that was causing
    the HTTP requests log to be caught by our logging system and
    then saved in the DbServer
  * Updated requirements to allow installation of Django 1.11 (LTS)

  [Michele Simionato]
  * Added two commands `oq dump` and `oq restore`
  * Added a check that on the number of intensity measure types when
    generating uniform hazard spectra (must be > 1)

 -- Matteo Nastasi (GEM Foundation) <nastasi@openquake.org>  Mon, 25 Sep 2017 15:05:45 +0200

python-oq-engine (2.5.0-0~precise01) precise; urgency=low

  [Armando Scarpati]
  * Added a confirmation dialog when trying to remove a calculation via the
    WebUI

  [Michele Simionato]
  * Hazard maps were not exposed to the engine in event based calculations
  * Fixed the check on the DbServer instance: it was failing in presence
    of symbolic links
  * Optimized MultiMFD objects for the case of homogeneous parameters
  * Added an .npz exporter for the scenario_damage output `dmg_by_asset`
  * Removed the pickled CompositeSourceModel from the datastore
  * Improved the error message when the rupture mesh spacing is too small
  * Unified the versions of baselib, hazardlib and engine
  * Raised a clear error if the user does not set the `calculation_mode`
  * Made it is possible to pass the hdf5 full path to the DataStore class
  * Made it possible to use CELERY_RESULT_BACKEND != 'rpc://'

  [Michele Simionato, Daniele Viganò]
  * Merged the `oq-hazardlib` repository into `oq-engine`.
    The `python-oq-hazardlib` package is now provided by `python-oq-engine`

  [Michele Simionato]
  * Added CSV exports for the agg_curve outputs
  * Fixed a bug in `oq export hcurves-rlzs --exports hdf5`
  * Restored the parameter sites_per_tile with a default of 20,000, i.e.
    tiling starts automatically if there are more than 20,000 sites
  * Better error message for invalid exposures
  * Removed the deprecated XML outputs of the risk calculators
  * Added an end point `v1/calc/XXX/oqparam` to extract the calculation
    parameters as a JSON dictionary
  * Fixed the excessive logic tree reduction in event based calculators
  * Improved the command `oq db`
  * Fixed an encoding bug when logging a filename with a non-ASCII character
  * Fixed a bug when exporting a GMF with `ruptureId=0`
  * Added a parameter `disagg_outputs` to specify the kind of disaggregation
    outputs to export
  * Raised an early error if the consequence model is missing some taxonomies
  * Restored the tiling functionality in the classical calculator; to enable
    it, set `num_tiles` in the job.ini file
  * If there are no statistical hazard curves to compute, do not transfer
    anything
  * Fixed a small bug in `oq plot` and added a test

  [Daniele Viganò]
  * Added `collectstatic` and `createsuperuser` subcommands to the
    `oq webui` command
  * Added a `local_settings.py.pam` template to use PAM as the authentication
    provider for API and WebUI
  * Now the command `oq webui start` tries to open a browser tab
    with the WebUI loaded

 -- Daniele Viganò (GEM Foundation) <daniele@openquake.org>  Wed, 14 Jun 2017 10:32:28 +0200

python-oq-engine (2.4.0-0~precise01) precise; urgency=low

  [Michele Simionato]
  * Now the command `oq export loss_curves/rlz-XXX` works both for the
    `classical_risk` calculator and the `event_based_risk` calculator

  [Daniele Viganò]
  * Remove the default 30 day-old view limit in the WebUI calculation list

  [Michele Simionato]
  * Fixed a broken import affecting the command `oq upgrade_nrml`
  * Made it possible to specify multiple file names in <uncertaintyValue/>
    in the source_model_logic_tree file
  * Reduced the data transfer in the object `RlzsAssoc` and improved the
    postprocessing of hazard curves when the option `--hc` is given
  * Changed the `ruptures.xml` exporter to export unique ruptures
  * Fixed a bug when downloading the outputs from the WebUI on Windows
  * Made `oq info --report` fast again by removing the rupture fine filtering
  * Improved the readibility of the CSV export `dmg_total`
  * Removed the column `eid` from the CSV export `ruptures`; also
    renamed the field `serial` to `rup_id` and reordered the fields
  * Changed the event loss table exporter: now it exports an additional
    column with the `rup_id`
  * Changed scenario npz export to export also the GMFs outside the maximum
    distance
  * Fixed scenario npz export when there is a single event
  * Replaced the event tags with numeric event IDs
  * The mean hazard curves are now generated by default
  * Improved the help message of the command `oq purge`
  * Added a `@reader` decorator to mark tasks reading directly from the
    file system
  * Removed the .txt exporter for the GMFs, used internally in the tests
  * Fixed a bug with relative costs which affected master for a long time,
    but not the release 2.3. The insured losses were wrong in that case.
  * Added an .hdf5 exporter for the asset loss table
  * Loss maps and aggregate losses are computed in parallel or sequentially
    depending if the calculation is a postprocessing calculation or not
  * Deprecated the XML risk exporters
  * Removed the .ext5 file
  * Restored the parameter `asset_loss_table` in the event based calculators
  * Added a full .hdf5 exporter for `hcurves-rlzs`
  * Removed the `individual_curves` flag: now by default only the statistical
    hazard outputs are exported
  * Saved *a lot* of memory in the computation of the hazard curves and stats
  * Renamed the parameter `all_losses` to `asset_loss_table`
  * Added an experimental version of the event based risk calculator which
    is able to use GMFs imported from an external file
  * Added a `max_curve` functionality to compute the upper limit of the
    hazard curves amongst realizations
  * Raised an error if the user specifies `quantile_loss_curves`
    or `conditional_loss_poes` in a classical_damage calculation
  * Added a CSV exporter for the benefit-cost-ratio calculator
  * The classical_risk calculator now reads directly the probability maps,
    not the hazard curves
  * Turned the loss curves into on-demand outputs
    for the event based risk calculator
  * The loss ratios are now stored in the datastore and not in an
    external .ext5 file
  * The engine outputs are now streamed by the WebUI
  * Used a temporary export directory in the tests, to avoid conflicts
    in multiuser situations
  * Added an .npz exporter for the loss maps
  * Raised an error early when using a complex logic tree in scenario
    calculations
  * Changed the CSV exporter for the loss curves: now it exports all the
    curves for a given site for the classical_risk calculator
  * Fixed the save_ruptures procedure when there are more than 256
    surfaces in the MultiSurface
  * Renamed the `csq_` outputs of the scenario_damage to `losses_`
  * Changed the way scenario_damage are stored internally to be more
    consistent with the other calculators
  * Removed the GSIM from the exported file name of the risk outputs
  * New CSV exporter for GMFs generated by the event based calculator
  * The event IDs are now unique and a constraint on the maximum
    number of source groups (65,536) has been added
  * Added an output `losses_by_event` to the scenario_risk calculator
  * Changed the output `ruptures.csv` to avoid duplications
  * Added an output `losses_by_taxon` to the scenario_risk calculator
  * Fixed a performance bug in `get_gmfs`: now the scenario risk and damage
    calculators are orders of magnitude faster for big arrays
  * Added an export test for the event loss table in the case of multiple TRTs
  * Removed the experimental `rup_data` output
  * Added an .npz export for the output `losses_by_asset`
  * Exported the scenario_risk aggregate losses in a nicer format

  [Daniele Viganò]
  * The 'oq webui' command now works on a multi-user installation
  * Splitted RPM packages into python-oq-engine (single node)and
    python-oq-engine-master/python-oq-engine-worker (multi-node)

  [Paolo Tormene]
  * The 'Continue' button in the Web UI is now available also for risk
    calculations

  [Michele Simionato]
  * Fixed a Python 3 bug in the WebUI when continuing a calculation: the
    hazard_calculation_id was passed as a string and not as an integer
  * Changed to rupture storage to use variable length-arrays, with a speedup
    of two orders of magnitude
  * Avoided storing twice the rupture events
  * Optimized the serialization of ruptures on HDF5 by using a `sids` output
  * Changed the Web UI button from "Run Risk" to "Continue"
  * The `avg` field in the loss curves is computed as the integral of the curve
    again, and it is not extracted from the avg_losses output anymore
  * Made the `fullreport` exportable
  * Fixed the `rup_data` export, since the boundary field was broken
  * Restored the output `losses_by_taxon` in the event_based_risk calculator
  * Fixed the calculator event based UCERF so that average losses can
    be stored

  [Daniele Viganò]
  * Added a check to verify that an 'oq' client is talking to the
    right DbServer instance
  * Introduced an optional argument for 'oq dbserver' command line
    to be able to override its default interface binding behaviour

  [Michele Simionato]
  * Optimized the event based calculators by reducing the number of calls
    to the GmfComputer and by using larger arrays
  * Added a check on missing vulnerability functions for some loss type
    for some taxonomy
  * Now we save the GMFs on the .ext5 file, not the datastore
  * Fixed bug in event_based_risk: it was impossible to use vulnerability
    functions with "PM" distribution
  * Fixed bug in event_based_risk: the ebrisk calculator is required as
    precalculator of event_based_risk, not others
  * Fixed bug in scenario_risk: the output `all_losses-rlzs` was aggregated
    incorrectly
  * Now the ucerf_risk calculators transfer only the events, not the ruptures,
    thus reducing the data transfer of several orders of magnitude
  * Added a view `get_available_gsims` to the WebUI and fixed the API docs
  * Introduced a configuration parameter `max_site_model_distance` with default
    of 5 km
  * Implemented sampling in the UCERF event based hazard calculator

  [Daniele Viganò]
  * Use threads instead of processes in DbServer because SQLite3
    isn't fork-safe on macOS Sierra

  [Michele Simionato]
  * Fixed a TypeError when deleting a calculation from the WebUI
  * Extended the command `oq to_hdf5` to manage source model files too
  * Improved significantly the performance of the event based calculator
    when computing the GMFs and not the hazard curves
  * Stored information about the mean ground motion in the datastore
  * Saved the rupture mesh with 32 floats instead of 64 bit floats
  * Raised the limit on the event IDs from 2^16 to 2^32 per task
  * Fixed classical_risk: there was an error when computing the statistics
    in the case of multiple assets of the same taxonomy on the same site
  * Changed the UCERF event based calculators to parallelize by SES
  * Fixed a site model bug: when the sites are extracted from the site model
    there is no need to perform geospatial queries to get the parameters
  * Added a command `oq normalize` to produce good `sites.csv` files
  * Introduced a `ses_seed` parameter to specify the seed used to generate
    the stochastic event sets; `random_seed` is used for the sampling only
  * Changed the `build_rcurves` procedure to read the loss ratios directly from
    the workers

 -- Matteo Nastasi (GEM Foundation) <nastasi@openquake.org>  Tue, 23 May 2017 10:46:56 +0200

python-oq-engine (2.3.0-0~precise01) precise; urgency=low

  [Michele Simionato]
  * `oq info --report` now filters the ruptures and reports the correct
    number of effective ruptures even for classical calculators
  * Stripped the TRT information from the event loss table CSV export
    and optimized its performance
  * Fixed a bug when storing the GMPE logic tree file in the datastore
  * Added a command `oq run_tiles` (experimental)
  * Fixed the event based calculator so that it can run UCERF ruptures
  * Fixed a bug in the scenario_risk calculator in case of multiple assets
    of the same taxonomy on the same site with no insurance losses
  * Now the event IDs are generated in the workers in the event based calculator
    and there is a limit of 65536 tasks with 65536 ruptures each
  * Changed the UCERF classical calculators to compute one branch at the time
  * Fixed the header `occupants:float32` in the CSV risk exports involving
    occupants
  * Fixed the name of the zipped files downloaded by the Web UI: there
    was a spurious dot
  * Fixed the UCERF classical calculator in the case of sampling
  * Reduced the size of the event tags in the event based calculators, thus
    saving GB of disk space in UCERF calculations
  * Fixed the name of the files downloaded by the Web UI: they must not
    contain slashes
  * Now deleting a calculation from the Web UI really deletes it, before
    if was only hiding it

  [Daniele Viganò]
  * Moved the OpenQuake Engine manual sources inside doc/manual

  [Michele Simionato]
  * Introduced an experimental classical time dependent UCERF calculator
  * Added a dynamic output for source group information
  * Changed the UCERF rupture calculator to fully store the ruptures
  * Fixed a bug in `combine_maps`: realizations with zero probability were
    discarded, thus breaking the computation of the statistics
  * Added a command `oq reset` to reset database and datastores
  * Reduced the data transfer back and disk space occupation for UCERF
    event based risk calculations
  * Tasks meant to be used with a shared directory are now marked with a
    boolean attribute `.shared_dir_on`
  * Added a warning when running event based risk calculations with sampling
  * Made sure that the openquake.cfg file is read only once

  [Daniele Viganò]
  * Moved the openquake.cfg config file inside the python package
    under openquake/engine/openquake.cfg
  * Removed support to OQ_LOCAL_CFG_PATH and OQ_SITE_CFG_PATH vars;
    only the OQ_CONFIG_FILE enviroment variable is read

  [Michele Simionato]
  * If there is a single realization, do not compute the statistics
  * Changed the separator from comma to tab for the output `ruptures`
  * If there are no conditional_loss_poes, the engine does not try to
    export the loss maps anymore
  * Fixed `oq engine --make-html-report` when using Python 3
  * Fixed bug when running `oq info job.ini` with NRML 0.5 source models

 -- Matteo Nastasi (GEM Foundation) <nastasi@openquake.org>  Thu, 23 Feb 2017 14:37:44 +0100

python-oq-engine (2.2.0-0~precise01) precise; urgency=low

  [Michele Simionato]
  * Fixed an HDF5 bug by not using a `vstr` array for the asset references
  * Fixed a wrong error message generated by `oq purge`
  * Added information about the rupture in the event loss table exports
  * Fixed a bug and added a test calculation with nonparametric sources
  * Fixed the classical UCERF calculator when there is more than one branch
  * Added .npz exporter for gmf_data for event based calculations

  [Daniele Viganò]
  * Port WebUI/API server to Django 1.9 and 1.10
  * Add dependencies to setup.py
  * Update Copyright to 2017

  [Michele Simionato]
  * Increased the splitting of ComplexFaultSources
  * Added a way to reuse the CompositeSourceModel from a previous computation
  * Turned the loss maps into dynamically generated outputs
  * Extended the source model writer to serialize the attributes
    src_interdep, rup_interdep, srcs_weights
  * Fixed a bug when exporting the uniform hazard spectra in presence of
    IMTs non spectral acceleration
  * Fixed a bug when computing the loss maps in presence of insurance,
    temporarily introduced in master
  * Made the datastore for event based risk calculations much lighter
    by computing the statistical outputs at export time
  * Now it is possible to post process event based risk outputs with the
    `--hc` option
  * Added a command `oq to_hdf5` to convert .npz files into .hdf5 files
  * Moved commonlib.parallel into baselib
  * Merged the experimental calculator ebrisk into event_based_risk and
    used correctly the random_seed for generating the GMFs (not the master_seed)
  * Added a flag `ignore_covs` to ignore the coefficients of variation
  * Changed the GMF scenario exporter to avoid generating composite arrays with
    a large number of fields
  * Exporting in .npz format rather than HDF5
  * Introduced a `shared_dir` parameter in openquake.cfg
  * Fixed a serialization bug for planar surfaces
  * Removed the flag `asset_loss_table`: the loss ratios are
    saved if and only if the `loss_ratios` dictionary is non-empty
  * Added a CSV exporter for the GMFs in the event based calculator
  * Added a CSV exporter for the rup_data output
  * Added a CSV exporter for the disaggregation output
  * Stored the disaggregation matrices directly (no pickle)
  * Turned the CompositeRiskModel into a HDF5-serializable object
  * Fixed all doctests for Python 3

  [Daniele Viganò]
  * Removed the 'oq-engine' wrapper (command already deprecated)

  [Michele Simionato]
  * Assigned a year label to each seismic event in the event based calculator
  * Now the ebrisk calculator supports the case of asset_correlation=1 too
  * Made it possible to export the losses generated by a specific event
  * Lowered the limit on the length of source IDs to 60 chars
  * Fixed excessive strictness when validating `consequenceFunction.id`
  * Added an `ucerf_rupture` calculator able to store seismic events and
    rupture data and reduced the data transfer

  [Daniele Viganò]
  * MANIFEST now includes all files, with any extension located in the
    tests folders. It is now possible to run tests from an installation
    made with packages

  [Michele Simionato]
  * Improved error message when the user gives a source model file instead of
    a source model logic tree file
  * Fixed the management of negative calculation IDs
  * Relaxed the tolerance so that the tests pass on Mac OS X
  * Implemented csv exporter for the ruptures
  * Optimized the epsilon generation in the ebrisk calculator for
    asset_correlation=0
  * Improved the performance of the scenario risk calculators
  * Now by default we do not save the ruptures anymore
  * Fixed a memory leak recently introduced in parallel.py
  * Simplified classical_risk (the numbers can be slightly different now)
  * Serialized the ruptures in the HDF5 properly (no pickle)
  * Introduced a parameter `iml_disagg` in the disaggregation calculator
  * Fixed `oq reduce` to preserve the NRML version
  * Fixed a bug when splitting the fault sources by magnitude

 -- Matteo Nastasi (GEM Foundation) <nastasi@openquake.org>  Mon, 23 Jan 2017 14:36:48 +0100

python-oq-engine (2.1.0-0~precise01) precise; urgency=low

  [Michele Simionato]
  * There is now a flag `save_ruptures` that can be turned off on demand;
    by default the ruptures are always saved in the event based calculators
  * Optimized the memory consumption when using a ProcessPoolExecutor (i.e
    fork before reading the source model) by means of a `wakeup` task
  * Reduced the splitting of the fault sources
  * Added a view `task_slowest` displaying info about the slowest task
    (only for classical calculations for the moment)
  * concurrent_tasks=0 disable the concurrency
  * Optimized the saving time of the GMFs
  * Changed the default number of concurrent tasks and increased the
    relative weight of point sources and area sources
  * Fixed the UCERF event loss table export and added a test for it
  * Optimized the computation of the event loss table
  * Introduced two new calculators ucerf_risk and ucerf_risk_fast

  [Paolo Tormene]
  * Added to the engine server the possibility to log in and out
    programmatically by means of HTTP POST requests

  [Michele Simionato]
  * Optimized the memory consumption of the event based risk calculators
  * Extended the `oq show` command to work in a multi-user environment
  * Improved the test coverage of the exports in the WebUI
  * Removed the SourceManager: now the sources are filtered in the workers
    and we do not split in tiles anymore
  * Made the full datastore downloadable from the WebUI
  * Added a command "oq db" to send commands the engine database
    (for internal usage)
  * By default the WebUI now displays only the last 100 calculations
  * Added more validity checks to the disaggregation parameters; split the
    sources even in the disaggregation phase
  * Added an optimized event based calculator computing the total losses by
    taxonomy and nothing else
  * Filtered the sources up front when there are few sites (<= 10)
  * Reduced the number of tasks generated when filter_sources is False
  * Saved engine_version and hazardlib_version as attributes of the datastore
  * Avoided saving the ruptures when ground_motion_fields is True
  * Finalized the HDF5 export for hazard curves, hazard maps and uniform
    hazard spectra
  * Restored a weight of 1 for each rupture in the event based calculator
  * Removed the MultiHazardCurveXMLWriter
  * Improved the saving of the ruptures in event based calculations
  * Reduced the data transfer due to the `rlzs_by_gsim` parameter
  * Added an HDF5 export for scenario GMFs
  * If `filter_sources` if false, the light sources are not filtered, but the
    heavy sources are always filtered
  * Now the dbserver can be stopped correctly with CTRL-C
  * Parallelized the splitting of heavy sources
  * Changed the event loss table exporter: now a single file per realization
    is exported, containing all the loss types
  * Removed the dependency from the Django ORM
  * Now the WebUI restarts the ProcessPoolExecutor at the end of each job,
    to conserve resources
  * Optimized the computation of hazard curves and statistics, especially
    for the memory consumption
  * Reduced the data transfer due to the `rlzs_assoc` and `oqparam` objects
  * Fixed a bug in the disaggregation calculator when a source group has
    been filtered away by the maximum distance criterium
  * Fixed an encoding error in the reports when the description contains a
    non-ASCII character
  * Changed the distribution framework: celery is supported in a way more
    consistent with the other approaches; moreover, ipyparallel is supported
  * Hazard maps are now a fake output, dynamically generated at export time
  * Made the number of produced tasks proportional to the number of tiles
  * Raised an error for event_based_risk producing no GMFs
  * Added a view for the slow sources
  * Transmitted the attributes of a SourceGroup to the underlying sources
  * Fixed the names of exported files for hazard maps in .geojson format
  * Added an header with metadata to the exported hazard curves and maps
  * Avoid storing filtered-away probability maps, thus fixing a bug
  * Restored the precalculation consistency check that was disabled during the
    transition to engine 2.0
  * Fixed a bug with `oq engine --delete-calculation`
  * Hazard curves/maps/uniform spectra can now be recomputed
  * Restored the early check on missing taxonomies
  * Raise an early error if an user forget the `rupture_mesh_spacing` parameter
  * Fixed a bug while deleting jobs from the db in Ubuntu 12.04
  * Ported the shapefile converter from the nrml_converters
  * Added source model information in the file `realizations.csv`
  * `oq engine --run job.ini --exports csv` now also exports the realizations
  * Introduced the format NRML 0.5 for source models
  * Added a check on the version in case of export errors
  * Extended `oq purge` to remove calculations from the database too
  * Fixed `--make-html-report`: the view task_info was not registered
  * Stored several strings as HDF5-variable-length strings
  * Fixed an export bug for the hazard curves in .geojson format
  * Removed the array cost_types from the datastore
  * Taxonomies with chars not in the range a-z0-9 were incorrectly rejected
  * Improved the XML parsing utilities in speed, memory, portability and
    easy of use
  * Forbidden the reuse of exposure because is was fragile and error prone
  * Fixed a bug with the `realizations` array, which in hazard calculations
    was empty in the datastore

 -- Matteo Nastasi (GEM Foundation) <nastasi@openquake.org>  Fri, 14 Oct 2016 11:07:26 +0200

python-oq-engine (2.0.0-0~precise01) precise; urgency=low

  [Michele Simionato]
  * Quoted the taxonomies in the CSV exports
  * Fixed a bug in classical_damage and added a master test for it
  * Fixed the escaping of the taxonomies in the datastore
  * Fixed the names of the exported risk files
  * Fixed a segfault in the WebUI when exporting files with h5py >= 2.4
  * Added a command `oq dbserver` to start/stop the database server
  * The engine exports the hazard curves one file per IMT
  * Exported lon and lat with 5 digits after the decimal point
  * Added a command `oq info --build-reports`
  * Introduced experimental support for exporting .hdf5 files

  [Daniele Viganò]
  * Reworked substantially the engine documentation: removed obsolete pages,
    updated to engine 2.0 and added instructions for Windows and Mac OS X
  * Remove oq_create_db script, db is created by the DbServer
  * Move oq_reset_db into utils and clean old code

  [Michele Simionato]
  * Now the DbServer automatically upgrades the database if needed
  * Renamed oq-lite -> oq and added a subcommand `oq engine`
  * Added a CSV reader for the hazard curves
  * Having time_event=None in the hazard part of a calculation is now valid
  * Added an exporter for the rupture data, including the occurrence rate
  * Refactored the CSV exporters
  * Moved celeryconfig.py; now celery must be started with
    `celery worker --config openquake.engine.celeryconfig`
  * Added a default location `~/oqdata/dbserver.log` for the DbServer log
  * Added an early check on the SA periods supported by the GSIMs
  * Now the gsim_logic_tree file is parsed only once
  * Added a document about the architecture of the engine
  * The realizations are now exported as a CSV file
  * Escaped taxonomies in the datastore
  * The Web UI log tool is now escaping the HTML
  * Moved openquake.commonlib.commands -> openquake.commands and
    openquake.commonlib.valid -> openquake.risklib.valid to have a
    linear tower of internal dependencies
  * Supported all versions of Django >= 1.5
  * Provided a better error message in the absence of openquake.cfg
  * Removed the check on the export_dir when using the WebUI
  * Reduce the data transfer of the realization association object
  * If uniform_hazard_spectra is true, the UHS curves are generated
    even if hazard_maps is false; the hazard maps are not exported
  * Optimized the filtering of PointSources
  * Initial work on the UCERF event based hazard calculator
  * Added a test calculation crossing the International Date Line (Alaska)

  [Daniele Viganò]
  * Remove the dependency from the python 'pwd' package which is not
    available on Windows
  * Supervisord init scripts are now provided for the dbserver, celery
    and the webui. Celery is not started by default, other two are.

  [Michele Simionato]
  * Another export fix: made sure it is run by the current user
  * Fixed the export: if the export directory does not exists, it is created
  * Introduced the configuration variable `multi_user`, false for source
    installations and true for package installations
  * Fixed the WebUI export
  * Removed the .txt outputs from the WebUI page engine/<output_id>/outputs
    (they are useful only internally)
  * Fixed the export: first the xml exporter is tried and then the csv exporter;
    if both are available, only the first is used, not both of them
  * Optimized the case when the epsilons are not required, i.e. all the
    covariance coefficients are zero in the vulnerability functions
  * Added another test for event based risk (`case_miriam`)
  * Revisited the distribution mechanism and refined the weight of the
    ruptures in the event based calculators to avoid generating slow tasks
  * Added an automatic help for the subcommands of oq-lite and managed
    --version correctly
  * The event based risk calculator now use different seeds for different
    realizations; also, the performance has been substantially improved
  * Improved the .rst reports with data transfer information
  * Removed the RlzsAssoc object from the datastore
  * Fixed the number of tasks generated by the risk calculators
  * Refactored the serialization of CompositionInfo instances to HDF5
  * Used exponential notation with 5 decimal digits in most exported XML files
  * Refactored the sampling mechanics in the event based calculators
  * The event_based_risk calculator infers the minimum intensity of the GMFs
    from the vulnerability functions (if not specified in the job.ini)
  * Fixed the `avg_losses-stats`: they were not generated in absence of
    loss curves
  * Added a command `oq-lite info --exports`
  * Added filtering on the mininum intensity also in the event based
    hazard calculator; improved the performance and memory occupation
  * Added a view displaying the calculation times by source typology
  * Fixed the test of GMPETable after the correction in hazardlib
  * Optimized the saving of the asset loss table
  * Optimized the case of multiple assets of the same taxonomy on the
    same point and introduced a datastore view `assets_by_site`
  * Fixed HDF5 segmentation faults in the tests for Ubuntu 16.04

  [Daniele Viganò]
  * Add support for Ubuntu 16.04 (xenial) packages
  * Removed the openquake_worker.cfg file because it is not used anymore

  [Michele Simionato]
  * Replaced PostgreSQL with SQLite
  * Introduced a dbserver to mediate the interaction with the database
  * Restored the signal handler to manage properly `kill` signals so that
    the workers are revoked when a process is killed manually
  * Fixed in a more robust way the duplicated log bug
  * Made more robust the killing of processes by patching concurrent.futures
  * Fixed a critical bug with celery not being used even when `use_celery`
    was true.
  * Improved the validation of NRML files
  * Added a command `oq-engine --show-log <job_id>`

  [Daniele Viganò]
  * Use the 'postgresql' meta package as dependency of the .deb
    package to support newer versions of Postgres; this makes
    Trusty package installable on Ubuntu 16.04 and Debian 8

  [Daniele Viganò, Michele Simionato]
  * Fixed a bug in `oq-engine --export-outputs`

  [Daniele Viganò, Matteo Nastasi]
  * Allow installation of the binary package on Ubuntu derivatives

  [Matteo Nastasi]
  * Backport of libhdf5 and h5py for ubuntu 'precise' serie

  [Michele Simionato]
  * Removed openquake/engine/settings.py
  * Made the dependency on celery required only in cluster installations
  * Integrated the authentication database in the engine server database
  * Fixed the description in the Web UI (before it was temporarily set to
    the string "A job").
  * Introduced filtering on the minimum intensity of the ground shaking
  * Solved the issue of serializing large SES collections, over the HDF5 limit
  * The loss maps and curves XML exporters now export the coordinates
    of the assets, not the coordinates of the closest hazard site
  * Stored the job.ini parameters into a table in the datastore
  * Added a check on the IMTs coming from the risk models
  * Changed the aggregate loss table exporter to export the event tags,
    not the event IDs
  * Fixed a bug with the CSV export of the ground motion fields
  * Fixed a bug with the export of UHS curves with `--exports=xml`
  * Reduced substantially the data transfer and the memory occupation
    for event based calculations with a large number of assets: we
    can run the California exposure with half million assets now
  * Fixed a bug in the SESCollection exporter
  * Changed the asset<->epsilons association: before for a given taxonomy the
    assets were ordered by `asset_ref`, now they are ordered by `id`. This
    has a minor impact on the numbers sensitive to the epsilons, akin to a
    change of seeds
  * Added a test on the ordering of the epsilons
  * Accepted `.` and `|` as valid characters for source IDs
  * Changed the GMF calculator to use a single seed per unique rupture
  * Changed the SESCollection exporter: now a single file is exported, before
    we were exporting one file per source model path per tectonic region model
  * Changed the event based calculators to avoid duplicating ruptures
    occurring more than once
  * Changed the risk calculators to work in blocks of assets on the same site
  * Made it possible to set different integration distances for different
    tectonic region types
  * Optimized the aggregation by asset in the event based risk calculator
  * Reporting the source_id when the filtering fails

 -- Matteo Nastasi (GEM Foundation) <nastasi@openquake.org>  Tue, 21 Jun 2016 14:17:03 +0200

python-oq-engine (1.9.1-0~precise01) precise; urgency=low

  [Michele Simionato]
  * Fixed a bug in the Web UI when running a risk calculation starting
    from a previous calculation

 -- Matteo Nastasi (GEM Foundation) <nastasi@openquake.org>  Mon, 07 Mar 2016 11:11:59 +0100

python-oq-engine (1.9.0-0~precise01) precise; urgency=low

  [Michele Simionato]
  * Fixed a bug such that in some circumstances the logging stream handler
    was instantiated twice, resulting in duplicated logs
  * Changed the default job status to 'executing' (was 'pre_executing')
  * Fixed the ordering of the logs in the Web UI
  * Removed the dependency from PostGIS
  * Restored the monitoring which was accidentally removed
  * Removed the obsolete option `--hazard-output-id`
  * Printed the names of the files exported by the engine, even when there
    are multiple files for a single output
  * Introduced four new tables job, output, log, performance: all the other
    60+ database tables are not used anymore

 -- Matteo Nastasi (GEM Foundation) <nastasi@openquake.org>  Wed, 02 Mar 2016 14:33:38 +0100

python-oq-engine (1.8.0-0~precise01) precise; urgency=low

  [Michele Simionato]
  * Removed two `oq-engine` switches (`--export-stats` and `--list-inputs`)
    and fixed `--show-view`; unified `--delete-hazard-calculation` and
    `--delete-risk-calculation` into a single `--delete-calculation`
  * Updated `make_html_report.py` to extract the full report from the
    datastore
  * If `use_celery` is true, use celery to determine a good default for
    the parameter `concurrent_tasks`
  * Made celery required only in cluster situations
  * Fixed the duplication of exported result in the classical_damage
    calculator when there is more than one realization
  * Removed several obsolete or deprecated switches from the `oq-engine` command
  * Replaced all classical calculators with their lite counterparts
  * Fixed the site-ordering in the UHS exporter (by lon-lat)

  [Paolo Tormene]
  * Added API to validate NRML

  [Michele Simionato]
  * The engine can now zip files larger than 2 GB (used in the export)
  * Now the loss maps and curves are exported with a fixed ordering: first
    by lon-lat, then by asset ID
  * Replaced the old disaggregation calculator with the oq-lite one

 -- Matteo Nastasi (GEM Foundation) <nastasi@openquake.org>  Mon, 15 Feb 2016 12:06:54 +0100

python-oq-engine (1.7.0-0~precise01) precise; urgency=low

  [Michele Simionato]
  * Fixed an encoding bug in --lhc
  * Fixed an export bug: it is now possible to export the outputs generated
    by another user, if the read permissions are set correctly

 -- Matteo Nastasi (GEM Foundation) <nastasi@openquake.org>  Mon, 14 Dec 2015 10:40:26 +0100

python-oq-engine (1.6.0-0~precise01) precise; urgency=low

  [Daniele Viganò]
  * Added the oq_reset_db script. It removes and recreates the database and
    the datastore

  [Matteo Nastasi]
  * Demos moved to /usr/share/openquake/risklib

  [Michele Simionato]
  * Removed the 'view' button from the Web UI
  * Removed the epsilon_sampling configuration parameter
  * Made customizable the display_name of datastore outputs (before it was
    identical to the datastore key)
  * The zip files generated for internal use of the Web UI are now hidden
  * Made visible to the engine only the exportable outputs of the datastore
  * Closed explicitly the datastore after each calculation
  * Replaced the old scenario calculators with the HDF5-based calculators
  * Fixed a very subtle bug in the association queries: some sites outside
    of the region constraint were not discarded in some situations
  * Removed the self-termination feature `terminate_job_when_celery_is_down`
  * Removed the epsilon sampling "feature" from the scenario_risk calculator
  * Replaced the event based calculators based on Postgres with the new ones
    based on the HDF5 technology

 -- Matteo Nastasi (GEM Foundation) <nastasi@openquake.org>  Tue, 17 Nov 2015 11:29:47 +0100

python-oq-engine (1.5.1-0~precise01) precise; urgency=low

  [Michele Simionato]
  * Fixed a bug affecting exposures with multiple assets on the same site

 -- Matteo Nastasi (GEM Foundation) <nastasi@openquake.org>  Fri, 25 Sep 2015 14:22:08 +0200

python-oq-engine (1.5.0-0~precise01) precise; urgency=low

  [Michele Simionato]
  * The event based calculators in the engine are now officially deprecated
    and they raise a warning when used
  * Optimization: we do not generate the full epsilon matrix if all
    coefficients of variation are zero
  * Fixed two subtle bugs in the management of the epsilons: it means that
    all event based risk calculations with nonzero coefficients of variations
    will produce slightly different numbers with respect to before
  * Removed excessive checking on the exposure attributes 'deductible' and
    'insuredLimit' that made it impossible to run legitimate calculations
  * Changed the meaning of 'average_loss' for the aggregated curves: now it
    is the sum of the aggregated losses in the event loss table,
    before it was extracted from the aggregated loss curve
  * Changed the way the average losses (and insured average losses) are
    computed by the event based risk calculator: now they are extracted
    from the event loss table, before they were extracted from the loss curves
  * Set to NULL the stddev_losses and stddev_insured_losses for the event based
    risk calculator, since they were computed incorrectly
  * Introduced a new experimental command
    'oq-engine --show-view CALCULATION_ID VIEW_NAME'; the only view available
    for the moment is 'mean_avg_losses'
  * Negative calculation IDs are interpreted in a Pythonic way, i.e. -1
    means the last calculation, -2 the calculation before the last one, etc.
  * If a site parameter is more distant than 5 kilometers from its closest
    site, a warning is logged
  * Changed the splitting of fault sources to reduce the number of generated
    sources and avoid data transfer failures if rupture_mesh_spacing is too
    small
  * Changed the event loss table export: now the CSV file does not contain
    the magnitude and the rows are ordered by rupture tag first and loss second
  * Removed the calculator EventBasedBCR
  * Longitude and latitude are now rounded to 5 digits
  * Fixed a very subtle bug in the vulnerability functions, potentially
    affecting calculations with nonzero coefficients of variation and nonzero
    minIML; the numbers produced by the engine were incorrect; see
    https://bugs.launchpad.net/oq-engine/+bug/1459926
  * 'investigation_time' has been replaced by 'risk_investigation_time' in
    risk configuration files
  * Initial support for Django 1.7

  [Daniele Viganò]
  * Removed the bin/openquake wrapper: now only bin/oq-engine is
    available

  [Michele Simionato]
  * Added parameter parallel_source_splitting in openquake.cfg

  [Daniele Viganò]
  * setup.py improvements
  * Added MANIFEST.in
  * celeryconfig.py moved from /usr/openquake/engine to
    /usr/share/openquake/engine

  [Matteo Nastasi]
  * Packaging system improvement

 -- Matteo Nastasi (GEM Foundation) <nastasi@openquake.org>  Wed, 23 Sep 2015 15:48:01 +0200

python-oq-engine (1.4.1-0~precise01) precise; urgency=low

  [Michele Simionato]
  * Added a new 'ebr' hazard/risk calculator
  * Fixed the engine core export: now it can export datastore outputs as
    zip files
  * Now the parameter concurrent_tasks is read from the .ini file
  * Parallelized the source splitting procedure
  * Fixed a bug in the hazard calculators which were not using the parameter
    concurrent_tasks from the configuration file

 -- Matteo Nastasi (GEM Foundation) <nastasi@openquake.org>  Fri, 15 May 2015 10:06:26 +0200

python-oq-engine (1.4.0-2~precise01) precise; urgency=low

  [Daniele Viganò]
  * Fixed debian/control: add missing lsb-release to build deps

 -- Matteo Nastasi (GEM Foundation) <nastasi@openquake.org>  Fri, 08 May 2015 14:33:26 +0200

python-oq-engine (1.4.0-1~precise01) precise; urgency=low

  [Matteo Nastasi, Daniele Viganò]
  * Fixed dependencies version management

 -- Matteo Nastasi (GEM Foundation) <nastasi@openquake.org>  Thu, 07 May 2015 14:14:09 +0200

python-oq-engine (1.4.0-0~precise01) precise; urgency=low

  [Matteo Nastasi, Daniele Viganò]
  * Add binary package support for both Ubuntu 12.04 (Precise)
    and Ubuntu 14.04 (Trusty)

  [Michele Simionato]
  * Removed the SiteModel table: now the association between the sites and the
    site model is done by using hazardlib.geo.geodetic.min_distance

  [Daniele Viganò]
  * added authentication support to the 'engineweb' and the 'engineserver'

  [Michele Simionato]
  * the aggregate loss curves can be exported in CSV format

  [Matteo Nastasi]
  * added 'outtypes' attribute with list of possible output types for
    each output item in outputs list API command
  * added '/v1/calc/<id>/status' API command
  * added 'engineweb' django application as local web client for oq-engine

  [Michele Simionato]
  * Renamed the maximum_distance parameter of the risk calculators to
    asset_hazard_distance, to avoid confusion with the maximum_distance
    parameter of the hazard calculators, which has a different meaning;
    is it an error to set the maximum_distance in a job_risk.ini file
  * Added to the API an URL /v1/calc/:calc_id/remove to hide jobs
  * A new key is_running is added to the list of dictionaries returned by
    the URL /v1/calc/list
  * Replaced the mock tests for the engine server with real functional tests
  * Added a resource /v1/calc/:calc_id/traceback to get the traceback of a
    failed calculation
  * Now the logs are stored also in the database, both for the controller node
    and the worker nodes
  * Bypassed Django when deleting calculations from the database: this avoids
    running out of memory for large calculations
  * Fixed an issue in the scenario calculator: the GMFs were not filtered
    according to the distance to the rupture
  * Now critical errors appear in the log file
  * Added a --run command to run hazard and risk together
  * Fixed bug in the event based calculator; in the case
    number_of_logic_tree_samples > 0 it was generating incorrect hazard curves.
    Also improved (a lot) the performance in this case.
  * Fixed a tricky bug happening when some tectonic region type are filtered
    away.
  * The event based risk calculator now save only the non-zero losses in
    the table event_loss_asset.
  * Added a CSV exporter for the Stochastic Event Sets, for debugging purposes.
  * The GMF CSV exporter now sorts the output by rupture tag.

  [Matteo Nastasi]
  * Each pull request must be accompanied by an update of the debian
    changelog now.

 -- Matteo Nastasi (GEM Foundation) <nastasi@openquake.org>  Thu, 07 May 2015 11:33:24 +0200

python-oq-engine (1.3.0-1) precise; urgency=low

  [Matteo Nastasi]
  * gunzip xml demos files after copied into /usr/openquake/engine directory

 -- Matteo Nastasi (GEM Foundation) <nastasi@openquake.org>  Thu, 26 Feb 2015 16:35:20 +0100

python-oq-engine (1.3.0-0) precise; urgency=low

  [Michele Simionato]
  * Updated python-django dependency >= 1.6.1, (our repository already
    includes a backported version for Ubuntu 'precise' 12.04); this change
    makes unnecessary "standard_conforming_strings" postgresql configuration
    variable setting
  * The event based risk calculator is able to disaggregate the event loss
    table per asset. To enable this feature, just list the assets you are
    interested in in the job.ini file: "specific_assets = a1 a2 a3"
  * We have a new hazard calculator, which can be invoked by setting in the
    job.ini file: "calculation_mode = classical_tiling"
    This calculators is the same as the classical calculator (i.e. you will
    get the same numbers) but instead of considering all the hazard sites at
    once, it splits them in tiles and compute the hazard curves for each tile
    sequentially. The intended usage is for very large calculations that
    exceed the available memory. It is especially convenient when you have
    very large logic trees and you are interested only in the statistics (i.e.
    mean curves and quantile curves). In that case you should use it with the
    option individual_curves=false. Notice that this calculator is still in
    an experimental stage and at the moment is does not support UHS curves.
    Hazard maps and hazard curves are supported.
  * We have a new risk calculator, which can be invoked by setting in the
    job.ini file: "calculation_mode = classical_damage"
    This calculator is able to compute the damage distribution for each asset
    starting from the hazard curves produced by the classical
    (or classical_tiling) calculator and a set of fragility functions. Also
    this calculator should be considered in experimental stage.
  * A significant change has been made when the parameter
    number_of_logic_tree_samples is set to a non-zero value. Now, if a branch
    of the source model logic tree is sampled twice we will generate the
    ruptures twice; before the ruptures were generated once and counted twice.
    For the classical calculator there is no effect on the numbers (sampling
    the same branch twice will produce two copies of identical ruptures);
    however, for the event based calculator, sampling the same branch twice
    will produce different ruptures. For instance, in the case of a simple
    source model with a single tectonic region type, before we would have
    generated a single file with the stochastic event sets, now we generate
    number_of_logic_tree_samples files with different stochastic event sets.
    The previous behavior was an optimization-induced bug.
  * Better validation of the input files (fragility models, job.ini)
  * The ability to extract the sites from the site_model.xml file
  * Several missing QA tests have been added
  * The export mechanism has been enhanced and more outputs are being exported
    in CSV format
  * New parameter complex_fault_mesh_spacing
  * Some error messages have been improved
  * A lot of functionality has been ported from the engine to oq-lite,
    i.e.  a lite version of the engine that does not depend on
    PostgreSQL/PostGIS/Django nor from RabbitMQ/Celery. This version is
    much easier to install than the regular engine and it is meant for
    small/medium computation that do not require a cluster. The engine
    demos, have been moved to the oq-risklib repository, so that they can
    be run via the oq-lite command without installing the full engine.
  * Currently the following calculators have been ported (all are to be
    intended as experimental): classical hazard, classical tiling, event
    based hazard, scenario hazard, classical risk, scenario damage,
    classical damage.

 -- Matteo Nastasi (GEM Foundation) <nastasi@openquake.org>  Thu, 26 Feb 2015 10:44:03 +0100

python-oq-engine (1.2.2-0) precise; urgency=low

  * consistency in version management between debian/ubuntu package and
    library from git sources

 -- Matteo Nastasi (GEM Foundation) <nastasi@openquake.org>  Thu, 18 Dec 2014 16:25:05 +0100

python-oq-engine (1.2.1-2) precise; urgency=low

  * Fixed custom dependencies versions (again)

 -- Matteo Nastasi (GEM Foundation) <nastasi@openquake.org>  Tue, 16 Dec 2014 10:48:19 +0100

python-oq-engine (1.2.1-1) precise; urgency=low

  * Fixed custom dependencies versions

 -- Matteo Nastasi (GEM Foundation) <nastasi@openquake.org>  Tue, 16 Dec 2014 09:48:19 +0100

python-oq-engine (1.2.1-0) precise; urgency=low

  * Fixed the logging handler

 -- Matteo Nastasi (GEM Foundation) <nastasi@openquake.org>  Mon, 15 Dec 2014 10:17:30 +0100

python-oq-engine (1.2.0-3) precise; urgency=low

  * Add constraint on python-django dependency version

 -- Matteo Nastasi (GEM Foundation) <nastasi@openquake.org>  Thu, 11 Dec 2014 10:04:45 +0100

python-oq-engine (1.2.0-2) precise; urgency=low

  * More precise exception message

 -- Matteo Nastasi (GEM Foundation) <nastasi@openquake.org>  Wed, 10 Dec 2014 16:21:06 +0100

python-oq-engine (1.2.0-1) precise; urgency=low

  * Bugs fixed in 1.2 release: http://goo.gl/GjbF2r
  * Replace a reference to the 'openquake' command with 'oq-engine'
  * Moved the expected outputs of the ScenarioDamage QA tests in qa_tests_data
  * Moved the logic tree realizations into commonlib
  * It is now possible to compute the uniform spectra even when
    individual_curves is false
  * Reduced the precision when exporting GMFs to XML
  * Fixed test_job_from_file
  * Delayed the OqParam validation
  * Simplified the monitoring
  * Extract the QA tests data from the engine
  * Renamed commonlib.general -> baselib.general
  * Removed the dependency from oq-commonlib
  * Avoid warning no XML exporter for event_loss
  * Update packager and postinst to use the openquake2 db (new default one)
  * Use shallow-clone to improve CI builds speed
  * Download calculation results as files
  * Added an API to retrieve the engine version
  * Unified the export framework for hazard and risk
  * Fast export of the GMFs
  * Fast scenario export
  * Fixed test_is_readable_all_files_lack_permissions when run as root
  * Now 'test_script_lower_than_current_version' does not require an Internet
    connection
  * Warn the user if she asks for statistical outputs but using a single hazard
    output
  * Move the calculation of input/output weights into commonlib
  * Changed the export_dir in several tests
  * Now the packagers makes a HTML report with the performances of the demos
  * Remove hardcoded references to openquake2 in oq_create_db
  * Move JobStats creation inside job_from_file
  * Fixed precision
  * Align openquake_worker.cfg with openquake.cfg
  * Implement memory hard limit control
  * Using commonlib.readinput.get_source_models
  * Check that the hazard calculation mode is consistent with risk calculation
    mode
  * Rollback only if a transaction is on
  * Fixed a bug in export_risk
  * Daily html report
  * Reflected the API change in commonlib.readinput.get_oqparam
  * Updated the engine to cope with the changes in risklib and commonlib
  * Fixed the name of the SES file
  * Changed some hard-coded weights in general.py
  * Changed the import of the calc module
  * Drop risk calculation table
  * Simplified the risk calculators
  * Reflected the API change in hazardlib.calc.gmf.GmfComputer
  * Added a test for duplicated tags in import_gmf_scenario.py
  * Implemented losses per event per asset
  * Dependency check
  * Removed more risk unit tests
  * Removed another couple of redundant tests
  * Remove check on setup.py version since now it's taken from init
  * Fixed _calc_to_response_data
  * Fixed bug when running risk calculations from the platform
  * openquake wrapper script
  * Changed version number in setup.py too
  * Updated version to 1.2
  * Renamed nrml_version->commonlib_version
  * Fixed a bug in the engine server (wrong calculation_id)
  * Fix oq-engine command name in output list
  * Removed the dependency from nrmllib
  * Fixed two merge errors
  * Important fixes pre-2.0 copied from the better-risk branch
  * Renamed the command openquake->oq-engine
  * Change ses collection
  * Fixed the migration script 0007
  * Fixed a bug with the quantile_hazard_curves attribute
  * Removed EventBasedHazardCalculatorTestCase
  * Remove the hazard_calculation table
  * correct complex source for wrong order in edges points
  * missing file open fixed
  * Removed routing tests
  * Added the script correct_complex_sources
  * Complex surf validation
  * Insert the IMT in the db, if not already there
  * The intensity measure types are now sorted also in the scenario calculator
  * Simplified the QA test scenario_damage/case_4
  * Enable 'set -x' when $GEM_SET_DEBUG is true
  * Remove a try finally in engine server task.py
  * Simplification because now the maximum_distance is mandatory
  * Fixed a wrong source model used in the Event Based export test
  * Fixed the what_if_I_upgrade check
  * Added a table imt_taxonomy
  * Fixed the management of missing db upgrades
  * Now the engine is using the new validation mechanism for the hazard sources
  * Fixed the name of a field (risk_job_id->job_id)
  * Special case when the hazard is known at the exact sites of the assets
  * Moved the epsilons from the getters to the database
  * Update the database name in openquake_worker.cfg
  * Removed the old validation mechanism
  * The parameter concurrent_tasks must be available to the workers too
  * Solved the problem with UHS
  * Fixed master https://ci.openquake.org/job/master_oq-engine/1208
  * If individual_curves is set, multi-imt curves must not be generated
  * --what-if-I-upgrade functionality
  * Stats only
  * Short output summary
  * Removed task_no
  * Hazard curves from gmfs
  * Fixed a critical bug with --hazard-output-id
  * Fix the test check_limits_event_based
  * Changed the output_weight for the event based calculator
  * Introduced --hazard-job-id and made it possible to reuse exposures imported
    in the hazard part of the computation
  * Replaced the ScenarioGetter with the GroundMotionFieldGetter
  * Return loss matrix
  * Removed --schema-path from oq_create_db
  * Calculation limits
  * Fixed a bug on tablespace permissions
  * Make the event based calculator more debuggable
  * Added the column uniq_ruptures to the table source_info
  * Db migrations
  * Db migrations 2
  * Saved more sources in source_info
  * Perform means and quantiles in memory
  * Parallel filtering
  * Reintroduce the 'terminate_job_when_celery_is_down' config option
  * Fix risk disaggregation
  * Ordering the sources after filtering-splitting
  * Source ordering
  * Gmf from ruptures
  * Fixed a stupid bug with OQ_TERMINATE_JOB_WHEN_CELERY_IS_DOWN
  * Introduced a variable OQ_TERMINATE_JOB_WHEN_CELERY_IS_DOWN
  * The random seeds have now a default value of 42
  * Added a check for invalid quantile computations
  * Now hazard calculations can be deleted safely
  * Add a file openquake_worker.cfg to be read in the workers
  * Simplified the LOG_FORMAT by removing the name
  * Avoid an ugly error when no tasks are spawned
  * Added a view on the event loss table for convenience of analysis
  * Epsilon sampling feature
  * Distribute-by-rupture phase 2
  * Restored distribution-by-rupture in the event based calculator
  * Provide a good error message when a source model contains GSIMs not in the
    file gsim_logic_tree
  * Moved parse_config from the engine to commonlib
  * Added a test checking the existence of the __init__.py files and fixed the
    QA test classical/case_15
  * Refactored initialize_realizations and added a warning when
    num_samples > num_realizations
  * Fixed a missing import
  * Saving the rupture hypocenter fully into the database
  * Removed an offending ALTER OWNER
  * Source info table
  * Added a test for sampling a large source model logic tree
  * Hazard curves from gmfs
  * Removed num_sites and num_sources from job_stats
  * Removed redundant tests
  * Retrieved the correct output directly, not via an order by
  * Making use of commonlib.parallel in the engine
  * Enhanced qatest_1, so that it subsumes regression_1 and regression_2
  * Taking advantage of the new riskloaders in commonlib
  * Added a missing integer cast
  * Changed disagg/case_1 to use full enumeration
  * Fixed the ordering of the ruptures in the event based calculator
  * Fixed a bug in the GroundMotionValuesGetter
  * Reflected the API change in refactor-risk-model
  * Sent the tectonic region types with less sources first, and fixed
    an ordering bug in a QA test
  * Turn AMQPChannelExceptions into warnings
  * Hide the SES output from a scenario calculator
  * Add a debug flag to enable set -x in packager.sh
  * Better task spawning
  * Reflected the changes to the GmfComputer in hazardlib
  * Fixed the bug in the risk event based calculator with multiple realizations
  * Fix gmf duplication
  * Removed the need for logictree.enumerate_paths
  * Fixed a small bug
  * Removed a commonlib dependency breaking the oqcreate script
  * Now the indices of the filtered sites are stored in the
    ProbabilisticRupture table
  * Fixed another import
  * Fixed a wrong import
  * Moved logictree to commonlib and fixed all the tests
  * Removed the obsolete table hzrdr.ses and small refactoring
  * Tasks with fewer assets are submitted first
  * Better parallelization of the risk calculators
  * Reducing the celery timeout from 30s to 3s
  * Fixed a tricky bug in the scenario calculator with duplicate imts
  * Fixed the ScenarioExportTestCase by changing the position of the points
  * The scenario calculator is now block-size independent
  * Use only the relevant tectonic region types to build the GMPE logic tree
  * Fixed a broadcasting in the classical calculator
  * Saving memory on the controller node
  * Restored the source model sampling feature
  * Complex logic tree test
  * Solved the block size dependence in the risk calculators
  * Fixed a critical ordering bug
  * Changed the _do_run_calc signature
  * Avoid returning duplicated data in the classical calculator
  * Changed the order of the statements in 01-remove-cnode_stats.sql
  * Added a cache on the GSIMs for the probabilities of no exceedence in the
    classical calculator
  * Fix the export of GmfSets in the case of multiple source models
  * Fixed underflow error in postgres
  * Fixed a bug with celery ping
  * Avoid errors on signals when the engine is run through the server
  * Errors in a task are converted into a RuntimeError
  * Remove calculation unit
  * The IML must be extrapolated to zero for large poes
  * Log a warning when more than 80% of the memory is used
  * Refactored the hazard getters
  * Removed the SES table
  * Added a nice error message for far away sources
  * Add support in the engine for a local_settings.py
  * Send the site collection via rabbitmq, not via the database
  * Improvements to the CeleryNodeMonitor
  * Minimal tweaks to the risk calculators
  * Save the number of sites in JobStats as soon as it is available
  * Fix branch var to be compliant within the new CI git plugin
  * Restored the lost fine monitoring on the hazard getters
  * Cluster monitor
  * Celery check
  * Removed the obsolete table uiapi.cnode_stats
  * Make use of the light site collection introduced in hazardlib
  * Optimize the disaggregation calculator
  * Fix a memory leak of celery
  * Remove python-gdal and fix issue with postinst
  * Manual pickling/unpickling
  * Updates Copyright to 2014
  * The rupture tag must be unique
  * Turn SIGTERM into SIGINT
  * Remove another engine-server test script from pylint
  * Removed the dependency on the current working directory from
    utils_config_test
  * Replace README.txt with README.md in the packager script
  * Increase the tolerance in the disaggregation test
  * Readme merge
  * Avoid storing copies of the ruptures
  * Untrapped exceptions in oqtask give ugly error messages
  * Support for posting zipfiles to the engine-server
  * Using iter_native in celery
  * Added test for the loss_fraction exporter
  * Fixed a missing loss_type in export_loss_fraction_xml
  * Merging the engine server inside the engine repository
  * Removing ruptures phase 2
  * Restored qatest 1
  * Added tests for failing computations
  * Removed the progress handler from the engine
  * Better error and logging management
  * Exclude tests folder from pylint check
  * Fixing the build master_oq-engine #790
  * Ruptures are not read from the database anymore, only written
  * In development mode celery is automatically started/stopped together with
    the engine server
  * Remove common directory from risk demos
  * Remove duplication hazard risk
  * Removing the duplication run_hazard/run_risk in engine.py
  * Renamed directories and packages to be consistent with GEM conventions
  * Fixed test_initialize_sources
  * Getting a more uniform distribution of the tasks
  * Remove celery
  * Remove time_span from disaggregation calculator
  * Return the traceback from celery to the controller node
  * If there are no GMVs within the maximum distance for the given assets, the
    computation should not fail with an ugly error but print a warning
  * Better error management
  * Fixed a stupid error in compute_hazard_curves
  * Support for non-parametric sources
  * Fixed the issue of slow sources
  * Fixed the two upgrade scripts breaking the migration from 1.0 to 1.1
  * Add --export-hazard-outputs and --export-risk-outputs switches; also add
    geojson export for hazard curves
  * Light monitor
  * Set CELERY_MAX_CACHED_RESULTS = 1
  * Changed from relative path to full path
  * Fix the feature "import gmf scenario data from file"
  * version: remove warning for pkg install + git program installed case
  * Remove block_size and point_source_block_size
  * Move the unit tests inside the openquake.engine directory
  * Version visualization improvement
  * Added missing CASCADE on a DB migration script
  * Raised the tolerance in ClassicalHazardCase13TestCase
  * In the event based calculator split by ruptures, not by SES
  * BROKER_POOL_LIMIT is causing problem so set it to none
  * Split area sources
  * Force BROKER_POOL_LIMIT to 10
  * Fixed an upgrade script
  * Prefiltering sources in all calculators
  * Savaged the easy part of the work on the decouple-logic-trees branch
  * Changed the way hazard map are interpolated
  * Fixed a bug with static urls
  * Remove database related code
  * Removed hazard curve progress
  * Improved the IMT management in the engine by leveraging the new
    functionality in hazardlib
  * Configuration file for storing oq-platform connection parameters
  * Add loss type to risk outputs
  * Remove parsed source
  * Fix remove demos symlinks
  * gmf.lt_realization_id can be NULL
  * Fixed the _prep_geometry feature of Risk and Hazard calculations
  * Remove a reference to the removed view hzrdr.gmf_family
  * Engine-Server: support for multiple platform installations
  * Removed the complete_logic_tree flags
  * Fixed setup.py
  * Removed the SourceProgress table
  * New risk demos
  * Run a risk calculation
  * Remove validation on site models
  * Removed the rest of the stuff related to the supervisor
  * Removed the supervisor, redis, kombu and related stuff
  * Removed a wrong import
  * An import ordering issue is breaking Jenkins
  * Various small fixes for oq_create_db script
  * Do not register a progress handler if it is not passed
  * Engine Unit test fix
  * Geonode integration
  * Progress Bar support
  * Finally fixed the dependency from the blocksize in the event based
    calculator
  * A simple fix for engine_test.py
  * Replace numpy arrays with postgres array fields in output tables
  * Dump and restore Stochastic Event Set
  * Removed the old distribution and used parallelize as default distribution
    mechanism everywhere
  * Change the distribution in the risk calculators
  * Save in job_stats how much the database increased during the current
    computation
  * Removed calc_num task properly
  * Change dist classical
  * Improve the table job_stats
  * Now the CacheImporter infers the fields from the database, in the right
    order
  * Removed parsed_rupture_model from the db
  * The revoke command should not terminate the workers
  * Remove JobCompletedError
  * Override hazard investigation time in risk event based calculator
  * Companion of https://github.com/gem/oq-engine/pull/1298/
  * Companion of https://github.com/gem/oq-nrmllib/pull/116
  * Simplify schema
  * Filter the sources before storing them in the database
  * Improve the parallelize distribution
  * Fix disaggregation
  * Changed the distance in hazardlib
  * Improve memory consumption in the GMF calculation
  * The file with the exported disagg matrix must contain the poe in the name
  * The multiple sites QA test (classical/case_13) broke
  * Solve the dependency from the parameter concurrent_tasks
  * QA test for multiple sites
  * Cross domain ajax fix for view methods [r=matley] [f=*1234765]
  * Tweaks to make platform calcs work [r=matley] [f=*1234765]
  * Create job and calculation objects in a transaction
  * Make test fixtures optional
  * Get the list of the available magnitude scaling relationships at runtime
  * Save memory when exporting the GMF
  * Fixed a typo in an ordering query
  * Insured loss curves statistics
  * When exporting the GMF, we need to export the rupture tags, not the ids
  * Hazard Curve Parser import update [r=micheles] [f=*trivial]
  * To save space in the db and to avoid running into the text field size
    limit, change model_content.raw_content to store gzipped content
  * Add a tag to the ruptures
  * Change the dump/restore procedures to work with directories, not tarfiles
  * Fix risk QA tests fixtures
  * Documentation for the REST API
  * Fix hazard_curve_multi export path
  * Revise insured losses algorithm
  * Post-calculation migration
  * Correction of baseline DB revision
  * Review Risk demos
  * A couple of fixes to scenario tests
  * Compute standard deviation of losses
  * Validate time_event
  * Add 404 responses in the case of non-existent artifacts
  * Run calcs, part 2
  * Minor loss map export fix
  * Fix for installing source code via pip/git
  * Remove cache from HazardCurveGetterPerAsset
  * Changed an import from nrmllib
  * Pyflakes fixes to the calculators and engine module
  * Reading logic trees from DB - follow up (fix for a careless refactoring
    error)
  * Raise an error when no gmvs are available in a scenario computation
  * Small fix in dump_hazards.py: the filenames list contained duplicates
  * Add 'engine' functionality to disable the job supervisor
  * Read logic trees from DB (instead of the filesystem)
  * Extend forms.CharField to allow null values
  * Small fixes to the script restore_hazards.py
  * Update test fixtures used for risk scenario calculations
  * Trivial: Some small tweaks/cleanups
  * File parsing fix
  * Risk BaseCalculator refactoring
  * Run calculations via REST API (initial sketch)
  * Better input loading (update to 'engine' API)
  * Update Risk Event Based QA test
  * Fixed a very subtle bug with the ordering of sites
  * Added index to hzrdi.hazard_site
  * Updated tests to the new interface
    of 'openquake.engine.db.models.SiteCollection'
  * Compute ground motion values from Stochastic Event Set
    in a risk calculation
  * "List calc results" views
  * Misc. engine fixes to stabilize the build
  * Record all OQ software versions in oq_job
  * Export to path or file (not just path)
  * Minor fix to risk QA test collection
  * Engine API improvements
  * Hazard map GeoJSON export
  * Refactoring: moved risk calculation logic to risklib
  * GeoJSON loss map support
  * GeoJSON export prep
  * Include API version in URLs
  * 'calc info' views
  * Rough sketch of the 'list calculations' views
  * Export loss_fraction quantile fix
  * Fix 'hazard_curve_multi' export
  * Fix Risk QA test collection (nosetests)
  * Remove site_collection column from the database
  * Pack and risk demos LP: #1197737
  * Added more monitoring to the hazard calculators

 -- Matteo Nastasi (GEM Foundation) <nastasi@openquake.org>  Wed, 10 Dec 2014 11:17:03 +0100

python-oq-engine (1.0.0-1) precise; urgency=low

  * 'occupants' is now a float
  * Hazard curve import tool: updated NRML hazard curve parser
  * Made sure that the task_ids are stored in the performance table soon enough
    (LP: #1180271)
  * Added fixtures for risk tests
  * Some support to compute avg and std for the GMFs (LP: #1192413)
  * Renamed the GMF tables (LP: #1192512)
  * Kill running celery tasks on job failure (LP: #1180271)
  * Removed 'patches' folder
  * Event loss csv: fix delimiting character (LP: #1192179)
  * Fixed restore_hazards_test.py (LP: #1189772)
  * Fix restore hazards (LP: #1189772)
  * Fix risk/classical/case_3 (LP: #1190569)
  * Fix get_asset_chunk unit test
  * Added dumping of ses_collection/ses/ses_rupture (LP: #1189750)
  * Fixed the issue with sequences in restore_hazards.py (LP: #1189772)
  * Risk Probabilistic Event Based Calculator - QA Test
  * Fix the GMF export and tables (LP: #1169078,#1187413)
  * Some work to fix qa_tests/risk/event_based_bcr (LP: #1188497)
  * Run risk demos to test the package (LP: #1188117)
  * Update risk demos
  * renamed units -> number_of_units. Support for asset_category == "population"
    (LP: #1188104)
  * Fixed the z1pt0<->z2pt5 inversion problem (LP: #1186490)
  * Removed the special case for gmf_scenario
  * Exposure DB schema update (LP: #1185488)
  * Fix the site_data table to store one site per row; change gmf_agg to point
    to site_data (LP: #1184603)
  * Fix export of Benefit Cost Ratio calculator outputs. (LP: #1181182)
  * Inserted the GMFs with the CacheInserter instead of the BulkInserter
    (LP: #1184624)
  * Added better instrumentation to the hazard getters
  * Make the engine smart enough to infer the right block size (LP: #1183329)
  * New risk demos (LP: #1180698,#1181182)
  * Time event validation fix (LP: #1181235)
  * Unicode list cast fix
  * Implement distribution by SES in the event based hazard calculator
    (LP: #1040141)
  * Remove gmf scenario (LP: #1170628)
  * Purge gmf table (LP: #1170632)
  * Parallelize the queries of kind "insert into gmf agg" by using the standard
    mechanism (LP: #1178054)
  * Skipped hazard/event_based/case_4/test.py (LP: #1181908)
  * Remove the dependency from the gmf/gmf_set tables in the XML export
    procedure (LP: #1169078)
  * Saved memory in the hazard getters by returning only the distinct GMFs
    (LP: #1175941)
  * Fixed the case of no gmfcollections and cleaned up the post processing
    mechanism (LP: #1176887)
  * Filter the ruptures according to the maximum_distance criterium
    (LP: #1178571)
  * New hazard demos (LP: #1168756)
  * Parallelize insert into gmf_agg table (LP: #1178054)
  * Removed some verbose logs in debug mode (LP: #1170938)
  * lxc sandbox - improved CI with sandboxed source tests (LP: #1177319)
  * Report "calculation", not the job (LP: #1178583)
  * Fix performance_monitor_test.py on Mac OS X (LP: #1177403)
  * Remove config.gem files from demos
  * Vulnerability functions for contents, occupants and non-structural damage
    (LP: #1174231)
  * Improved the memory profiling (LP: #1175941)
  * Cleanup of the hazard getters and small improvements to help the performance
    analysis of risk calculators (LP: #1175941)
  * Add a facility to import hazard_curves from XML files (LP: #1175452)
  * Refactoring of risk calculators (LP: #1175702)
  * Added references to RiskCalculation model
  * --config-file option (LP: #1174316)
  * Update calls to risklib to the latest interface (LP: #1174301)
  * Event-Based Hazard: Better hazard curve / GMF validation (LP: #1167302)
  * Improved hazard doc
  * CONTRIBUTORS.txt
  * DB cleanup
  * --optimize-source-model pre-processing option (LP: #1096867)
  * Relax validation rules on interest rate for benefit-cost ratio analysis
    (LP: #1172324)
  * Support non-unique taxonomy -> IMT association across different
    vulnerability files (LP: #1171782)
  * Point source block size (LP: #1096867)
  * Use "hazard curve multi imt" also when all the realizations are considered
    (LP: #1171389)
  * Fix aggregate loss curve computation (LP: #1171361)
  * Add instrumentation via the EnginePerformanceMonitor to all the calculators
    (LP: #1171060)
  * Replaced run_job_sp with run_hazard_job (LP: #1153512)
  * Cleanup input reuse
  * Simplify hazard getter query
  * Add a forgotten constrain ON DELETE CASCADE on the table gmf_agg
    (LP: #1170637)
  * Mean loss curve computation updated (LP: #1168454,#1169886,#1170630)
  * Changed the generation of hazard_curves to use the gmf_agg table
    (LP: #1169703)
  * Add geospatial index on gmf_agg
  * Fix hazard map and UHS export filenames (include PoE) (LP: #1169988)
  * Lower the parameter ses_per_logic_tree_path in the event_based QA tests to
    make them much faster (LP: #1169883)
  * Fix Event based mean loss curve computation (LP: #1168454)
  * An attempt to solve the memory occupation issue for the event_based risk
    calculator (LP: #1169577)
  * Update event based mean/quantile loss curve computation (LP: #1168454)
  * Fix disagg export file name (LP: #1163276)
  * Include 'investigation_time' in exported UHS XML (LP: #1169106)
  * Raise warnings when invalid/unknown/unnecessary params are specified
    (LP: #1164324)
  * Fix characteristic fault rupture serialization (LP: #1169069)
  * Fixed a bug in event_based/core_test.py due to the version of mock used
    (LP: #1167310)
  * Make sure the generated XML are valid according to NRML (LP: #1169106)
  * Fix the tests of the event_based depending on random number details
    (LP: #1167310)
  * Scenario risk is using "default" connection on a cluster (LP: #1167969)
  * Add a mechanism to populate the db from CSV files, without the need to run
    a fake calculation (LP: #1167310,#1167693)
  * Source model NRML to hazardlib conversion now throws useful error messages
    (LP: #1154512)
  * Organization of hazard exports (LP: #1163276)
  * Some trivial optimizations in Risk Event Based calculator
  * Do not use 'default' user on raw cursors. (LP: #1167776)
  * Removed a bunch of old test fixtures
  * release updated
  * hazard curves in multiple imts (LP: #1160427)
  * Critical fix to disaggregation interpolation (LP: #1167245)
  * Fix setup.py version number
  * Fix char source logic tree validation (LP: #1166756)
  * Update version to 1.0
  * Reflect latest interface changes in risklib (LP: #1166252)
  * Event base performance (LP: #1168233)
  * Fix a "reproducibility" issue when getting hazard sites from exposure
    (LP: #1163818)
  * Disaggregation in event based risk calculator (LP: #1160993)
  * Read 'sites' from 'sites_csv' (LP: #1097618)
  * add debconf tool to manage postgresql.conf file modification
  * Issue 1160993 (LP: #1160993,#1160845)
  * Importing GMF from XML: step 2 (LP: #1160398)
  * Disaggregation of losses by taxonomy (LP: #1160845)
  * Vulnerability model validation (LP: #1157072)
  * Big docs cleanup
  * Mean and quantile Loss map support (LP: #1159865)
  * Event-Based Hazard: Save multi-surface ruptures (LP: #1144225)
  * Fix loss curve export (LP: #1157072)
  * Fix an incorrect parameter in event-based hazard QA tests, cases 2 and 4
  * end-to-end qa tests for Scenario Risk and Scenario Damage
  * Trivial fix for setup.py
  * New E2E regression tests
  * Updated QA tests due to change in risklib
  * Engine cleanup
  * Characteristic source logic tree support (LP: #1144225)
  * Added a script to dump the hazard outputs needed for the risk (LP: #1156998)
  * Remove complete logic tree flags when redundant (LP: #1155904)
  * Do not read risk inputs from fylesystem but from ModelContent
  * Remove --force-inputs feature (LP: #1154552)
  * UHS Export (LP: #1082312)
  * UHS post-processing (LP: #1082312)
  * Fragility model using structure dependent IMT (LP: #1154549)
  * Correct bin/openquake help string for --log-level
  * Hazard post-processing code cleanup (LP: #1082312)
  * Allow Event-Based hazard post-processing to run without celery
  * More event-based hazard QA tests (LP: #1088864)
  * Real errors are masked in the qa_test since the real computation runs in a
    subprocess (LP: #1153512)
  * Minor simplification of the hazard_getter query
  * Correlation model qa tests (LP: #1097646)
  * Vulnerability model using structure dependent intensity measure types
    (LP: #1149270)
  * Fix a broken scenario hazard export test
  * Support for Characteristic Fault Sources (LP: #1144225)
  * Added a missing KILOMETERS_TO_METERS conversion in the hazard_getters
  * Average Losses (LP: #1152237)
  * Improved the error message for unavailable gsims
  * Companion changes to https://github.com/gem/oq-risklib/pull/38
  * Fix 1144741 (LP: #1144741)
  * Fix 1144388 (LP: #1144388)
  * Fixed ordering bug in the XML export of gmf_scenario (LP: #1152172)
  * Don't save hazard curves to the DB which are all zeros (LP: #1096926)
  * Add hazard nose attribute to the hazard QA test
  * Avoid fully qualified name in the XML <uncertaintyModel> tag (LP: #1116398)
  * Fix Scenario Risk calculator
  * New CLI functionality: delete old calculations (LP: #1117052)
  * DB security cleanup (LP: #1117052)
  * Event-Based Hazard Spatial Correlation QA tests (LP: #1099467)
  * Correct OQ engine version in db script
  * Preloaded exposure (LP: #1132902)
  * 1132708 and 1132731 (LP: #1132731)
  * Stabilize classical hazard QA test case 11
  * DB schema bootstrap script now runs silently by default
  * Fix aggregate loss export test
  * Fix a broken disagg/core test
  * Easy hazard getters optimization (LP: #1132708)
  * Fix progress risk
  * Event loss tables (LP: #1132699)
  * Fix the memory occupation issue for the scenario_risk calculator
    (LP: #1132018,#1132017)
  * Performance monitor to measure times and memory occupation of bottleneck
    code (LP: #1132017)
  * Scenario insured losses
  * Version fix (already present fix in master, add a test to verify it)
  * Classical Hazard QA test, SA IMT case (LP: #1073591)
  * Optimize hazard curve insertion (LP: #1100332)
  * updates due to the latest risklib api changes
  * Fixed the bug introduced by change the location field from Geometry to
    Geography
  * "openquake --version broked" fix
  * Fixed bug in the distribution of the realizations logic
  * Simplified the hazard getters so that they are pickleable without effort
  * Update to disaggregation equation (LP: #1116262)
  * Scenario Aggregated Loss
  * Risk maximum distance (LP: #1095582)
  * Add timestamps to calculation summary output (LP: #1129271)
  * More efficient hazard curve update transactions. (LP: #1121825)
  * Scenario risk tests
  * Added parameter taxonomies_from_fragility_model (LP: #1122817)
  * Add a check for missing taxonomies in the scenario_damage calculator
    (LP: #1122817)
  * Add '_update_progress' for clearer profiling (LP: #1121825)
  * Removed many global dictionaries and adopted a convention-over-configuration
    approach
  * Generation of ground motion fields only within a certain distance from the
    rupture (LP: #1121940)
  * Link between Rupture / Stochastic Event Set and Ground motion field outputs
    (LP: #1119553)
  * Fixed the qa_test for scenario_damage
  * Fix HazardCalculation.get_imts()
  * Donot save absolute losses (LP: #1096881)
  * Scenario hazard: fix a reference to the site collection
  * Fixes scenario hazard correlation
  * Scenario risk
  * Changed DmgState to have a foreign key to OqJob, not to Output; also removed
    the CollapseMap special treatment (LP: #1100371)
  * Drop upload table
  * Remove several global dictionaries from the engine
  * Mean and quantile Loss curve computation (LP: #1101270)
  * Cache the SiteCollection to avoid redundant recreation (LP: #1096915)
  * Scenario hazard correlation model (LP: #1097646)

 -- Matteo Nastasi (GEM Foundation) <nastasi@openquake.org>  Mon, 24 Jun 2013 17:39:07 +0200

python-oq-engine (0.9.1-1) precise; urgency=low

  * upstream release

 -- Matteo Nastasi (GEM Foundation) <nastasi@openquake.org>  Mon, 11 Feb 2013 11:00:54 +0100

python-oq-engine (0.8.3-3) precise; urgency=low

  * Add missing monitor.py source

 -- Muharem Hrnjadovic <mh@foldr3.com>  Tue, 23 Oct 2012 10:16:18 +0200

python-oq-engine (0.8.3-2) precise; urgency=low

  * Use arch-independent JAVA_HOME env. variable values (LP: #1069804)

 -- Muharem Hrnjadovic <mh@foldr3.com>  Mon, 22 Oct 2012 15:30:39 +0200

python-oq-engine (0.8.3-1) precise; urgency=low

  * upstream release

 -- Muharem Hrnjadovic <mh@foldr3.com>  Fri, 19 Oct 2012 19:53:00 +0200

python-oq-engine (0.8.2-5) precise; urgency=low

  * Make sure the vs30_type param is capitalized (LP: #1050792)

 -- Muharem Hrnjadovic <mh@foldr3.com>  Fri, 21 Sep 2012 12:01:34 +0200

python-oq-engine (0.8.2-4) precise; urgency=low

  * fix JAVA_HOME value so it works in ubuntu 12.04 LTS (LP: #1051941)

 -- Muharem Hrnjadovic <mh@foldr3.com>  Mon, 17 Sep 2012 14:52:12 +0200

python-oq-engine (0.8.2-3) precise; urgency=low

  * Insured loss probabilistic event based calculator (LP: #1045318)

 -- Muharem Hrnjadovic <mh@foldr3.com>  Wed, 05 Sep 2012 09:22:36 +0200

python-oq-engine (0.8.2-2) precise; urgency=low

  * remove namespace/module ambiguity

 -- Muharem Hrnjadovic <mh@foldr3.com>  Tue, 04 Sep 2012 17:08:17 +0200

python-oq-engine (0.8.2-1) precise; urgency=low

  * Upstream release (LP: #1045214)

 -- Muharem Hrnjadovic <mh@foldr3.com>  Tue, 04 Sep 2012 08:52:53 +0200

python-oq-engine (0.8.1-5) precise; urgency=low

  * rm threaded serialization patch (since it increases overall run time)

 -- Muharem Hrnjadovic <mh@foldr3.com>  Wed, 25 Jul 2012 17:01:32 +0200

python-oq-engine (0.8.1-4) precise; urgency=low

  * Try threaded serialization in order to fix performance regression
    (LP: #1027874)

 -- Muharem Hrnjadovic <mh@foldr3.com>  Mon, 23 Jul 2012 13:21:32 +0200

python-oq-engine (0.8.1-3) precise; urgency=low

  * Fix import exception when DJANGO_SETTINGS_MODULE is not set (LP: #1027776)

 -- Muharem Hrnjadovic <mh@foldr3.com>  Mon, 23 Jul 2012 09:08:01 +0200

python-oq-engine (0.8.1-2) precise; urgency=low

  * Fix for region discretization bug (LP: #1027041)

 -- Muharem Hrnjadovic <mh@foldr3.com>  Sun, 22 Jul 2012 10:12:25 +0200

python-oq-engine (0.8.1-1) precise; urgency=low

  * new upstream release (LP: #1027030)

 -- Muharem Hrnjadovic <mh@foldr3.com>  Fri, 20 Jul 2012 15:06:18 +0200

python-oq-engine (0.7.0-4) precise; urgency=low

  * fix typo in oq_restart script (LP: #994565)

 -- Muharem Hrnjadovic <mh@foldr3.com>  Fri, 04 May 2012 15:01:54 +0200

python-oq-engine (0.7.0-3) precise; urgency=low

  * Correct the version displayed by OpenQuake (on demand).

 -- Muharem Hrnjadovic <mh@foldr3.com>  Fri, 04 May 2012 08:20:18 +0200

python-oq-engine (0.7.0-2) oneiric; urgency=low

  * Fix bug in the classical PSHA calculator (LP: #984055)

 -- Muharem Hrnjadovic <mh@foldr3.com>  Wed, 02 May 2012 22:00:59 +0200

python-oq-engine (0.7.0-1) oneiric; urgency=low

  * Upstream release, rev. 0.7.0

 -- Muharem Hrnjadovic <mh@foldr3.com>  Wed, 02 May 2012 21:34:03 +0200

python-oq-engine (0.6.1-9) oneiric; urgency=low

  * Fix db router config for the oqmif schema (LP: #993256)

 -- Muharem Hrnjadovic <mh@foldr3.com>  Wed, 02 May 2012 15:23:40 +0200

python-oq-engine (0.6.1-8) oneiric; urgency=low

  * Re-apply fix for ERROR: role "oq_ged4gem" does not exist (LP: #968056)

 -- Muharem Hrnjadovic <mh@foldr3.com>  Wed, 02 May 2012 10:23:40 +0200

python-oq-engine (0.6.1-7) oneiric; urgency=low

  * delete obsolete .pyc files in /usr/openquake (LP: #984912)

 -- Muharem Hrnjadovic <mh@foldr3.com>  Thu, 19 Apr 2012 10:28:45 +0200

python-oq-engine (0.6.1-6) oneiric; urgency=low

  * Remove spurious 'oqmif' db user from settings.py (LP: #980769)

 -- Muharem Hrnjadovic <mh@foldr3.com>  Fri, 13 Apr 2012 14:35:54 +0200

python-oq-engine (0.6.1-5) oneiric; urgency=low

  * Pass the postgres port to the 'createlang' command as well.

 -- Muharem Hrnjadovic <mh@foldr3.com>  Fri, 13 Apr 2012 10:37:26 +0200

python-oq-engine (0.6.1-4) oneiric; urgency=low

  * Fix psql invocation.

 -- Muharem Hrnjadovic <mh@foldr3.com>  Fri, 13 Apr 2012 06:01:12 +0200

python-oq-engine (0.6.1-3) oneiric; urgency=low

  * Support machines with multiple postgres versions (LP: #979881)

 -- Muharem Hrnjadovic <mh@foldr3.com>  Fri, 13 Apr 2012 05:49:41 +0200

python-oq-engine (0.6.1-2) oneiric; urgency=low

  * Fix oq_restart_workers script so it uses the correct db table (oq_job)

 -- Muharem Hrnjadovic <mh@foldr3.com>  Wed, 04 Apr 2012 11:29:36 +0200

python-oq-engine (0.6.1-1) oneiric; urgency=low

  * OpenQuake 0.6.1 upstream release (LP: #971541)

 -- Muharem Hrnjadovic <mh@foldr3.com>  Tue, 03 Apr 2012 08:52:39 +0200

python-oq-engine (0.6.0-15) oneiric; urgency=low

  * Support machines with multiple postgres versions (LP: #979881)

 -- Muharem Hrnjadovic <mh@foldr3.com>  Thu, 12 Apr 2012 18:56:58 +0200

python-oq-engine (0.6.0-14) oneiric; urgency=low

  * Improved version string, post-installation actions

 -- Muharem Hrnjadovic <mh@foldr3.com>  Fri, 30 Mar 2012 17:21:40 +0200

python-oq-engine (0.6.0-13) oneiric; urgency=low

  * proper fix for GMF serialization problem (LP: #969014)

 -- Muharem Hrnjadovic <mh@foldr3.com>  Fri, 30 Mar 2012 15:14:41 +0200

python-oq-engine (0.6.0-12) oneiric; urgency=low

  * Fix GMF serialization in the hazard event based calculator (LP: #969014)

 -- Muharem Hrnjadovic <mh@foldr3.com>  Fri, 30 Mar 2012 12:15:44 +0200

python-oq-engine (0.6.0-11) oneiric; urgency=low

  * Fix ERROR: role "oq_ged4gem" does not exist (LP: #968056)

 -- Muharem Hrnjadovic <mh@foldr3.com>  Thu, 29 Mar 2012 10:44:23 +0200

python-oq-engine (0.6.0-10) oneiric; urgency=low

  * Fix BaseHazardCalculator, so self.calc gets initialized.

 -- Muharem Hrnjadovic <mh@foldr3.com>  Fri, 23 Mar 2012 07:20:47 +0100

python-oq-engine (0.6.0-9) oneiric; urgency=low

  * Turn off accidental worker-side logic tree processing (LP: #962788)

 -- Muharem Hrnjadovic <mh@foldr3.com>  Fri, 23 Mar 2012 06:27:36 +0100

python-oq-engine (0.6.0-8) oneiric; urgency=low

  * Package tested and ready for deployment.

 -- Muharem Hrnjadovic <mh@foldr3.com>  Tue, 20 Mar 2012 15:54:31 +0100

python-oq-engine (0.6.0-7) oneiric; urgency=low

  * All demos pass, rebuild this package

 -- Muharem Hrnjadovic <mh@foldr3.com>  Wed, 07 Mar 2012 18:12:26 +0100

python-oq-engine (0.6.0-6) oneiric; urgency=low

  * Another db user fix

 -- Muharem Hrnjadovic <mh@foldr3.com>  Wed, 07 Mar 2012 17:18:31 +0100

python-oq-engine (0.6.0-5) oneiric; urgency=low

  * Fix database users

 -- Muharem Hrnjadovic <mh@foldr3.com>  Wed, 07 Mar 2012 16:39:49 +0100

python-oq-engine (0.6.0-4) oneiric; urgency=low

  * Fix distro series

 -- Muharem Hrnjadovic <mh@foldr3.com>  Wed, 07 Mar 2012 09:25:57 +0100

python-oq-engine (0.6.0-3) precise; urgency=low

  * Added license file

 -- Muharem Hrnjadovic <mh@foldr3.com>  Wed, 07 Mar 2012 08:35:12 +0100

python-oq-engine (0.6.0-2) oneiric; urgency=low

  * added sample celeryconfig.py file

 -- Muharem Hrnjadovic <mh@foldr3.com>  Mon, 05 Mar 2012 20:07:23 +0100

python-oq-engine (0.6.0-1) oneiric; urgency=low

  * OpenQuake rev. 0.6.0 upstream release (LP: #946879)
  * add postgresql-plpython-9.1 dependency (LP: #929429)

 -- Muharem Hrnjadovic <mh@foldr3.com>  Mon, 05 Mar 2012 11:05:22 +0100

python-oq-engine (0.5.1-2) oneiric; urgency=low

  * add postrm script (LP: #906613)

 -- Muharem Hrnjadovic <mh@foldr3.com>  Thu, 02 Feb 2012 13:00:06 +0100

python-oq-engine (0.5.1-1) oneiric; urgency=low

  * 0.5.1 upstream release (LP: #925339)

 -- Muharem Hrnjadovic <mh@foldr3.com>  Thu, 02 Feb 2012 10:11:58 +0100

python-oq-engine (0.5.0-9) oneiric; urgency=low

  * Fix error resulting from backporting code.

 -- Muharem Hrnjadovic <mh@foldr3.com>  Wed, 25 Jan 2012 16:27:49 +0100

python-oq-engine (0.5.0-8) oneiric; urgency=low

  * Fix hazard map serialization failure (LP: #921604)

 -- Muharem Hrnjadovic <mh@foldr3.com>  Wed, 25 Jan 2012 16:06:54 +0100

python-oq-engine (0.5.0-7) oneiric; urgency=low

  * Remove one last 'sudo' from db setup script

 -- Muharem Hrnjadovic <mh@foldr3.com>  Wed, 25 Jan 2012 12:17:35 +0100

python-oq-engine (0.5.0-6) oneiric; urgency=low

  * NRML files are written only once (LP: #914614)
  * optimize parallel results collection (LP: #914613)
  * fix "current realization" progress counter value (LP: #914477)

 -- Muharem Hrnjadovic <mh@foldr3.com>  Thu, 19 Jan 2012 15:16:51 +0100

python-oq-engine (0.5.0-5) oneiric; urgency=low

  * Revert to the usual database user names.

 -- Muharem Hrnjadovic <mh@foldr3.com>  Tue, 10 Jan 2012 10:49:49 +0100

python-oq-engine (0.5.0-4) oneiric; urgency=low

  * Remove "sudo" from db setup script (LP: #914139)

 -- Muharem Hrnjadovic <mh@foldr3.com>  Tue, 10 Jan 2012 08:18:14 +0100

python-oq-engine (0.5.0-3) oneiric; urgency=low

  * Fix demo files.

 -- Muharem Hrnjadovic <mh@foldr3.com>  Mon, 09 Jan 2012 21:10:08 +0100

python-oq-engine (0.5.0-2) oneiric; urgency=low

  * Calculation and serialization are to be carried out in parallel
    (LP: #910985)

 -- Muharem Hrnjadovic <mh@foldr3.com>  Mon, 09 Jan 2012 15:53:05 +0100

python-oq-engine (0.5.0-1) oneiric; urgency=low

  * Prepare rel. 0.5.0 of python-oq-engine (LP: #913540)
  * set JAVA_HOME for celeryd (LP: #911697)

 -- Muharem Hrnjadovic <mh@foldr3.com>  Mon, 09 Jan 2012 07:15:31 +0100

python-oq-engine (0.4.6-11) oneiric; urgency=low

  * Facilitate java-side kvs connection caching
    (LP: #894261, #907760, #907993).

 -- Muharem Hrnjadovic <mh@foldr3.com>  Mon, 02 Jan 2012 13:42:42 +0100

python-oq-engine (0.4.6-10) oneiric; urgency=low

  * Only use one amqp log handler per celery worker (LP: #907360).

 -- Muharem Hrnjadovic <mh@foldr3.com>  Mon, 02 Jan 2012 13:10:50 +0100

python-oq-engine (0.4.6-9) oneiric; urgency=low

  * add a debian/preinst script that makes sure we have no garbage
    from previous package installation lying around (LP: #906613).

 -- Muharem Hrnjadovic <mh@foldr3.com>  Tue, 20 Dec 2011 10:43:12 +0100

python-oq-engine (0.4.6-8) oneiric; urgency=low

  * Repackage 0.4.6-6 (no asynchronous classical PSHA code)
    for oneiric (also fix the postgres-9.1 issues).

 -- Muharem Hrnjadovic <mh@foldr3.com>  Fri, 16 Dec 2011 11:34:47 +0100

python-oq-engine (0.4.6-6) oneiric; urgency=low

  * Make sure /var/lib/openquake/disagg-results exists and has an
    appropriate owner and permissions (LP: #904659)

 -- Muharem Hrnjadovic <mh@foldr3.com>  Thu, 15 Dec 2011 12:26:28 +0100

python-oq-engine (0.4.6-5) natty; urgency=low

  * Make sure the demos that were broken in 0.4.6 are not installed
    (LP: #901112)

 -- Muharem Hrnjadovic <mh@foldr3.com>  Fri, 09 Dec 2011 16:40:50 +0100

python-oq-engine (0.4.6-4) natty; urgency=low

  * Tolerate the failure of chown and/or chmod on /var/lib/openquake
    (LP: #902083)

 -- Muharem Hrnjadovic <mh@foldr3.com>  Fri, 09 Dec 2011 10:38:46 +0100

python-oq-engine (0.4.6-3) natty; urgency=low

  * Remove UHS changes in order to fix python-java-bridge failures
    (LP: #900617)

 -- Muharem Hrnjadovic <mh@foldr3.com>  Fri, 09 Dec 2011 07:51:19 +0100

python-oq-engine (0.4.6-2) oneiric; urgency=low

  * Add missing dependency, python-h5py (LP: #900300)

 -- Muharem Hrnjadovic <mh@foldr3.com>  Mon, 05 Dec 2011 15:09:37 +0100

python-oq-engine (0.4.6-1) oneiric; urgency=low

  * Upstream release (LP: #898634)
  * Make postgres dependencies less version dependent (LP: #898622)

 -- Muharem Hrnjadovic <mh@foldr3.com>  Mon, 05 Dec 2011 10:51:46 +0100

python-oq-engine (0.4.4-19) oneiric; urgency=low

  * Functions called from celery tasks should not make use of logic trees
    (LP: #880743)

 -- Muharem Hrnjadovic <mh@foldr3.com>  Mon, 24 Oct 2011 14:37:41 +0200

python-oq-engine (0.4.4-18) oneiric; urgency=low

  * Add python-setuptools as a python-oq-engine dependency (LP: #877915)

 -- Muharem Hrnjadovic <mh@foldr3.com>  Sun, 23 Oct 2011 18:29:41 +0200

python-oq-engine (0.4.4-17) oneiric; urgency=low

  * Refresh the demos and make sure the newest ones are always installed
    under /usr/openquake/demos

 -- Muharem Hrnjadovic <mh@foldr3.com>  Sun, 23 Oct 2011 18:12:59 +0200

python-oq-engine (0.4.4-16) oneiric; urgency=low

  * Remove superfluous OPENQUAKE_ROOT import.

 -- Muharem Hrnjadovic <mh@foldr3.com>  Sun, 23 Oct 2011 16:42:17 +0200

python-oq-engine (0.4.4-15) oneiric; urgency=low

  * Added the python code needed for the new logic tree implementation
    (LP: #879451)

 -- Muharem Hrnjadovic <mh@foldr3.com>  Sun, 23 Oct 2011 12:27:15 +0200

python-oq-engine (0.4.4-14) oneiric; urgency=low

  * leave exceptions raised by celery tasks alone (LP: #878736)

 -- Muharem Hrnjadovic <mh@foldr3.com>  Thu, 20 Oct 2011 12:30:50 +0200

python-oq-engine (0.4.4-13) oneiric; urgency=low

  * Avoid failures while reraising exceptions (LP: #877992)

 -- Muharem Hrnjadovic <mh@foldr3.com>  Wed, 19 Oct 2011 15:03:58 +0200

python-oq-engine (0.4.4-12) natty; urgency=low

  * Impose upper limit on JVM memory usage (LP: #821002)

 -- Muharem Hrnjadovic <mh@foldr3.com>  Mon, 17 Oct 2011 17:35:40 +0200

python-oq-engine (0.4.4-11) oneiric; urgency=low

  * add python-oq-engine_0.4.4.orig.tar.gz to upload

 -- Muharem Hrnjadovic <mh@foldr3.com>  Fri, 14 Oct 2011 11:57:11 +0200

python-oq-engine (0.4.4-10) oneiric; urgency=low

  * Ubuntu 11.10 upload.

 -- Muharem Hrnjadovic <mh@foldr3.com>  Fri, 14 Oct 2011 11:37:17 +0200

python-oq-engine (0.4.4-9) natty; urgency=low

  * 'new_in_this_release' files apply to latest upgrade (LP: #873205)

 -- Muharem Hrnjadovic <mh@foldr3.com>  Thu, 13 Oct 2011 10:36:04 +0200

python-oq-engine (0.4.4-8) natty; urgency=low

  * Make sure all demo files are unzipped (LP: #872816)

 -- Muharem Hrnjadovic <mh@foldr3.com>  Thu, 13 Oct 2011 10:17:08 +0200

python-oq-engine (0.4.4-7) natty; urgency=low

  * More robust detection of the 'openquake' system group (LP #872814)

 -- Muharem Hrnjadovic <mh@foldr3.com>  Wed, 12 Oct 2011 14:37:40 +0200

python-oq-engine (0.4.4-6) natty; urgency=low

  * make the demo files writable by owner *and* group.

 -- Muharem Hrnjadovic <mh@foldr3.com>  Tue, 11 Oct 2011 16:09:51 +0200

python-oq-engine (0.4.4-5) natty; urgency=low

  * Remove unneeded database users (LP #872277)
  * fix smoketests (add DEPTHTO1PT0KMPERSEC, VS30_TYPE parameter defaults)

 -- Muharem Hrnjadovic <mh@foldr3.com>  Tue, 11 Oct 2011 15:48:20 +0200

python-oq-engine (0.4.4-4) natty; urgency=low

  * turn off -x flag in debian/postinst
  * unzip the example files in /usr/openquake/demos

 -- Muharem Hrnjadovic <mh@foldr3.com>  Tue, 11 Oct 2011 14:55:30 +0200

python-oq-engine (0.4.4-3) natty; urgency=low

  * fix lintian warning

 -- Muharem Hrnjadovic <mh@foldr3.com>  Tue, 11 Oct 2011 14:26:25 +0200

python-oq-engine (0.4.4-2) natty; urgency=low

  * Use dh_installexamples to include the smoketests in the package.

 -- Muharem Hrnjadovic <mh@foldr3.com>  Tue, 11 Oct 2011 12:23:06 +0200

python-oq-engine (0.4.4-1) natty; urgency=low

  * fix permissions for config files in /etc/openquake (LP #850766)
  * be more intelligent about pg_hba.conf files (LP #848579)
  * add smoke tests to the package (LP #810982)

 -- Muharem Hrnjadovic <mh@foldr3.com>  Tue, 11 Oct 2011 11:47:30 +0200

python-oq-engine (0.4.3-21) natty; urgency=low

  * Remove unneeded dependency on fabric (LP: #852004)

 -- Muharem Hrnjadovic <mh@foldr3.com>  Fri, 16 Sep 2011 20:47:49 +0000

python-oq-engine (0.4.3-20) natty; urgency=low

  * Shut down celery prior to restarting postgres and setting up the database
    (LP: #846388)

 -- Muharem Hrnjadovic <mh@foldr3.com>  Sat, 10 Sep 2011 19:47:56 +0200

python-oq-engine (0.4.3-19) natty; urgency=low

  * Close all db connections in order to prevent package upgrade failures
   (LP: 846279)

 -- Muharem Hrnjadovic <mh@foldr3.com>  Sat, 10 Sep 2011 09:37:34 +0200

python-oq-engine (0.4.3-18) natty; urgency=low

  * declare the "include_defaults" flag in the openquake script (LP: #845994)

 -- Muharem Hrnjadovic <mh@foldr3.com>  Fri, 09 Sep 2011 22:38:40 +0200

python-oq-engine (0.4.3-17) natty; urgency=low

  * package the correct software revision (LP: #845583)

 -- Muharem Hrnjadovic <mh@foldr3.com>  Fri, 09 Sep 2011 15:00:05 +0200

python-oq-engine (0.4.3-16) natty; urgency=low

  * Add all required db users to pg_hba.conf (LP: #845461)

 -- Muharem Hrnjadovic <mh@foldr3.com>  Fri, 09 Sep 2011 11:25:41 +0200

python-oq-engine (0.4.3-15) natty; urgency=low

  * Remove obsolete dependency on python-geoalchemy (LP: #845439)

 -- Muharem Hrnjadovic <mh@foldr3.com>  Fri, 09 Sep 2011 10:25:25 +0200

python-oq-engine (0.4.3-14) natty; urgency=low

  * turn off 'set -x' in debian/postinst

 -- Muharem Hrnjadovic <mh@foldr3.com>  Fri, 09 Sep 2011 07:18:34 +0200

python-oq-engine (0.4.3-13) natty; urgency=low

  * Better detection of postgresql-8.4

 -- Muharem Hrnjadovic <mh@foldr3.com>  Fri, 09 Sep 2011 07:16:11 +0200

python-oq-engine (0.4.3-12) natty; urgency=low

  * detect the absence of the rabbitmq and postgres services and refrain
    from the corresponding initialization actions  (LP: #845344)

 -- Muharem Hrnjadovic <mh@foldr3.com>  Fri, 09 Sep 2011 06:47:32 +0200

python-oq-engine (0.4.3-11) natty; urgency=low

  * Fix logging sink configuration file and location.

 -- Muharem Hrnjadovic <mh@foldr3.com>  Wed, 07 Sep 2011 14:31:51 +0200

python-oq-engine (0.4.3-10) natty; urgency=low

  * Fix database user/permissions for admin schema.

 -- Muharem Hrnjadovic <mh@foldr3.com>  Wed, 07 Sep 2011 14:07:30 +0200

python-oq-engine (0.4.3-9) natty; urgency=low

  * turn off 'set -x' in debian/postinst

 -- Muharem Hrnjadovic <mh@foldr3.com>  Tue, 06 Sep 2011 17:44:37 +0200

python-oq-engine (0.4.3-8) natty; urgency=low

  * Fixed database (user) setup and general breakage (LP: #842472)

 -- Muharem Hrnjadovic <mh@foldr3.com>  Tue, 06 Sep 2011 17:42:51 +0200

python-oq-engine (0.4.3-7) natty; urgency=low

  * Fix database (user) setup (LP: #842472)
  * Copy configuration file to /etc/openquake (LP: #842468)

 -- Muharem Hrnjadovic <mh@foldr3.com>  Tue, 06 Sep 2011 15:34:17 +0200

python-oq-engine (0.4.3-6) natty; urgency=low

  * Delay the import of openquake.engine.job to allow the user to see the version
    and/or help without errors (LP: #842604)

 -- Muharem Hrnjadovic <mh@foldr3.com>  Tue, 06 Sep 2011 14:37:06 +0200

python-oq-engine (0.4.3-5) natty; urgency=low

  * Copy configuration file to /usr/openquake (LP: #842468)

 -- Muharem Hrnjadovic <mh@foldr3.com>  Tue, 06 Sep 2011 11:45:55 +0200

python-oq-engine (0.4.3-4) natty; urgency=low

  * Fix 'Architecture' field in debian/control.

 -- Muharem Hrnjadovic <mh@foldr3.com>  Mon, 05 Sep 2011 21:35:10 +0200

python-oq-engine (0.4.3-3) natty; urgency=low

  * Add Django as a dependency (LP: #830974)

 -- Muharem Hrnjadovic <mh@foldr3.com>  Mon, 05 Sep 2011 21:33:01 +0200

python-oq-engine (0.4.3-2) natty; urgency=low

  * Make db error detection smarter (LP: #819710)

 -- Muharem Hrnjadovic <mh@foldr3.com>  Mon, 05 Sep 2011 21:30:16 +0200

python-oq-engine (0.4.3-1) natty; urgency=low

  * Upstream release (LP: #839424)

 -- Muharem Hrnjadovic <mh@foldr3.com>  Mon, 05 Sep 2011 18:13:42 +0200

python-oq-engine (0.4.1-12) natty; urgency=low

  * Better error detection for schema creation output (LP #819710)
  * Remove unneeded python-guppy dependency (LP #826487)

 -- Muharem Hrnjadovic <mh@foldr3.com>  Mon, 15 Aug 2011 03:16:43 +0200

python-oq-engine (0.4.1-11) natty; urgency=low

  * Add the cache garbage collector script (LP #817541)

 -- Muharem Hrnjadovic <mh@foldr3.com>  Thu, 28 Jul 2011 16:56:33 +0200

python-oq-engine (0.4.1-10) natty; urgency=low

  * The name of the default db should be 'openquake'

 -- Muharem Hrnjadovic <mh@foldr3.com>  Tue, 26 Jul 2011 15:47:18 +0200

python-oq-engine (0.4.1-9) natty; urgency=low

  * postgresql reload after pg_hba.conf modification was missing

 -- Muharem Hrnjadovic <mh@foldr3.com>  Tue, 26 Jul 2011 15:28:52 +0200

python-oq-engine (0.4.1-8) natty; urgency=low

  * log4j.properties needs to live in the openquake source code tree
    (LP #816397)

 -- Muharem Hrnjadovic <mh@foldr3.com>  Tue, 26 Jul 2011 14:52:20 +0200

python-oq-engine (0.4.1-7) natty; urgency=low

  * Fix obsolete celeryconfig.py file.

 -- Muharem Hrnjadovic <mh@foldr3.com>  Tue, 26 Jul 2011 14:24:25 +0200

python-oq-engine (0.4.1-6) natty; urgency=low

  * Move xml schemas to the openquake source code tree (LP #816375)

 -- Muharem Hrnjadovic <mh@foldr3.com>  Tue, 26 Jul 2011 13:52:56 +0200

python-oq-engine (0.4.1-5) natty; urgency=low

  * Fix mistake in postinst (db init output in now redirected correctly)

 -- Muharem Hrnjadovic <mh@foldr3.com>  Tue, 26 Jul 2011 12:16:20 +0200

python-oq-engine (0.4.1-4) natty; urgency=low

  * database initialisation is now checked for errors

 -- Muharem Hrnjadovic <mh@foldr3.com>  Tue, 26 Jul 2011 11:25:18 +0200

python-oq-engine (0.4.1-3) natty; urgency=low

  * when invoked from postinst the sudo commands in the create_oq_schema
    script break it (since the latter is run by the postgres user)

 -- Muharem Hrnjadovic <mh@foldr3.com>  Tue, 26 Jul 2011 07:58:31 +0200

python-oq-engine (0.4.1-2) natty; urgency=low

  * get_uiapi_writer_session() has defaults (LP #815912)
  * moved the db-rooted source code tree under openquake (LP #816232)

 -- Muharem Hrnjadovic <mh@foldr3.com>  Tue, 26 Jul 2011 06:35:03 +0200

python-oq-engine (0.4.1-1) natty; urgency=low

  * OpenQuake 0.4.1 release
  * add postgresql-8.4 as a recommended package (LP #810953)
  * configure the OpenQuake database if postgres is installed (LP #810955)
  * add dependencies (LP #813961)
  * add the sticky bit to /usr/openquake (LP #810985)

 -- Muharem Hrnjadovic <mh@foldr3.com>  Thu, 21 Jul 2011 11:48:36 +0200

python-oq-engine (0.3.9-6) natty; urgency=low

  * The rabbitmq-server and redis-server packages should be merely recommended
    since we may want to install the openquake package on worker machines but
    deploy the two daemons in question elsewhere.

 -- Muharem Hrnjadovic <mh@foldr3.com>  Tue, 14 Jun 2011 20:12:50 +0200

python-oq-engine (0.3.9-5) natty; urgency=low

  * The number of celery tasks is based on the number of CPUs/cores
    (when the HAZARD_TASKS parameter is not set).

 -- Muharem Hrnjadovic <mh@foldr3.com>  Thu, 09 Jun 2011 15:15:54 +0200

python-oq-engine (0.3.9-4) natty; urgency=low

  * Create /usr/openquake in postinst

 -- Muharem Hrnjadovic <mh@foldr3.com>  Tue, 07 Jun 2011 16:43:24 +0200

python-oq-engine (0.3.9-3) natty; urgency=low

  * Added java-oq dependency

 -- Muharem Hrnjadovic <mh@foldr3.com>  Tue, 07 Jun 2011 14:58:44 +0200

python-oq-engine (0.3.9-2) natty; urgency=low

  * Added the python-geoalchemy dependency.

 -- Muharem Hrnjadovic <mh@foldr3.com>  Tue, 07 Jun 2011 10:30:02 +0200

python-oq-engine (0.3.9-1) natty; urgency=low

  * Upstream OpenQuake python sources.

 -- Muharem Hrnjadovic <mh@foldr3.com>  Mon, 06 Jun 2011 11:42:24 +0200<|MERGE_RESOLUTION|>--- conflicted
+++ resolved
@@ -1,9 +1,6 @@
   [Michele Simionato]
-<<<<<<< HEAD
-=======
   * Worked around the OverflowError: cannot serialize a bytes object larger
     than 4 GiB in event based calculations
->>>>>>> cb6b2b8b
   * Started using Python 3.6 features
   * Fixed the check on vulnerability function ID uniqueness for NRML 0.5
   * Ruptures and GMFs are now computed concurrently, thus mitigating the
