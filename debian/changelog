--- conflicted
+++ resolved
@@ -1,9 +1,6 @@
   [Michele Simionato]
-<<<<<<< HEAD
   * Added an experimental distribution mode of kind "zmq"
-=======
   * Tested also the case of calculators requiring a shared_dir
->>>>>>> f8dbf039
   * Improved the error checking when parsing vulnerability functions with PMF
 
     [Daniele Viganò]
