--- conflicted
+++ resolved
@@ -1,15 +1,14 @@
+  [Michele Simionato]
+  * Extended the FragilityFunctions to accept sequences/arrays of intensity
+    levels, as requested by Hyeuk Ryu
+
   [Daniele Viganò]
   * Added support for groups in the WebUI/API server
 
   [Michele Simionato]
-<<<<<<< HEAD
-  * Extended the FragilityFunctions to accept sequences/arrays of intensity
-    levels, as requested by Hyeuk Ryu
-=======
   * Added an experimental distribution mode of kind "zmq"
   * Implemented an API `/extract/agglosses/loss_type?tagname1=tagvalue1&...`
     with the ability to select all tagvalues (`*`) for a given tagname
->>>>>>> 95cbc593
   * Deprecated reading hazard curves from CSV, since it was an experimental
     features and nobody is using it
   * Changed the exporter of the event loss table to export all realizations
