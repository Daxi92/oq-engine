# vim: tabstop=4 shiftwidth=4 softtabstop=4
"""
Converter library, takes things and makes other things.
"""

import os

import guppy
import jpype

from opengem import logs

log = logs.LOG


def convert(input_path, input_module, output_path, output_module):
    """Main conversion method. Currently tooled to run GEM1 parsers
    via jpype, which involves setting static properties on the classes
    for the input directories. The parsing itself is done in the class
    constructor, and output is derived from a writeSources method."""
    
    log.info("Starting conversion run...")
    jarpath = os.path.join(os.path.dirname(os.path.abspath(__file__)), "../lib")
    log.debug("Jarpath is %s", jarpath)
<<<<<<< HEAD
    
    # " -Xms2048m -Xmx2048m ", 
    jpype.startJVM(jpype.getDefaultJVMPath(), "-Djava.ext.dirs=%s" % jarpath)
=======
    max_mem = 4000
    jpype.startJVM(jpype.getDefaultJVMPath(), "-Djava.ext.dirs=%s" % jarpath, "-Xmx%sM" % max_mem)
>>>>>>> 9aba43f1
    input_module.init_paths(input_path, jpype)
    
    SOURCE_NAMESPACE = "org.opensha.sha.earthquake.rupForecastImpl.GEM1.SourceData."
    fault_source_class = jpype.JClass(SOURCE_NAMESPACE + "GEMFaultSourceData")
    point_source_class = jpype.JClass(SOURCE_NAMESPACE + "GEMPointSourceData")
    subduction_source_class = jpype.JClass(
                            SOURCE_NAMESPACE + "GEMSubductionFaultSourceData")
    area_source_class = jpype.JClass(SOURCE_NAMESPACE + "GEMAreaSourceData")
    
    
    # All the GEM1 parsers take a bounding box for the ctor
    (latmin, latmax, lonmin, lonmax) = input_module.BOUNDING_BOX
    
    # TODO(JMC): Make this support non-Java input parsers, too
    for model, _subdir in input_module.JAVA_MODELS:
<<<<<<< HEAD
        outfile = os.path.join(output_path, model+"-foo.xml")
        if os.path.exists(outfile):
            log.info("Output exists, skipping generation of %s", outfile)
            continue
        java_class = jpype.JClass(model)
        input_parser = java_class(latmin, latmax, lonmin, lonmax)
        log.debug("Loaded a %s parser with %s sources", 
                    model, input_parser.getNumSources())
        print(dir(input_parser))
        print dir(input_parser.srcDataList[0])
        for source in input_parser.srcDataList[1:2]:
            print source.__class__
            print fault_source_class
            print isinstance(source, fault_source_class)
            for prop in ['dip', 'floatRuptureFlag', 'hashCode', 
                         'iD', 'id', 'mfd', 'name', 'rake', 'seismDepthLow', 
                         'seismDepthUpp', 'tectReg.name']:
                thing = eval('source.' + prop)
                try:
                    thing()
                    thing = thing()
                except Exception, _e:
                    pass
                print "%s(%s) : %s" % (prop, type(thing), thing)
        
            print "mfd: %s" % (dir(source.mfd))
            return
        log.debug("Writing output to %s", outfile)
        file_writer_class = jpype.JClass("java.io.FileWriter")
        input_parser.writeSources2KMLfile(
                    file_writer_class(outfile))
=======
        
        try:
            outfile = os.path.join(output_path, model+"-foo.xml")
            if os.path.exists(outfile):
                log.info("Output exists, skipping generation of %s", outfile)
                continue
            java_class = jpype.JClass(model)
            input_parser = java_class(latmin, latmax, lonmin, lonmax)
            log.debug("Loaded a %s parser with %s sources", 
                        model, input_parser.getNumSources())
            log.debug("Writing output to %s", outfile)
            file_writer_class = jpype.JClass("java.io.FileWriter")
            input_parser.writeSources2KMLfile(
                        file_writer_class(outfile))   
            del input_parser
            del java_class

        except Exception, e:
            print e
>>>>>>> 9aba43f1
    
    log.info("Finished conversion run.")<|MERGE_RESOLUTION|>--- conflicted
+++ resolved
@@ -8,9 +8,7 @@
 import guppy
 import jpype
 
-from opengem import logs
-
-log = logs.LOG
+from opengem.logs import LOG
 
 
 def convert(input_path, input_module, output_path, output_module):
@@ -19,17 +17,11 @@
     for the input directories. The parsing itself is done in the class
     constructor, and output is derived from a writeSources method."""
     
-    log.info("Starting conversion run...")
+    LOG.info("Starting conversion run...")
     jarpath = os.path.join(os.path.dirname(os.path.abspath(__file__)), "../lib")
-    log.debug("Jarpath is %s", jarpath)
-<<<<<<< HEAD
-    
-    # " -Xms2048m -Xmx2048m ", 
-    jpype.startJVM(jpype.getDefaultJVMPath(), "-Djava.ext.dirs=%s" % jarpath)
-=======
+    LOG.debug("Jarpath is %s", jarpath)
     max_mem = 4000
     jpype.startJVM(jpype.getDefaultJVMPath(), "-Djava.ext.dirs=%s" % jarpath, "-Xmx%sM" % max_mem)
->>>>>>> 9aba43f1
     input_module.init_paths(input_path, jpype)
     
     SOURCE_NAMESPACE = "org.opensha.sha.earthquake.rupForecastImpl.GEM1.SourceData."
@@ -45,14 +37,13 @@
     
     # TODO(JMC): Make this support non-Java input parsers, too
     for model, _subdir in input_module.JAVA_MODELS:
-<<<<<<< HEAD
         outfile = os.path.join(output_path, model+"-foo.xml")
         if os.path.exists(outfile):
-            log.info("Output exists, skipping generation of %s", outfile)
+            LOG.info("Output exists, skipping generation of %s", outfile)
             continue
         java_class = jpype.JClass(model)
         input_parser = java_class(latmin, latmax, lonmin, lonmax)
-        log.debug("Loaded a %s parser with %s sources", 
+        LOG.debug("Loaded a %s parser with %s sources", 
                     model, input_parser.getNumSources())
         print(dir(input_parser))
         print dir(input_parser.srcDataList[0])
@@ -73,30 +64,9 @@
         
             print "mfd: %s" % (dir(source.mfd))
             return
-        log.debug("Writing output to %s", outfile)
+        LOG.debug("Writing output to %s", outfile)
         file_writer_class = jpype.JClass("java.io.FileWriter")
         input_parser.writeSources2KMLfile(
                     file_writer_class(outfile))
-=======
-        
-        try:
-            outfile = os.path.join(output_path, model+"-foo.xml")
-            if os.path.exists(outfile):
-                log.info("Output exists, skipping generation of %s", outfile)
-                continue
-            java_class = jpype.JClass(model)
-            input_parser = java_class(latmin, latmax, lonmin, lonmax)
-            log.debug("Loaded a %s parser with %s sources", 
-                        model, input_parser.getNumSources())
-            log.debug("Writing output to %s", outfile)
-            file_writer_class = jpype.JClass("java.io.FileWriter")
-            input_parser.writeSources2KMLfile(
-                        file_writer_class(outfile))   
-            del input_parser
-            del java_class
-
-        except Exception, e:
-            print e
->>>>>>> 9aba43f1
     
-    log.info("Finished conversion run.")+    LOG.info("Finished conversion run.")