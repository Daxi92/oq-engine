--- conflicted
+++ resolved
@@ -166,41 +166,5 @@
             except Exception:
                 error_str = "missing shaML element: %s" % ref_string
                 raise ValueError(error_str)
-<<<<<<< HEAD
 
-        return site_attributes
-=======
-        #print "Site attributes: %s" % (site_attributes)
-        return site_attributes
-
-    def filter(self, region_constraint, attribute_constraint=None):
-        """ region_constraint has to be of type shapes.RegionConstraint 
-        (defined in file shapes.py)
-        """
-        for next_val in iter(self):
-            if (attribute_constraint is not None and \
-                    region_constraint.match(next_val[0]) and \
-                    attribute_constraint.match(next_val[1])) or \
-               (attribute_constraint is None and \
-                    region_constraint.match(next_val[0])):
-                yield next_val
-
-
-class ShamlOutputConstraint(object):
-    """ This class represents a constraint that can be used to filter
-    hazard curve elements from a shaML output instance document
-    based on their site attributes. The constructor requires a dictionary as
-    argument. Items in this dictionary have to match the corresponding ones
-    in the checked site attribute object.
-    """
-    def __init__(self, attribute):
-        self.attribute = attribute
-
-    def match(self, compared_attribute):
-        """Constrain file processing to the matched attributes"""
-        for k, v in self.attribute.items():
-            if not ( k in compared_attribute and compared_attribute[k] == v ):
-                #print "Couldnt find %s in attributes with value of %s" % (k, v)
-                return False
-        return True
->>>>>>> f685cee1
+        return site_attributes