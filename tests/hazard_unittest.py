--- conflicted
+++ resolved
@@ -132,29 +132,7 @@
 
     def test_generate_hazard_curves_using_classical_psha(self):
 
-<<<<<<< HEAD
-        def verify_order_of_haz_curve_keys(hazengine, result_keys):
-            """ The classical PSHA execute() returns a list of keys
-            for the curves stored to the KVS. We need to make sure
-            the order is correct. """
-
-            expected_keys = []
-            realizations = int(
-                hazengine.params['NUMBER_OF_LOGIC_TREE_SAMPLES'])
-            # LOG.debug("dir of hazengine is %s" % dir(hazengine))
-            for realization in xrange(0, realizations):
-                for site in hazengine.sites_to_compute():
-                    key = tokens.hazard_curve_key(
-                        hazengine.id, realization, site)
-                    expected_keys.append(key)
-            self.assertEqual(expected_keys, result_keys,
-                "computation didn't yield hazard curve keys in "\
-                "expected order")
-
-        def verify_realization_haz_curves_stored_to_kvs(result_keys):
-=======
         def verify_realization_haz_curves_stored_to_kvs(hazengine):
->>>>>>> 4be14aa9
             """ This just tests to make sure there something in the KVS
             for each key in given list of keys. This does NOT test the
             actual results. """
@@ -165,7 +143,7 @@
                 hazengine.params['NUMBER_OF_LOGIC_TREE_SAMPLES'])
 
             for realization in xrange(0, realizations):
-                for site in hazengine.sites_for_region():
+                for site in hazengine.sites_to_compute():
                     key = tokens.hazard_curve_poes_key(
                         hazengine.job_id, realization, site)
 
@@ -181,13 +159,8 @@
             if hazengine.params['COMPUTE_MEAN_HAZARD_CURVE'].lower() == 'true':
 
                 LOG.debug("verifying KVS entries for mean hazard curves")
-<<<<<<< HEAD
                 for site in hazengine.sites_to_compute():
-                    key = tokens.mean_hazard_curve_key(hazengine.id, site)
-=======
-                for site in hazengine.sites_for_region():
                     key = tokens.mean_hazard_curve_key(hazengine.job_id, site)
->>>>>>> 4be14aa9
                     value = self.kvs_client.get(key)
                     self.assertTrue(
                         value is not None, "no value found at KVS key")
@@ -202,16 +175,8 @@
 
                 LOG.debug("verifying KVS entries for mean hazard maps")
 
-<<<<<<< HEAD
-                poes = classical_psha._extract_values_from_config(hazengine,
-                    classical_psha.POES_PARAM_NAME)
-
-                for poe in poes:
+                for poe in hazengine.poes_hazard_maps:
                     for site in hazengine.sites_to_compute():
-=======
-                for poe in hazengine.poes_hazard_maps:
-                    for site in hazengine.sites_for_region():
->>>>>>> 4be14aa9
                         key = tokens.mean_hazard_map_key(
                             hazengine.job_id, site, poe)
                         value = self.kvs_client.get(key)
