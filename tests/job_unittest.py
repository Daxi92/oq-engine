--- conflicted
+++ resolved
@@ -16,12 +16,8 @@
 # version 3 along with OpenQuake.  If not, see
 # <http://www.gnu.org/licenses/lgpl-3.0.txt> for a copy of the LGPLv3 License.
 
-<<<<<<< HEAD
 
 import mock
-=======
-import math
->>>>>>> 819796d0
 import os
 import unittest
 
