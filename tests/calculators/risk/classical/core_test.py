# Copyright (c) 2010-2012, GEM Foundation.
#
# OpenQuake is free software: you can redistribute it and/or modify it
# under the terms of the GNU Affero General Public License as published
# by the Free Software Foundation, either version 3 of the License, or
# (at your option) any later version.
#
# OpenQuake is distributed in the hope that it will be useful,
# but WITHOUT ANY WARRANTY; without even the implied warranty of
# MERCHANTABILITY or FITNESS FOR A PARTICULAR PURPOSE.  See the
# GNU General Public License for more details.
#
# You should have received a copy of the GNU Affero General Public License
# along with OpenQuake.  If not, see <http://www.gnu.org/licenses/>.

import unittest

from tests.utils import helpers
from tests.calculators.risk import base_test

from openquake.engine import engine
from openquake.engine.calculators.risk.classical import core as classical
from openquake.engine.db import models


class ClassicalRiskCalculatorTestCase(base_test.BaseRiskCalculatorTestCase):
    """
    Integration test for the classical risk calculator
    """
    def setUp(self):
        super(ClassicalRiskCalculatorTestCase, self).setUp()

        self.calculator = classical.ClassicalRiskCalculator(self.job)

    def test_celery_task(self):
        self.calculator.pre_execute()
        self.job.is_running = True
        self.job.status = 'executing'
        self.job.save()

        patch = helpers.patch(
            'openquake.engine.calculators.risk.writers.loss_curve')

        try:
            mocked_writer = patch.start()

            classical.classical(*self.calculator.task_arg_gen(
                self.calculator.block_size()).next())
        finally:
            patch.stop()

        self.assertEqual(1, mocked_writer.call_count)

    def test_complete_workflow(self):
        """
        Test the complete risk classical calculation workflow and test
        for the presence of the outputs
        """
        self.calculator.pre_execute()

        self.job.is_running = True
        self.job.status = 'executing'
        self.job.save()
        self.calculator.execute()

        # 1 loss curve + 3 loss maps + 1 mean + 2 quantile
        self.assertEqual(4,
                         models.Output.objects.filter(oq_job=self.job).count())
        self.assertEqual(1,
                         models.LossCurve.objects.filter(
                             output__oq_job=self.job).count())
        self.assertEqual(2,
                         models.LossCurveData.objects.filter(
                             loss_curve__output__oq_job=self.job).count())
        self.assertEqual(3,
                         models.LossMap.objects.filter(
                             output__oq_job=self.job).count())
        self.assertEqual(6,
                         models.LossMapData.objects.filter(
                             loss_map__output__oq_job=self.job).count())

        files = self.calculator.export(exports=True)
        self.assertEqual(4, len(files))


class PreExecuteTestCase(unittest.TestCase):

    def test_pre_execute_check_imts_raises(self):
        haz_job = engine.prepare_job()
        cfg = helpers.get_data_path('classical_job.ini')
        params, files = engine.parse_config(open(cfg, 'r'))
        haz_job.hazard_calculation = engine.create_hazard_calculation(
            haz_job.owner, params, files.values())
        haz_job.save()

        hazard_curve_output = models.Output.objects.create_output(
            haz_job, 'test_hazard_curve', 'hazard_curve'
        )
        models.HazardCurve.objects.create(
            output=hazard_curve_output,
            investigation_time=50.0,
            imt='PGV',  # the vulnerability model only defines SA(0.1)
            statistics='mean'
        )

        cfg = helpers.get_data_path(
            'end-to-end-hazard-risk/job_risk_classical.ini')
        risk_job = helpers.get_risk_job(
            cfg, hazard_output_id=hazard_curve_output.id
        )
        models.JobStats.objects.create(oq_job=risk_job)
        calc = classical.ClassicalRiskCalculator(risk_job)

        # Check for compatibility between the IMTs defined in the vulnerability
        # model and the chosen hazard output (--hazard-output-id)
        with self.assertRaises(ValueError) as ar:
            calc.pre_execute()
        self.assertEqual(
<<<<<<< HEAD
            "There is no hazard output for the intensity measure SA(0.1); "
            "the available IMTs are [u'PGA']",
=======
            "There is no hazard output in SA(0.1); "
            "the available IMTs are ['PGA']",
>>>>>>> f6a8a689
            ar.exception.message)

    def test_pre_execute_check_imts_no_errors(self):
        haz_job = engine.prepare_job()

        cfg = helpers.get_data_path(
            'end-to-end-hazard-risk/job_haz_classical.ini')
        params, files = engine.parse_config(open(cfg, 'r'))
        haz_job.hazard_calculation = engine.create_hazard_calculation(
            haz_job.owner, params, files.values())
        haz_job.save()

        hazard_curve_output = models.Output.objects.create_output(
            haz_job, 'test_hazard_curve', 'hazard_curve'
        )
        models.HazardCurve.objects.create(
            output=hazard_curve_output,
            investigation_time=50.0,
            # this imt is compatible with the vuln model
            imt='SA',
            sa_period=0.025,
            sa_damping=5.0,
            statistics='mean'
        )

        cfg = helpers.get_data_path(
            'end-to-end-hazard-risk/job_risk_classical.ini')
        risk_job = helpers.get_risk_job(
            cfg, hazard_output_id=hazard_curve_output.id
        )
        models.JobStats.objects.create(oq_job=risk_job)
        calc = classical.ClassicalRiskCalculator(risk_job)

        # In contrast to the test above (`test_pre_execute_check_imts_raises`),
        # we expect no errors to be raised.
        calc.pre_execute()<|MERGE_RESOLUTION|>--- conflicted
+++ resolved
@@ -116,13 +116,8 @@
         with self.assertRaises(ValueError) as ar:
             calc.pre_execute()
         self.assertEqual(
-<<<<<<< HEAD
-            "There is no hazard output for the intensity measure SA(0.1); "
+            "There is no hazard output in SA(0.1); "
             "the available IMTs are [u'PGA']",
-=======
-            "There is no hazard output in SA(0.1); "
-            "the available IMTs are ['PGA']",
->>>>>>> f6a8a689
             ar.exception.message)
 
     def test_pre_execute_check_imts_no_errors(self):
